--- conflicted
+++ resolved
@@ -31,27 +31,15 @@
 
 pub fn hash_rm(context: Context<'_, impl RecallOps>, hash_offset: u32) -> Result<()> {
     let hash_bytes = context.memory.try_slice(hash_offset, 32)?;
-<<<<<<< HEAD
     let seq_hash = Hash::from_bytes(hash_source(hash_bytes)?);
 
-    // no blocking
+    // No blocking
     tokio::task::spawn(async move {
         let mut client_lock = IROH_RPC_CLIENT.lock().await;
         if client_lock.is_none() {
             let client = connect_rpc().await;
             if client.is_none() {
                 tracing::error!("unable to establish connection to iroh");
-=======
-    let hash = Hash::from_bytes(hash_source(hash_bytes)?);
-    let iroh = IROH_INSTANCE.clone();
-
-    // Don't block the chain with this.
-    spawn(async move {
-        let iroh_client = match iroh.lock().await.client().await {
-            Ok(client) => client,
-            Err(e) => {
-                tracing::error!(hash = %hash, error = e.to_string(), "failed to initialize Iroh client");
->>>>>>> 99bccd5a
                 return;
             }
             *client_lock = client;
@@ -59,19 +47,8 @@
         let Some(client) = &*client_lock else {
             return;
         };
-<<<<<<< HEAD
         if let Err(err) = client.tags().delete(seq_hash).await {
-            tracing::warn!(hash = ?seq_hash, error = err.to_string(), "deleting tag from Iroh failed");
-=======
-        // Deleting the tag will trigger deletion of the blob if it was the last reference.
-        // TODO: this needs to be tagged with a "user id"
-        let tag = iroh::blobs::Tag(format!("stored-seq-{hash}").into());
-        match iroh_client.tags().delete(tag.clone()).await {
-            Ok(_) => tracing::debug!(tag = ?tag, hash = %hash, "removed content from Iroh"),
-            Err(e) => {
-                tracing::warn!(tag = ?tag, hash = %hash, error = e.to_string(), "deleting tag from Iroh failed");
-            }
->>>>>>> 99bccd5a
+            tracing::warn!(hash = %seq_hash, error = err.to_string(), "deleting tag from iroh failed");
         }
     });
 
