--- conflicted
+++ resolved
@@ -27,15 +27,7 @@
 use log::debug;
 use prometheus::Registry;
 
-<<<<<<< HEAD
-use crate::service::QueryId;
-use crate::{
-    limiter::{RateLimit, RateLimiter},
-    stats,
-};
-=======
 pub type QueryId = libp2p_bitswap::QueryId;
->>>>>>> 6f5521a2
 
 // Not much to do here, just hiding the `Progress` event as I don't think we'll need it.
 // We can't really turn it into anything more meaningful; the outer Service, which drives
@@ -150,13 +142,7 @@
         debug!("resolving {cid} from {peers:?}");
         emit(observe::ResolveEvent::Started(cid));
         // Not passing any missing items, which will result in a call to `BitswapStore::missing_blocks`.
-        QueryId(
-            self.inner
-                .sync(cid, peers, [].into_iter())
-                .to_string()
-                .parse()
-                .unwrap(),
-        )
+        self.inner.sync(cid, peers, [].into_iter())
     }
 
     /// Check whether the peer has already exhaused their rate limit.
@@ -348,13 +334,8 @@
                 ToSwarm::GenerateEvent(ev) => match ev {
                     BitswapEvent::Progress(_, _) => {}
                     BitswapEvent::Complete(id, result) => {
-<<<<<<< HEAD
-                        stats::CONTENT_RESOLVE_RUNNING.dec();
-                        let out = Event::Complete(QueryId(id.to_string().parse().unwrap()), result);
-=======
                         emit(observe::ResolveEvent::Completed);
                         let out = Event::Complete(id, result);
->>>>>>> 6f5521a2
                         return Poll::Ready(ToSwarm::GenerateEvent(out));
                     }
                 },
