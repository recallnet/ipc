// Copyright 2022-2024 Protocol Labs
// SPDX-License-Identifier: MIT
// Copyright 2019-2023 ChainSafe Systems
// SPDX-License-Identifier: Apache-2.0, MIT

use std::{
    fmt::Display,
    fs::{self, create_dir, File},
    io::{BufReader, BufWriter, ErrorKind, Read, Write},
    path::{Path, PathBuf},
};

use ahash::{HashMap, HashMapExt};
use argon2::{
    password_hash::SaltString, Argon2, ParamsBuilder, PasswordHasher, RECOMMENDED_SALT_LEN,
};
use base64::{prelude::BASE64_STANDARD, Engine};
use fvm_shared::crypto::signature::SignatureType;
use log::{debug, error};
use rand::{rngs::OsRng, RngCore};
use serde::{Deserialize, Serialize};
use thiserror::Error;
use xsalsa20poly1305::{
    aead::{generic_array::GenericArray, Aead},
    KeyInit, XSalsa20Poly1305, NONCE_SIZE,
};

use super::errors::Error;

pub const KEYSTORE_NAME: &str = "keystore.json";
pub const ENCRYPTED_KEYSTORE_NAME: &str = "keystore";

/// Environmental variable which holds the `KeyStore` encryption phrase.
pub const FOREST_KEYSTORE_PHRASE_ENV: &str = "FOREST_KEYSTORE_PHRASE";

type SaltByteArray = [u8; RECOMMENDED_SALT_LEN];

// TODO need to update keyinfo to not use SignatureType, use string instead to
// save keys like jwt secret
/// `KeyInfo` structure, this contains the type of key (stored as a string) and
/// the private key. Note how the private key is stored as a byte vector
#[derive(Clone, PartialEq, Debug, Eq, Serialize, Deserialize)]
pub struct KeyInfo {
    key_type: SignatureType,
    // Vec<u8> is used because The private keys for BLS and SECP256K1 are not of the same type
    private_key: Vec<u8>,
}

#[derive(Clone, PartialEq, Debug, Eq, Serialize, Deserialize)]
pub struct PersistentKeyInfo {
    key_type: SignatureType,
    private_key: String,
}

impl KeyInfo {
    /// Return a new `KeyInfo` given the key type and private key
    pub fn new(key_type: SignatureType, private_key: Vec<u8>) -> Self {
        KeyInfo {
            key_type,
            private_key,
        }
    }

    /// Return a reference to the key's signature type
    pub fn key_type(&self) -> &SignatureType {
        &self.key_type
    }

    /// Return a reference to the private key
    pub fn private_key(&self) -> &Vec<u8> {
        &self.private_key
    }
}

pub mod json {
    use crate::fvm::serialization::json::signature_type::SignatureTypeJson;
    use serde::{de, Deserialize, Deserializer, Serialize, Serializer};

    use super::*;

    /// Wrapper for serializing and de-serializing a `KeyInfo` from JSON.
    #[derive(Clone, Deserialize, Serialize, Debug, PartialEq, Eq)]
    #[serde(transparent)]
    pub struct KeyInfoJson(#[serde(with = "self")] pub KeyInfo);

    /// Wrapper for serializing a `KeyInfo` reference to JSON.
    #[derive(Serialize)]
    #[serde(transparent)]
    pub struct KeyInfoJsonRef<'a>(#[serde(with = "self")] pub &'a KeyInfo);

    impl From<KeyInfoJson> for KeyInfo {
        fn from(key: KeyInfoJson) -> KeyInfo {
            key.0
        }
    }
    #[derive(Serialize, Deserialize)]
    struct JsonHelper {
        #[serde(rename = "Type")]
        sig_type: SignatureTypeJson,
        #[serde(rename = "PrivateKey")]
        private_key: String,
    }

    pub fn serialize<S>(k: &KeyInfo, serializer: S) -> Result<S::Ok, S::Error>
    where
        S: Serializer,
    {
        JsonHelper {
            sig_type: SignatureTypeJson(k.key_type),
            private_key: BASE64_STANDARD.encode(&k.private_key),
        }
        .serialize(serializer)
    }

    pub fn deserialize<'de, D>(deserializer: D) -> Result<KeyInfo, D::Error>
    where
        D: Deserializer<'de>,
    {
        let JsonHelper {
            sig_type,
            private_key,
        } = Deserialize::deserialize(deserializer)?;
        Ok(KeyInfo {
            key_type: sig_type.0,
            private_key: BASE64_STANDARD
                .decode(private_key)
                .map_err(de::Error::custom)?,
        })
    }
}

/// `KeyStore` structure, this contains a set of `KeyInfos` indexed by address.
#[derive(Clone, PartialEq, Debug, Eq)]
pub struct KeyStore {
    key_info: HashMap<String, KeyInfo>,
    persistence: Option<PersistentKeyStore>,
    encryption: Option<EncryptedKeyStore>,
}

pub enum KeyStoreConfig {
    Memory,
    Persistent(PathBuf),
    Encrypted(PathBuf, String),
}

/// Persistent `KeyStore` in JSON clear text in `KEYSTORE_LOCATION`
#[derive(Clone, PartialEq, Debug, Eq)]
struct PersistentKeyStore {
    file_path: PathBuf,
}

/// Encrypted `KeyStore`
/// `Argon2id` hash key derivation
/// `XSalsa20Poly1305` authenticated encryption
/// CBOR encoding
#[derive(Clone, PartialEq, Debug, Eq)]
struct EncryptedKeyStore {
    salt: SaltByteArray,
    encryption_key: Vec<u8>,
}

#[derive(Debug, Error)]
pub enum EncryptedKeyStoreError {
    /// Possibly indicates incorrect passphrase
    #[error("Error decrypting data")]
    DecryptionError,
    /// An error occurred while encrypting keys
    #[error("Error encrypting data")]
    EncryptionError,
    /// Unlock called without `encrypted_keystore` being enabled in
    /// `config.toml`
    #[error("Error with forest configuration")]
    ConfigurationError,
}

impl KeyStore {
    pub fn new(config: KeyStoreConfig) -> Result<Self, Error> {
        match config {
            KeyStoreConfig::Memory => Ok(Self {
                key_info: HashMap::new(),
                persistence: None,
                encryption: None,
            }),
            KeyStoreConfig::Persistent(location) => {
                let file_path = location.join(KEYSTORE_NAME);

                match File::open(&file_path) {
                    Ok(file) => {
                        let reader = BufReader::new(file);

                        // Existing cleartext JSON keystore
                        let persisted_key_info: HashMap<String, PersistentKeyInfo> =
                            serde_json::from_reader(reader)
<<<<<<< HEAD
                                .inspect_err(|_| {
=======
                                .inspect_err(|_e| {
>>>>>>> cdc96613
                                    error!(
                                "failed to deserialize keyfile, initializing new keystore at: {:?}",
                                file_path
                            );
                                })
                                .unwrap_or_default();

                        let mut key_info = HashMap::new();
                        for (key, value) in persisted_key_info.iter() {
                            key_info.insert(
                                key.to_string(),
                                KeyInfo {
                                    private_key: BASE64_STANDARD
                                        .decode(value.private_key.clone())
                                        .map_err(|error| Error::Other(error.to_string()))?,
                                    key_type: value.key_type,
                                },
                            );
                        }

                        Ok(Self {
                            key_info,
                            persistence: Some(PersistentKeyStore { file_path }),
                            encryption: None,
                        })
                    }
                    Err(e) => {
                        if e.kind() == ErrorKind::NotFound {
                            debug!(
                                "Keystore does not exist, initializing new keystore at: {:?}",
                                file_path
                            );
                            Ok(Self {
                                key_info: HashMap::new(),
                                persistence: Some(PersistentKeyStore { file_path }),
                                encryption: None,
                            })
                        } else {
                            Err(Error::Other(e.to_string()))
                        }
                    }
                }
            }
            KeyStoreConfig::Encrypted(location, passphrase) => {
                if !location.exists() {
                    create_dir(location.clone())?;
                }

                let file_path = location.join(Path::new(ENCRYPTED_KEYSTORE_NAME));

                if !file_path.exists() {
                    File::create(file_path.clone())?;
                }

                match File::open(&file_path) {
                    Ok(file) => {
                        let mut reader = BufReader::new(file);
                        let mut buf = vec![];
                        let read_bytes = reader.read_to_end(&mut buf)?;

                        if read_bytes == 0 {
                            // New encrypted keystore if file exists but is zero bytes (i.e., touch)
                            debug!(
                                "Keystore does not exist, initializing new keystore at {:?}",
                                file_path
                            );

                            let (salt, encryption_key) =
                                EncryptedKeyStore::derive_key(&passphrase, None).map_err(
                                    |error| {
                                        error!("Failed to create key from passphrase");
                                        Error::Other(error.to_string())
                                    },
                                )?;
                            Ok(Self {
                                key_info: HashMap::new(),
                                persistence: Some(PersistentKeyStore { file_path }),
                                encryption: Some(EncryptedKeyStore {
                                    salt,
                                    encryption_key,
                                }),
                            })
                        } else {
                            // Existing encrypted keystore
                            // Split off data from prepended salt
                            let data = buf.split_off(RECOMMENDED_SALT_LEN);
                            let mut prev_salt = [0; RECOMMENDED_SALT_LEN];
                            prev_salt.copy_from_slice(&buf);
                            let (salt, encryption_key) =
                                EncryptedKeyStore::derive_key(&passphrase, Some(prev_salt))
                                    .map_err(|error| {
                                        error!("Failed to create key from passphrase");
                                        Error::Other(error.to_string())
                                    })?;

                            let decrypted_data = EncryptedKeyStore::decrypt(&encryption_key, &data)
                                .map_err(|error| Error::Other(error.to_string()))?;

                            let key_info = serde_ipld_dagcbor::from_slice(&decrypted_data)
<<<<<<< HEAD
                                .inspect_err(|_| {
                                    error!("Failed to deserialize keyfile, initializing new");
=======
                                .inspect_err(|_e| {
                                    error!("failed to deserialize keyfile, initializing new");
>>>>>>> cdc96613
                                })
                                .unwrap_or_default();

                            Ok(Self {
                                key_info,
                                persistence: Some(PersistentKeyStore { file_path }),
                                encryption: Some(EncryptedKeyStore {
                                    salt,
                                    encryption_key,
                                }),
                            })
                        }
                    }
                    Err(_) => {
                        debug!("Encrypted keystore does not exist, initializing new keystore");

                        let (salt, encryption_key) =
                            EncryptedKeyStore::derive_key(&passphrase, None).map_err(|error| {
                                error!("Failed to create key from passphrase");
                                Error::Other(error.to_string())
                            })?;

                        Ok(Self {
                            key_info: HashMap::new(),
                            persistence: Some(PersistentKeyStore { file_path }),
                            encryption: Some(EncryptedKeyStore {
                                salt,
                                encryption_key,
                            }),
                        })
                    }
                }
            }
        }
    }

    pub fn flush(&self) -> anyhow::Result<()> {
        match &self.persistence {
            Some(persistent_keystore) => {
                let dir = persistent_keystore
                    .file_path
                    .parent()
                    .ok_or_else(|| Error::Other("Invalid Path".to_string()))?;
                fs::create_dir_all(dir)?;
                let file = File::create(&persistent_keystore.file_path)?;

                // Restrict permissions on files containing private keys
                #[cfg(unix)]
                crate::utils::set_user_perm(&file)?;

                let mut writer = BufWriter::new(file);

                match &self.encryption {
                    Some(encrypted_keystore) => {
                        // Flush For EncryptedKeyStore
                        let data = serde_ipld_dagcbor::to_vec(&self.key_info).map_err(|e| {
                            Error::Other(format!("failed to serialize and write key info: {e}"))
                        })?;

                        let encrypted_data =
                            EncryptedKeyStore::encrypt(&encrypted_keystore.encryption_key, &data)?;
                        let mut salt_vec = encrypted_keystore.salt.to_vec();
                        salt_vec.extend(encrypted_data);
                        writer.write_all(&salt_vec)?;

                        Ok(())
                    }
                    None => {
                        let mut key_info: HashMap<String, PersistentKeyInfo> = HashMap::new();
                        for (key, value) in self.key_info.iter() {
                            key_info.insert(
                                key.to_string(),
                                PersistentKeyInfo {
                                    private_key: BASE64_STANDARD.encode(value.private_key.clone()),
                                    key_type: value.key_type,
                                },
                            );
                        }

                        // Flush for PersistentKeyStore
                        serde_json::to_writer_pretty(writer, &key_info).map_err(|e| {
                            Error::Other(format!("failed to serialize and write key info: {e}"))
                        })?;

                        Ok(())
                    }
                }
            }
            None => {
                // NoOp for MemKeyStore
                Ok(())
            }
        }
    }

    /// Return all of the keys that are stored in the `KeyStore`
    pub fn list(&self) -> Vec<String> {
        self.key_info.keys().cloned().collect()
    }

    /// Return `KeyInfo` that corresponds to a given key
    pub fn get(&self, k: &str) -> Result<KeyInfo, Error> {
        self.key_info.get(k).cloned().ok_or(Error::KeyInfo)
    }

    /// Save a key/`KeyInfo` pair to the `KeyStore`
    pub fn put(&mut self, key: String, key_info: KeyInfo) -> Result<(), Error> {
        if self.key_info.contains_key(&key) {
            return Err(Error::KeyExists);
        }
        self.key_info.insert(key, key_info);

        if self.persistence.is_some() {
            self.flush().map_err(|err| Error::Other(err.to_string()))?;
        }

        Ok(())
    }

    /// Remove the key and corresponding `KeyInfo` from the `KeyStore`
    pub fn remove(&mut self, key: String) -> anyhow::Result<KeyInfo> {
        let key_out = self.key_info.remove(&key).ok_or(Error::KeyInfo)?;

        if self.persistence.is_some() {
            self.flush()?;
        }

        Ok(key_out)
    }
}

impl EncryptedKeyStore {
    fn derive_key(
        passphrase: &str,
        prev_salt: Option<SaltByteArray>,
    ) -> anyhow::Result<(SaltByteArray, Vec<u8>)> {
        let salt = match prev_salt {
            Some(prev_salt) => prev_salt,
            None => {
                let mut salt = [0; RECOMMENDED_SALT_LEN];
                OsRng.fill_bytes(&mut salt);
                salt
            }
        };

        let mut param_builder = ParamsBuilder::new();
        // #define crypto_pwhash_argon2id_MEMLIMIT_INTERACTIVE 67108864U
        // see <https://github.com/jedisct1/libsodium/blob/089f850608737f9d969157092988cb274fe7f8d4/src/libsodium/include/sodium/crypto_pwhash_argon2id.h#L70>
        const CRYPTO_PWHASH_ARGON2ID_MEMLIMIT_INTERACTIVE: u32 = 67108864;
        // #define crypto_pwhash_argon2id_OPSLIMIT_INTERACTIVE 2U
        // see <https://github.com/jedisct1/libsodium/blob/089f850608737f9d969157092988cb274fe7f8d4/src/libsodium/include/sodium/crypto_pwhash_argon2id.h#L66>
        const CRYPTO_PWHASH_ARGON2ID_OPSLIMIT_INTERACTIVE: u32 = 2;
        param_builder
            .m_cost(CRYPTO_PWHASH_ARGON2ID_MEMLIMIT_INTERACTIVE / 1024)
            .t_cost(CRYPTO_PWHASH_ARGON2ID_OPSLIMIT_INTERACTIVE);
        // https://docs.rs/sodiumoxide/latest/sodiumoxide/crypto/secretbox/xsalsa20poly1305/constant.KEYBYTES.html
        // KEYBYTES = 0x20
        // param_builder.output_len(32)?;
        let hasher = Argon2::new(
            argon2::Algorithm::Argon2id,
            argon2::Version::V0x13,
            param_builder.build().map_err(map_err_to_anyhow)?,
        );
        let salt_string = SaltString::encode_b64(&salt).map_err(map_err_to_anyhow)?;
        let pw_hash = hasher
            .hash_password(passphrase.as_bytes(), &salt_string)
            .map_err(map_err_to_anyhow)?;
        if let Some(hash) = pw_hash.hash {
            Ok((salt, hash.as_bytes().to_vec()))
        } else {
            anyhow::bail!(EncryptedKeyStoreError::EncryptionError)
        }
    }

    fn encrypt(encryption_key: &[u8], msg: &[u8]) -> anyhow::Result<Vec<u8>> {
        let mut nonce = [0; NONCE_SIZE];
        OsRng.fill_bytes(&mut nonce);
        let nonce = GenericArray::from_slice(&nonce);
        let key = GenericArray::from_slice(encryption_key);
        let cipher = XSalsa20Poly1305::new(key);
        let mut ciphertext = cipher.encrypt(nonce, msg).map_err(map_err_to_anyhow)?;
        ciphertext.extend(nonce.iter());
        Ok(ciphertext)
    }

    fn decrypt(encryption_key: &[u8], msg: &[u8]) -> anyhow::Result<Vec<u8>> {
        let cyphertext_len = msg.len() - NONCE_SIZE;
        let ciphertext = &msg[..cyphertext_len];
        let nonce = GenericArray::from_slice(&msg[cyphertext_len..]);
        let key = GenericArray::from_slice(encryption_key);
        let cipher = XSalsa20Poly1305::new(key);
        let plaintext = cipher
            .decrypt(nonce, ciphertext)
            .map_err(map_err_to_anyhow)?;
        Ok(plaintext)
    }
}

fn map_err_to_anyhow<T: Display>(e: T) -> anyhow::Error {
    anyhow::Error::msg(e.to_string())
}

#[cfg(test)]
mod test {
    use anyhow::*;
    use base64::{prelude::BASE64_STANDARD, Engine};
    use quickcheck_macros::quickcheck;

    use super::*;
    use crate::{
        json::{KeyInfoJson, KeyInfoJsonRef},
        wallet,
    };

    const PASSPHRASE: &str = "foobarbaz";

    #[test]
    fn test_generate_key() {
        let (salt, encryption_key) = EncryptedKeyStore::derive_key(PASSPHRASE, None).unwrap();
        let (second_salt, second_key) =
            EncryptedKeyStore::derive_key(PASSPHRASE, Some(salt)).unwrap();

        assert_eq!(
            encryption_key, second_key,
            "Derived key must be deterministic"
        );
        assert_eq!(salt, second_salt, "Salts must match");
    }

    #[test]
    fn test_encrypt_message() -> Result<()> {
        let (_, private_key) = EncryptedKeyStore::derive_key(PASSPHRASE, None)?;
        let message = "foo is coming";
        let ciphertext = EncryptedKeyStore::encrypt(&private_key, message.as_bytes())?;
        let second_pass = EncryptedKeyStore::encrypt(&private_key, message.as_bytes())?;
        ensure!(
            ciphertext != second_pass,
            "Ciphertexts use secure initialization vectors"
        );
        Ok(())
    }

    #[test]
    fn test_decrypt_message() -> Result<()> {
        let (_, private_key) = EncryptedKeyStore::derive_key(PASSPHRASE, None)?;
        let message = "foo is coming";
        let ciphertext = EncryptedKeyStore::encrypt(&private_key, message.as_bytes())?;
        let plaintext = EncryptedKeyStore::decrypt(&private_key, &ciphertext)?;
        ensure!(plaintext == message.as_bytes());
        Ok(())
    }

    #[test]
    fn test_read_old_encrypted_keystore() -> Result<()> {
        let dir: PathBuf = "tests/keystore_encrypted_old".into();
        ensure!(dir.exists());
        let ks = KeyStore::new(KeyStoreConfig::Encrypted(dir, PASSPHRASE.to_string()))?;
        ensure!(ks.persistence.is_some());
        Ok(())
    }

    #[test]
    fn test_read_write_encrypted_keystore() -> Result<()> {
        let keystore_location = tempfile::tempdir()?.into_path();
        let ks = KeyStore::new(KeyStoreConfig::Encrypted(
            keystore_location.clone(),
            PASSPHRASE.to_string(),
        ))?;
        ks.flush()?;

        let ks_read = KeyStore::new(KeyStoreConfig::Encrypted(
            keystore_location,
            PASSPHRASE.to_string(),
        ))?;

        ensure!(ks == ks_read);

        Ok(())
    }

    #[test]
    fn test_read_write_keystore() -> Result<()> {
        let keystore_location = tempfile::tempdir()?.into_path();
        let mut ks = KeyStore::new(KeyStoreConfig::Persistent(keystore_location.clone()))?;

        let key = wallet::generate_key(SignatureType::BLS)?;

        let addr = format!("wallet-{}", key.address);
        ks.put(addr.clone(), key.key_info)?;
        ks.flush().unwrap();

        let default = ks.get(&addr).unwrap();

        // Manually parse keystore.json
        let keystore_file = keystore_location.join(KEYSTORE_NAME);
        let reader = BufReader::new(File::open(keystore_file)?);
        let persisted_keystore: HashMap<String, PersistentKeyInfo> =
            serde_json::from_reader(reader)?;

        let default_key_info = persisted_keystore.get(&addr).unwrap();
        let actual = BASE64_STANDARD.decode(default_key_info.private_key.clone())?;

        assert_eq!(
            default.private_key, actual,
            "persisted key matches key from key store"
        );

        // Read existing keystore.json
        let ks_read = KeyStore::new(KeyStoreConfig::Persistent(keystore_location))?;
        ensure!(ks == ks_read);

        Ok(())
    }

    impl quickcheck::Arbitrary for KeyInfo {
        fn arbitrary(g: &mut quickcheck::Gen) -> Self {
            let sigtype = g
                .choose(&[
                    fvm_shared::crypto::signature::SignatureType::BLS,
                    fvm_shared::crypto::signature::SignatureType::Secp256k1,
                ])
                .unwrap();
            KeyInfo {
                key_type: *sigtype,
                private_key: Vec::arbitrary(g),
            }
        }
    }

    #[quickcheck]
    fn keyinfo_roundtrip(keyinfo: KeyInfo) {
        let serialized: String = serde_json::to_string(&KeyInfoJsonRef(&keyinfo)).unwrap();
        let parsed: KeyInfoJson = serde_json::from_str(&serialized).unwrap();
        assert_eq!(keyinfo, parsed.0);
    }
}<|MERGE_RESOLUTION|>--- conflicted
+++ resolved
@@ -191,11 +191,7 @@
                         // Existing cleartext JSON keystore
                         let persisted_key_info: HashMap<String, PersistentKeyInfo> =
                             serde_json::from_reader(reader)
-<<<<<<< HEAD
-                                .inspect_err(|_| {
-=======
                                 .inspect_err(|_e| {
->>>>>>> cdc96613
                                     error!(
                                 "failed to deserialize keyfile, initializing new keystore at: {:?}",
                                 file_path
@@ -295,13 +291,8 @@
                                 .map_err(|error| Error::Other(error.to_string()))?;
 
                             let key_info = serde_ipld_dagcbor::from_slice(&decrypted_data)
-<<<<<<< HEAD
-                                .inspect_err(|_| {
-                                    error!("Failed to deserialize keyfile, initializing new");
-=======
                                 .inspect_err(|_e| {
                                     error!("failed to deserialize keyfile, initializing new");
->>>>>>> cdc96613
                                 })
                                 .unwrap_or_default();
 
