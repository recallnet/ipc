// Copyright 2022-2024 Protocol Labs
// SPDX-License-Identifier: MIT

use std::borrow::Borrow;
use std::collections::{BTreeMap, HashMap};
use std::sync::{Arc, RwLock};
use std::time::Duration;

use ethers_contract::{ContractError, EthLogDecode, LogMeta};
use ipc_actors_abis::{
    checkpointing_facet, gateway_getter_facet, gateway_manager_facet, gateway_messenger_facet,
    lib_gateway, lib_quorum, lib_staking_change_log, register_subnet_facet,
    subnet_actor_checkpointing_facet, subnet_actor_getter_facet, subnet_actor_manager_facet,
    subnet_actor_reward_facet,
};
use ipc_api::evm::{fil_to_eth_amount, payload_to_evm_address, subnet_id_to_evm_addresses};
use ipc_api::validator::from_contract_validators;
use reqwest::header::HeaderValue;
use reqwest::Client;
use std::net::{IpAddr, SocketAddr};

use ipc_api::subnet::{PermissionMode, SupplyKind, SupplySource};
use ipc_api::{eth_to_fil_amount, ethers_address_to_fil_address};

use crate::config::subnet::SubnetConfig;
use crate::config::Subnet;
use crate::lotus::message::ipc::SubnetInfo;
use crate::manager::subnet::{
    BottomUpCheckpointRelayer, GetBlockHashResult, SubnetGenesisInfo, TopDownFinalityQuery,
    TopDownQueryPayload,
};
use crate::manager::{EthManager, SubnetManager};
use anyhow::{anyhow, Context, Result};
use async_trait::async_trait;
use ethers::abi::Tokenizable;
use ethers::contract::abigen;
use ethers::prelude::k256::ecdsa::SigningKey;
use ethers::prelude::{Signer, SignerMiddleware};
use ethers::providers::{Authorization, Http, Middleware, Provider};
use ethers::signers::{LocalWallet, Wallet};
use ethers::types::{
    transaction::eip2718::TypedTransaction, BlockId, Eip1559TransactionRequest, ValueOrArray, I256,
    U256,
};

use fvm_shared::clock::ChainEpoch;
use fvm_shared::{address::Address, econ::TokenAmount};
use ipc_api::checkpoint::{
    BottomUpCheckpoint, BottomUpCheckpointBundle, QuorumReachedEvent, Signature,
};
use ipc_api::cross::IpcEnvelope;
use ipc_api::staking::{StakingChangeRequest, ValidatorInfo, ValidatorStakingInfo};
use ipc_api::subnet::ConstructParams;
use ipc_api::subnet_id::SubnetID;
use ipc_wallet::{EthKeyAddress, EvmKeyStore, PersistentKeyStore};
use num_traits::ToPrimitive;
use std::result;

pub type DefaultSignerMiddleware = SignerMiddleware<Provider<Http>, Wallet<SigningKey>>;

/// Default polling time used by the Ethers provider to check for pending
/// transactions and events. Default is 7, and for our child subnets we
/// can reduce it to the block time (or potentially less)
const ETH_PROVIDER_POLLING_TIME: Duration = Duration::from_secs(1);
/// Maximum number of retries to fetch a transaction receipt.
/// The number of retries should ensure that for the block time
/// of the network the number of retires considering the polling
/// time above waits enough tie to get the transaction receipt.
/// We currently support a low polling time and high number of
/// retries so these numbers accommodate fast subnets with slow
/// roots (like Calibration and mainnet).
const TRANSACTION_RECEIPT_RETRIES: usize = 200;

/// The majority vote percentage for checkpoint submission when creating a subnet.
const SUBNET_MAJORITY_PERCENTAGE: u8 = 67;

pub struct EthSubnetManager {
    keystore: Option<Arc<RwLock<PersistentKeyStore<EthKeyAddress>>>>,
    ipc_contract_info: IPCContractInfo,
}

/// Keep track of the on chain information for the subnet manager
struct IPCContractInfo {
    gateway_addr: ethers::types::Address,
    registry_addr: ethers::types::Address,
    chain_id: u64,
    provider: Provider<Http>,
}

//TODO receive clarity on this implementation
abigen!(
    IERC20,
    r#"[
        function approve(address spender, uint256 amount) external returns (bool)
        event Transfer(address indexed from, address indexed to, uint256 value)
        event Approval(address indexed owner, address indexed spender, uint256 value)
    ]"#,
);

#[async_trait]
impl TopDownFinalityQuery for EthSubnetManager {
    async fn genesis_epoch(&self, subnet_id: &SubnetID) -> Result<ChainEpoch> {
        let address = contract_address_from_subnet(subnet_id)?;
        tracing::info!("querying genesis epoch in evm subnet contract: {address:}");

        let evm_subnet_id = gateway_getter_facet::SubnetID::try_from(subnet_id)?;

        let contract = gateway_getter_facet::GatewayGetterFacet::new(
            self.ipc_contract_info.gateway_addr,
            Arc::new(self.ipc_contract_info.provider.clone()),
        );
        let (exists, subnet) = contract.get_subnet(evm_subnet_id).call().await?;
        if !exists {
            return Err(anyhow!("subnet: {} does not exists", subnet_id));
        }
        Ok(subnet.genesis_epoch.as_u64() as ChainEpoch)
    }

    async fn chain_head_height(&self) -> Result<ChainEpoch> {
        let block = self
            .ipc_contract_info
            .provider
            .get_block_number()
            .await
            .context("cannot get evm block number")?;
        Ok(block.as_u64() as ChainEpoch)
    }

    async fn get_top_down_msgs(
        &self,
        subnet_id: &SubnetID,
        epoch: ChainEpoch,
    ) -> Result<TopDownQueryPayload<Vec<IpcEnvelope>>> {
        let gateway_contract = gateway_manager_facet::GatewayManagerFacet::new(
            self.ipc_contract_info.gateway_addr,
            Arc::new(self.ipc_contract_info.provider.clone()),
        );

        let topic1 = contract_address_from_subnet(subnet_id)?;
        tracing::debug!(
            "getting top down messages for subnet: {:?} with topic 1: {}",
            subnet_id,
            topic1,
        );

        let ev = gateway_contract
            .event::<lib_gateway::NewTopDownMessageFilter>()
            .from_block(epoch as u64)
            .to_block(epoch as u64)
            .topic1(topic1)
            .address(ValueOrArray::Value(gateway_contract.address()));

        let mut messages = vec![];
        let mut hash = None;
        for (event, meta) in query_with_meta(ev, gateway_contract.client()).await? {
            if let Some(h) = hash {
                if h != meta.block_hash {
                    return Err(anyhow!("block hash not equal"));
                }
            } else {
                hash = Some(meta.block_hash);
            }

            messages.push(IpcEnvelope::try_from(event.message)?);
        }

        let block_hash = if let Some(h) = hash {
            h.0.to_vec()
        } else {
            self.get_block_hash(epoch).await?.block_hash
        };
        Ok(TopDownQueryPayload {
            value: messages,
            block_hash,
        })
    }

    async fn get_block_hash(&self, height: ChainEpoch) -> Result<GetBlockHashResult> {
        let block = self
            .ipc_contract_info
            .provider
            .get_block(height as u64)
            .await?
            .ok_or_else(|| anyhow!("height does not exist"))?;

        Ok(GetBlockHashResult {
            parent_block_hash: block.parent_hash.to_fixed_bytes().to_vec(),
            block_hash: block
                .hash
                .ok_or_else(|| anyhow!("block hash is empty"))?
                .to_fixed_bytes()
                .to_vec(),
        })
    }

    async fn get_validator_changeset(
        &self,
        subnet_id: &SubnetID,
        epoch: ChainEpoch,
    ) -> Result<TopDownQueryPayload<Vec<StakingChangeRequest>>> {
        let address = contract_address_from_subnet(subnet_id)?;
        tracing::info!("querying validator changes in evm subnet contract: {address:}");

        let contract = subnet_actor_manager_facet::SubnetActorManagerFacet::new(
            address,
            Arc::new(self.ipc_contract_info.provider.clone()),
        );

        let ev = contract
            .event::<lib_staking_change_log::NewStakingChangeRequestFilter>()
            .from_block(epoch as u64)
            .to_block(epoch as u64)
            .address(ValueOrArray::Value(contract.address()));

        let mut changes = vec![];
        let mut hash = None;
        for (event, meta) in query_with_meta(ev, contract.client()).await? {
            if let Some(h) = hash {
                if h != meta.block_hash {
                    return Err(anyhow!("block hash not equal"));
                }
            } else {
                hash = Some(meta.block_hash);
            }
            changes.push(StakingChangeRequest::try_from(event)?);
        }

        let block_hash = if let Some(h) = hash {
            h.0.to_vec()
        } else {
            self.get_block_hash(epoch).await?.block_hash
        };
        Ok(TopDownQueryPayload {
            value: changes,
            block_hash,
        })
    }

    async fn latest_parent_finality(&self) -> Result<ChainEpoch> {
        tracing::info!("querying latest parent finality ");

        let contract = gateway_getter_facet::GatewayGetterFacet::new(
            self.ipc_contract_info.gateway_addr,
            Arc::new(self.ipc_contract_info.provider.clone()),
        );
        let finality = contract.get_latest_parent_finality().call().await?;
        Ok(finality.height.as_u64() as ChainEpoch)
    }
}

#[async_trait]
impl SubnetManager for EthSubnetManager {
    async fn create_subnet(&self, from: Address, params: ConstructParams) -> Result<Address> {
        self.ensure_same_gateway(&params.ipc_gateway_addr)?;

        let min_validator_stake = params
            .min_validator_stake
            .atto()
            .to_u128()
            .ok_or_else(|| anyhow!("invalid min validator stake"))?;

        tracing::debug!("calling create subnet for EVM manager");

        let route = subnet_id_to_evm_addresses(&params.parent)?;
        tracing::debug!("root SubnetID as Ethereum type: {route:?}");

        let params = register_subnet_facet::ConstructorParams {
            parent_id: register_subnet_facet::SubnetID {
                root: params.parent.root_id(),
                route,
            },
            ipc_gateway_addr: self.ipc_contract_info.gateway_addr,
            consensus: params.consensus as u64 as u8,
            min_activation_collateral: ethers::types::U256::from(min_validator_stake),
            min_validators: params.min_validators,
            bottom_up_check_period: params.bottomup_check_period as u64,
            majority_percentage: SUBNET_MAJORITY_PERCENTAGE,
            active_validators_limit: params.active_validators_limit,
            power_scale: 3,
            permission_mode: params.permission_mode as u8,
            supply_source: register_subnet_facet::SupplySource::try_from(params.supply_source)?,
<<<<<<< HEAD
            locking_duration: 10,
=======
            validator_gater: payload_to_evm_address(params.validator_gater.payload())?,
>>>>>>> cdc96613
        };

        tracing::info!("creating subnet on evm with params: {params:?}");

        let signer = self.get_signer(&from)?;
        let signer = Arc::new(signer);
        let registry_contract = register_subnet_facet::RegisterSubnetFacet::new(
            self.ipc_contract_info.registry_addr,
            signer.clone(),
        );

        let call = call_with_premium_estimation(signer, registry_contract.new_subnet_actor(params))
            .await?;
        // TODO: Edit call to get estimate premium
        let pending_tx = call.send().await?;
        // We need the retry to parse the deployment event. At the time of this writing, it's a bug
        // in current FEVM that without the retries, events are not picked up.
        // See https://github.com/filecoin-project/community/discussions/638 for more info and updates.
        let receipt = pending_tx.retries(TRANSACTION_RECEIPT_RETRIES).await?;
        match receipt {
            Some(r) => {
                for log in r.logs {
                    tracing::debug!("log: {log:?}");

                    match ethers_contract::parse_log::<register_subnet_facet::SubnetDeployedFilter>(
                        log,
                    ) {
                        Ok(subnet_deploy) => {
                            let register_subnet_facet::SubnetDeployedFilter { subnet_addr } =
                                subnet_deploy;

                            tracing::debug!("subnet deployed at {subnet_addr:?}");
                            return ethers_address_to_fil_address(&subnet_addr);
                        }
                        Err(_) => {
                            tracing::debug!("no event for subnet actor published yet, continue");
                            continue;
                        }
                    }
                }
                Err(anyhow!("no logs receipt"))
            }
            None => Err(anyhow!("no receipt for event, txn not successful")),
        }
    }

    async fn join_subnet(
        &self,
        subnet: SubnetID,
        from: Address,
        collateral: TokenAmount,
        pub_key: Vec<u8>,
    ) -> Result<ChainEpoch> {
        let collateral = collateral
            .atto()
            .to_u128()
            .ok_or_else(|| anyhow!("invalid min validator stake"))?;

        let address = contract_address_from_subnet(&subnet)?;
        tracing::info!(
            "interacting with evm subnet contract: {address:} with collateral: {collateral:}"
        );

        let signer = Arc::new(self.get_signer(&from)?);
        let contract =
            subnet_actor_manager_facet::SubnetActorManagerFacet::new(address, signer.clone());

        let mut txn = contract.join(ethers::types::Bytes::from(pub_key));
        txn.tx.set_value(collateral);
        let txn = call_with_premium_estimation(signer, txn).await?;

        // Use the pending state to get the nonce because there could have been a pre-fund. Best would be to use this for everything.
        let txn = txn.block(BlockId::Number(ethers::types::BlockNumber::Pending));

        let pending_tx = txn.send().await?;
        let receipt = pending_tx.retries(TRANSACTION_RECEIPT_RETRIES).await?;
        block_number_from_receipt(receipt)
    }

    async fn pre_fund(&self, subnet: SubnetID, from: Address, balance: TokenAmount) -> Result<()> {
        let balance = balance
            .atto()
            .to_u128()
            .ok_or_else(|| anyhow!("invalid initial balance"))?;

        let address = contract_address_from_subnet(&subnet)?;
        tracing::info!("interacting with evm subnet contract: {address:} with balance: {balance:}");

        let signer = Arc::new(self.get_signer(&from)?);
        let contract =
            subnet_actor_manager_facet::SubnetActorManagerFacet::new(address, signer.clone());

        let mut txn = contract.pre_fund();
        txn.tx.set_value(balance);
        let txn = call_with_premium_estimation(signer, txn).await?;

        txn.send().await?;
        Ok(())
    }

    async fn pre_release(
        &self,
        subnet: SubnetID,
        from: Address,
        amount: TokenAmount,
    ) -> Result<()> {
        let address = contract_address_from_subnet(&subnet)?;
        tracing::info!("pre-release funds from {subnet:} at contract: {address:}");

        let amount = amount
            .atto()
            .to_u128()
            .ok_or_else(|| anyhow!("invalid pre-release amount"))?;

        let signer = Arc::new(self.get_signer(&from)?);
        let contract =
            subnet_actor_manager_facet::SubnetActorManagerFacet::new(address, signer.clone());

        call_with_premium_estimation(signer, contract.pre_release(amount.into()))
            .await?
            .send()
            .await?
            .await?;

        Ok(())
    }

    async fn stake(&self, subnet: SubnetID, from: Address, collateral: TokenAmount) -> Result<()> {
        let collateral = collateral
            .atto()
            .to_u128()
            .ok_or_else(|| anyhow!("invalid collateral amount"))?;

        let address = contract_address_from_subnet(&subnet)?;
        tracing::info!(
            "interacting with evm subnet contract: {address:} with collateral: {collateral:}"
        );

        let signer = Arc::new(self.get_signer(&from)?);
        let contract =
            subnet_actor_manager_facet::SubnetActorManagerFacet::new(address, signer.clone());

        let mut txn = contract.stake();
        txn.tx.set_value(collateral);
        let txn = call_with_premium_estimation(signer, txn).await?;

        txn.send().await?.await?;

        Ok(())
    }

    async fn unstake(
        &self,
        subnet: SubnetID,
        from: Address,
        collateral: TokenAmount,
    ) -> Result<()> {
        let collateral = collateral
            .atto()
            .to_u128()
            .ok_or_else(|| anyhow!("invalid collateral amount"))?;

        let address = contract_address_from_subnet(&subnet)?;
        tracing::info!(
            "interacting with evm subnet contract: {address:} with collateral: {collateral:}"
        );

        let signer = Arc::new(self.get_signer(&from)?);
        let contract =
            subnet_actor_manager_facet::SubnetActorManagerFacet::new(address, signer.clone());

        let txn = call_with_premium_estimation(signer, contract.unstake(collateral.into())).await?;
        txn.send().await?.await?;

        Ok(())
    }

    async fn leave_subnet(&self, subnet: SubnetID, from: Address) -> Result<()> {
        let address = contract_address_from_subnet(&subnet)?;
        tracing::info!("leaving evm subnet: {subnet:} at contract: {address:}");

        let signer = Arc::new(self.get_signer(&from)?);
        let contract =
            subnet_actor_manager_facet::SubnetActorManagerFacet::new(address, signer.clone());

        call_with_premium_estimation(signer, contract.leave())
            .await?
            .send()
            .await?
            .await?;

        Ok(())
    }

    async fn kill_subnet(&self, subnet: SubnetID, from: Address) -> Result<()> {
        let address = contract_address_from_subnet(&subnet)?;
        tracing::info!("kill evm subnet: {subnet:} at contract: {address:}");

        let signer = Arc::new(self.get_signer(&from)?);
        let contract =
            subnet_actor_manager_facet::SubnetActorManagerFacet::new(address, signer.clone());

        call_with_premium_estimation(signer, contract.kill())
            .await?
            .send()
            .await?
            .await?;

        Ok(())
    }

    async fn list_child_subnets(
        &self,
        gateway_addr: Address,
    ) -> Result<HashMap<SubnetID, SubnetInfo>> {
        self.ensure_same_gateway(&gateway_addr)?;

        let gateway_contract = gateway_getter_facet::GatewayGetterFacet::new(
            self.ipc_contract_info.gateway_addr,
            Arc::new(self.ipc_contract_info.provider.clone()),
        );

        let mut s = HashMap::new();

        let evm_subnets = gateway_contract.list_subnets().call().await?;
        tracing::debug!("raw subnet: {evm_subnets:?}");

        for subnet in evm_subnets {
            let info = SubnetInfo::try_from(subnet)?;
            s.insert(info.id.clone(), info);
        }

        Ok(s)
    }

    async fn claim_collateral(&self, subnet: SubnetID, from: Address) -> Result<()> {
        let address = contract_address_from_subnet(&subnet)?;
        tracing::info!("claim collateral evm subnet: {subnet:} at contract: {address:}");

        let signer = Arc::new(self.get_signer(&from)?);
        let contract =
            subnet_actor_reward_facet::SubnetActorRewardFacet::new(address, signer.clone());

        call_with_premium_estimation(signer, contract.claim())
            .await?
            .send()
            .await?
            .await?;

        Ok(())
    }

    async fn fund(
        &self,
        subnet: SubnetID,
        gateway_addr: Address,
        from: Address,
        to: Address,
        amount: TokenAmount,
    ) -> Result<ChainEpoch> {
        self.ensure_same_gateway(&gateway_addr)?;

        let value = amount
            .atto()
            .to_u128()
            .ok_or_else(|| anyhow!("invalid value to fund"))?;

        tracing::info!("fund with evm gateway contract: {gateway_addr:} with value: {value:}, original: {amount:?}");

        let evm_subnet_id = gateway_manager_facet::SubnetID::try_from(&subnet)?;
        tracing::debug!("evm subnet id to fund: {evm_subnet_id:?}");

        let signer = Arc::new(self.get_signer(&from)?);
        let gateway_contract = gateway_manager_facet::GatewayManagerFacet::new(
            self.ipc_contract_info.gateway_addr,
            signer.clone(),
        );

        let mut txn = gateway_contract.fund(
            evm_subnet_id,
            gateway_manager_facet::FvmAddress::try_from(to)?,
        );
        txn.tx.set_value(value);
        let txn = call_with_premium_estimation(signer, txn).await?;

        let pending_tx = txn.send().await?;
        let receipt = pending_tx.retries(TRANSACTION_RECEIPT_RETRIES).await?;
        block_number_from_receipt(receipt)
    }

    /// Approves the `from` address to use up to `amount` tokens from `token_address`.
    async fn approve_token(
        &self,
        subnet: SubnetID,
        from: Address,
        amount: TokenAmount,
    ) -> Result<ChainEpoch> {
        log::debug!("approve token, subnet: {subnet}, amount: {amount}, from: {from}");

        let value = fil_amount_to_eth_amount(&amount)?;

        let signer = Arc::new(self.get_signer(&from)?);

        let subnet_supply_source = self.get_subnet_supply_source(&subnet).await?;
        if subnet_supply_source.kind != SupplyKind::ERC20 as u8 {
            return Err(anyhow!("Invalid operation: Expected the subnet's supply source to be ERC20, but found a different kind."));
        }

        let token_contract = IERC20::new(subnet_supply_source.token_address, signer.clone());

        let txn = token_contract.approve(self.ipc_contract_info.gateway_addr, value);
        let txn = call_with_premium_estimation(signer, txn).await?;

        let pending_tx = txn.send().await?;
        let receipt = pending_tx.retries(TRANSACTION_RECEIPT_RETRIES).await?;
        block_number_from_receipt(receipt)
    }

    async fn fund_with_token(
        &self,
        subnet: SubnetID,
        from: Address,
        to: Address,
        amount: TokenAmount,
    ) -> Result<ChainEpoch> {
        tracing::debug!(
            "fund with token, subnet: {subnet}, amount: {amount}, from: {from}, to: {to}"
        );

        let value = fil_amount_to_eth_amount(&amount)?;
        let evm_subnet_id = gateway_manager_facet::SubnetID::try_from(&subnet)?;

        let signer = Arc::new(self.get_signer(&from)?);
        let gateway_contract = gateway_manager_facet::GatewayManagerFacet::new(
            self.ipc_contract_info.gateway_addr,
            signer.clone(),
        );

        let txn = gateway_contract.fund_with_token(
            evm_subnet_id,
            gateway_manager_facet::FvmAddress::try_from(to)?,
            value,
        );
        let txn = call_with_premium_estimation(signer, txn).await?;

        let pending_tx = txn.send().await?;
        let receipt = pending_tx.retries(TRANSACTION_RECEIPT_RETRIES).await?;
        block_number_from_receipt(receipt)
    }

    async fn release(
        &self,
        gateway_addr: Address,
        from: Address,
        to: Address,
        amount: TokenAmount,
    ) -> Result<ChainEpoch> {
        self.ensure_same_gateway(&gateway_addr)?;

        let value = amount
            .atto()
            .to_u128()
            .ok_or_else(|| anyhow!("invalid value to fund"))?;

        tracing::info!("release with evm gateway contract: {gateway_addr:} with value: {value:}");

        let signer = Arc::new(self.get_signer(&from)?);
        let gateway_contract = gateway_manager_facet::GatewayManagerFacet::new(
            self.ipc_contract_info.gateway_addr,
            signer.clone(),
        );
        let mut txn = gateway_contract.release(gateway_manager_facet::FvmAddress::try_from(to)?);
        txn.tx.set_value(value);
        let txn = call_with_premium_estimation(signer, txn).await?;

        let pending_tx = txn.send().await?;
        let receipt = pending_tx.retries(TRANSACTION_RECEIPT_RETRIES).await?;
        block_number_from_receipt(receipt)
    }

    /// Propagate the postbox message key. The key should be `bytes32`.
    async fn propagate(
        &self,
        _subnet: SubnetID,
        gateway_addr: Address,
        from: Address,
        postbox_msg_key: Vec<u8>,
    ) -> Result<()> {
        if postbox_msg_key.len() != 32 {
            return Err(anyhow!(
                "invalid message cid length, expect 32 but found {}",
                postbox_msg_key.len()
            ));
        }

        self.ensure_same_gateway(&gateway_addr)?;

        tracing::info!("propagate postbox evm gateway contract: {gateway_addr:} with message key: {postbox_msg_key:?}");

        let signer = Arc::new(self.get_signer(&from)?);
        let gateway_contract = gateway_messenger_facet::GatewayMessengerFacet::new(
            self.ipc_contract_info.gateway_addr,
            signer.clone(),
        );

        let mut key = [0u8; 32];
        key.copy_from_slice(&postbox_msg_key);

        call_with_premium_estimation(signer, gateway_contract.propagate(key))
            .await?
            .send()
            .await?;

        Ok(())
    }

    /// Send value between two addresses in a subnet
    async fn send_value(&self, from: Address, to: Address, amount: TokenAmount) -> Result<()> {
        let signer = Arc::new(self.get_signer(&from)?);
        let (fee, fee_cap) = premium_estimation(signer.clone()).await?;
        let tx = Eip1559TransactionRequest::new()
            .to(payload_to_evm_address(to.payload())?)
            .value(fil_to_eth_amount(&amount)?)
            .max_priority_fee_per_gas(fee)
            .max_fee_per_gas(fee_cap);

        let tx_pending = signer.send_transaction(tx, None).await?;

        tracing::info!(
            "sending FIL from {from:} to {to:} in tx {:?}",
            tx_pending.tx_hash()
        );
        tx_pending.await?;
        Ok(())
    }

    async fn wallet_balance(&self, address: &Address) -> Result<TokenAmount> {
        let balance = self
            .ipc_contract_info
            .provider
            .clone()
            .get_balance(payload_to_evm_address(address.payload())?, None)
            .await?;
        Ok(TokenAmount::from_atto(balance.as_u128()))
    }

    async fn get_chain_id(&self) -> Result<String> {
        Ok(self
            .ipc_contract_info
            .provider
            .get_chainid()
            .await?
            .to_string())
    }

    async fn get_commit_sha(&self) -> Result<[u8; 32]> {
        let gateway_contract = gateway_getter_facet::GatewayGetterFacet::new(
            self.ipc_contract_info.gateway_addr,
            Arc::new(self.ipc_contract_info.provider.clone()),
        );
        tracing::debug!(
            "gateway_contract address : {:?}",
            self.ipc_contract_info.gateway_addr
        );
        tracing::debug!(
            "gateway_contract_getter_facet address : {:?}",
            gateway_contract.address()
        );

        let commit_sha = gateway_contract
            .get_commit_sha()
            .call()
            .await
            .map_err(|e| anyhow!("cannot get commit sha due to: {e:}"))?;

        Ok(commit_sha)
    }

    async fn get_subnet_supply_source(
        &self,
        subnet: &SubnetID,
    ) -> Result<ipc_actors_abis::subnet_actor_getter_facet::SupplySource> {
        let address = contract_address_from_subnet(subnet)?;
        let contract = subnet_actor_getter_facet::SubnetActorGetterFacet::new(
            address,
            Arc::new(self.ipc_contract_info.provider.clone()),
        );
        Ok(contract.supply_source().call().await?)
    }

    async fn get_genesis_info(&self, subnet: &SubnetID) -> Result<SubnetGenesisInfo> {
        let address = contract_address_from_subnet(subnet)?;
        let contract = subnet_actor_getter_facet::SubnetActorGetterFacet::new(
            address,
            Arc::new(self.ipc_contract_info.provider.clone()),
        );

        let genesis_balances = contract.genesis_balances().await?;
        let bottom_up_checkpoint_period = contract.bottom_up_check_period().call().await?.as_u64();

        Ok(SubnetGenesisInfo {
            // Active validators limit set for the child subnet.
            active_validators_limit: contract.active_validators_limit().call().await?,
            // Bottom-up checkpoint period set in the subnet actor.
            bottom_up_checkpoint_period,
            // Genesis epoch when the subnet was bootstrapped in the parent.
            genesis_epoch: self.genesis_epoch(subnet).await?,
            // Majority percentage of
            majority_percentage: contract.majority_percentage().call().await?,
            // Minimum collateral required for subnets to register into the subnet
            min_collateral: eth_to_fil_amount(&contract.min_activation_collateral().call().await?)?,
            // Custom message fee that the child subnet wants to set for cross-net messages
            validators: from_contract_validators(contract.genesis_validators().call().await?)?,
            genesis_balances: into_genesis_balance_map(genesis_balances.0, genesis_balances.1)?,
            // TODO: fixme https://github.com/consensus-shipyard/ipc-monorepo/issues/496
            permission_mode: PermissionMode::Collateral,
            supply_source: SupplySource {
                kind: SupplyKind::Native,
                token_address: None,
            },
        })
    }

    async fn add_bootstrap(
        &self,
        subnet: &SubnetID,
        from: &Address,
        endpoint: String,
    ) -> Result<()> {
        let address = contract_address_from_subnet(subnet)?;

        if is_valid_bootstrap_addr(&endpoint).is_none() {
            return Err(anyhow!("wrong format for bootstrap endpoint"));
        }

        let signer = Arc::new(self.get_signer(from)?);
        let contract =
            subnet_actor_manager_facet::SubnetActorManagerFacet::new(address, signer.clone());

        call_with_premium_estimation(signer, contract.add_bootstrap_node(endpoint))
            .await?
            .send()
            .await?
            .await?;

        Ok(())
    }

    async fn list_bootstrap_nodes(&self, subnet: &SubnetID) -> Result<Vec<String>> {
        let address = contract_address_from_subnet(subnet)?;
        let contract = subnet_actor_getter_facet::SubnetActorGetterFacet::new(
            address,
            Arc::new(self.ipc_contract_info.provider.clone()),
        );
        Ok(contract.get_bootstrap_nodes().call().await?)
    }

    async fn get_validator_info(
        &self,
        subnet: &SubnetID,
        validator: &Address,
    ) -> Result<ValidatorInfo> {
        let address = contract_address_from_subnet(subnet)?;
        let contract = subnet_actor_getter_facet::SubnetActorGetterFacet::new(
            address,
            Arc::new(self.ipc_contract_info.provider.clone()),
        );
        let validator = payload_to_evm_address(validator.payload())?;

        let validator_info = contract.get_validator(validator).call().await?;
        let is_active = contract.is_active_validator(validator).call().await?;
        let is_waiting = contract.is_waiting_validator(validator).call().await?;

        Ok(ValidatorInfo {
            staking: ValidatorStakingInfo::try_from(validator_info)?,
            is_active,
            is_waiting,
        })
    }

    async fn set_federated_power(
        &self,
        from: &Address,
        subnet: &SubnetID,
        validators: &[Address],
        public_keys: &[Vec<u8>],
        federated_power: &[u128],
    ) -> Result<ChainEpoch> {
        let address = contract_address_from_subnet(subnet)?;
        tracing::info!("interacting with evm subnet contract: {address:}");

        let signer = Arc::new(self.get_signer(from)?);
        let contract =
            subnet_actor_manager_facet::SubnetActorManagerFacet::new(address, signer.clone());

        let addresses: Vec<ethers::core::types::Address> = validators
            .iter()
            .map(|validator_address| payload_to_evm_address(validator_address.payload()).unwrap())
            .collect();
        tracing::debug!("converted addresses: {:?}", addresses);

        let pubkeys: Vec<ethers::core::types::Bytes> = public_keys
            .iter()
            .map(|key| ethers::core::types::Bytes::from(key.clone()))
            .collect();
        tracing::debug!("converted pubkeys: {:?}", pubkeys);

        let power_u256: Vec<ethers::core::types::U256> = federated_power
            .iter()
            .map(|power| ethers::core::types::U256::from(*power))
            .collect();
        tracing::debug!("converted power: {:?}", power_u256);

        tracing::debug!("from address: {:?}", from);

        let call = contract.set_federated_power(addresses, pubkeys, power_u256);
        let txn = call_with_premium_estimation(signer, call).await?;
        let pending_tx = txn.send().await?;
        let receipt = pending_tx.retries(TRANSACTION_RECEIPT_RETRIES).await?;
        block_number_from_receipt(receipt)
    }
}

#[async_trait]
impl EthManager for EthSubnetManager {
    async fn current_epoch(&self) -> Result<ChainEpoch> {
        let block_number = self
            .ipc_contract_info
            .provider
            .get_block_number()
            .await?
            .as_u64();
        Ok(block_number as ChainEpoch)
    }

    async fn bottom_up_checkpoint(
        &self,
        epoch: ChainEpoch,
    ) -> Result<subnet_actor_checkpointing_facet::BottomUpCheckpoint> {
        let gateway_contract = gateway_getter_facet::GatewayGetterFacet::new(
            self.ipc_contract_info.gateway_addr,
            Arc::new(self.ipc_contract_info.provider.clone()),
        );
        let checkpoint = gateway_contract
            .bottom_up_checkpoint(ethers::types::U256::from(epoch as u64))
            .call()
            .await?;
        tracing::debug!("raw bottom up checkpoint from gateway: {checkpoint:?}");
        let token = checkpoint.into_token();
        let c = subnet_actor_checkpointing_facet::BottomUpCheckpoint::from_token(token)?;
        Ok(c)
    }

    async fn get_applied_top_down_nonce(&self, subnet_id: &SubnetID) -> Result<u64> {
        let route = subnet_id_to_evm_addresses(subnet_id)?;
        tracing::debug!("getting applied top down nonce for route: {route:?}");

        let evm_subnet_id = gateway_getter_facet::SubnetID {
            root: subnet_id.root_id(),
            route,
        };

        let gateway_contract = gateway_getter_facet::GatewayGetterFacet::new(
            self.ipc_contract_info.gateway_addr,
            Arc::new(self.ipc_contract_info.provider.clone()),
        );

        let (exists, nonce) = gateway_contract
            .get_top_down_nonce(evm_subnet_id)
            .call()
            .await
            .map_err(|e| anyhow!("cannot get applied top down nonce due to: {e:}"))?;

        if !exists {
            Err(anyhow!("subnet {:?} does not exists", subnet_id))
        } else {
            Ok(nonce)
        }
    }

    async fn subnet_bottom_up_checkpoint_period(&self, subnet_id: &SubnetID) -> Result<ChainEpoch> {
        let address = contract_address_from_subnet(subnet_id)?;
        let contract = subnet_actor_getter_facet::SubnetActorGetterFacet::new(
            address,
            Arc::new(self.ipc_contract_info.provider.clone()),
        );
        let period = contract.bottom_up_check_period().call().await?.as_u64();
        Ok(period as ChainEpoch)
    }

    async fn prev_bottom_up_checkpoint_hash(
        &self,
        subnet_id: &SubnetID,
        epoch: ChainEpoch,
    ) -> Result<[u8; 32]> {
        let address = contract_address_from_subnet(subnet_id)?;
        let contract = subnet_actor_getter_facet::SubnetActorGetterFacet::new(
            address,
            Arc::new(self.ipc_contract_info.provider.clone()),
        );
        let (exists, hash) = contract
            .bottom_up_checkpoint_hash_at_epoch(U256::from(epoch as u64))
            .await?;
        if !exists {
            return if epoch == 0 {
                // first ever epoch, return empty bytes
                return Ok([0u8; 32]);
            } else {
                Err(anyhow!("checkpoint does not exists: {epoch:}"))
            };
        }
        Ok(hash)
    }

    async fn min_validators(&self, subnet_id: &SubnetID) -> Result<u64> {
        let address = contract_address_from_subnet(subnet_id)?;
        let contract = subnet_actor_getter_facet::SubnetActorGetterFacet::new(
            address,
            Arc::new(self.ipc_contract_info.provider.clone()),
        );
        Ok(contract.min_validators().call().await?)
    }
}

impl EthSubnetManager {
    pub fn new(
        gateway_addr: ethers::types::Address,
        registry_addr: ethers::types::Address,
        chain_id: u64,
        provider: Provider<Http>,
        keystore: Option<Arc<RwLock<PersistentKeyStore<EthKeyAddress>>>>,
    ) -> Self {
        Self {
            keystore,
            ipc_contract_info: IPCContractInfo {
                gateway_addr,
                registry_addr,
                chain_id,
                provider,
            },
        }
    }

    pub fn ensure_same_gateway(&self, gateway: &Address) -> Result<()> {
        let evm_gateway_addr = payload_to_evm_address(gateway.payload())?;
        if evm_gateway_addr != self.ipc_contract_info.gateway_addr {
            Err(anyhow!("Gateway address not matching with config"))
        } else {
            Ok(())
        }
    }

    pub fn keystore(&self) -> Result<Arc<RwLock<PersistentKeyStore<EthKeyAddress>>>> {
        self.keystore
            .clone()
            .ok_or(anyhow!("no evm keystore available"))
    }

    /// Get the ethers singer instance.
    /// We use filecoin addresses throughout our whole code-base
    /// and translate them to evm addresses when relevant.
    fn get_signer(&self, addr: &Address) -> Result<DefaultSignerMiddleware> {
        // convert to its underlying eth address
        let addr = payload_to_evm_address(addr.payload())?;
        let keystore = self.keystore()?;
        let keystore = keystore.read().unwrap();
        let private_key = keystore
            .get(&addr.into())?
            .ok_or_else(|| anyhow!("address {addr:} does not have private key in key store"))?;
        let wallet = LocalWallet::from_bytes(private_key.private_key())?
            .with_chain_id(self.ipc_contract_info.chain_id);

        Ok(SignerMiddleware::new(
            self.ipc_contract_info.provider.clone(),
            wallet,
        ))
    }

    pub fn from_subnet_with_wallet_store(
        subnet: &Subnet,
        keystore: Option<Arc<RwLock<PersistentKeyStore<EthKeyAddress>>>>,
    ) -> Result<Self> {
        let url = subnet.rpc_http().clone();
        let auth_token = subnet.auth_token();

        let SubnetConfig::Fevm(config) = &subnet.config;

        let mut client = Client::builder();

        if let Some(auth_token) = auth_token {
            let auth = Authorization::Bearer(auth_token);
            let mut auth_value = HeaderValue::from_str(&auth.to_string())?;
            auth_value.set_sensitive(true);

            let mut headers = reqwest::header::HeaderMap::new();
            headers.insert(reqwest::header::AUTHORIZATION, auth_value);

            client = client.default_headers(headers);
        }

        if let Some(timeout) = subnet.rpc_timeout() {
            client = client.timeout(timeout);
        }

        let client = client.build()?;

        let provider = Http::new_with_client(url, client);

        let mut provider = Provider::new(provider);
        // set polling interval for provider to fit fast child subnets block times.
        // TODO: We may want to make it dynamic so it adjusts depending on the type of network
        // so we don't have a too slow or too fast polling for the underlying block times.
        provider.set_interval(ETH_PROVIDER_POLLING_TIME);
        let gateway_address = payload_to_evm_address(config.gateway_addr.payload())?;
        let registry_address = payload_to_evm_address(config.registry_addr.payload())?;

        Ok(Self::new(
            gateway_address,
            registry_address,
            subnet.id.chain_id(),
            provider,
            keystore,
        ))
    }
}

#[async_trait]
impl BottomUpCheckpointRelayer for EthSubnetManager {
    async fn submit_checkpoint(
        &self,
        submitter: &Address,
        checkpoint: BottomUpCheckpoint,
        signatures: Vec<Signature>,
        signatories: Vec<Address>,
    ) -> anyhow::Result<ChainEpoch> {
        let address = contract_address_from_subnet(&checkpoint.subnet_id)?;
        tracing::debug!(
            "submit bottom up checkpoint: {checkpoint:?} in evm subnet contract: {address:}"
        );

        let signatures = signatures
            .into_iter()
            .map(ethers::types::Bytes::from)
            .collect::<Vec<_>>();
        let signatories = signatories
            .into_iter()
            .map(|addr| payload_to_evm_address(addr.payload()))
            .collect::<result::Result<Vec<_>, _>>()?;

        let checkpoint =
            subnet_actor_checkpointing_facet::BottomUpCheckpoint::try_from(checkpoint)?;

        let signer = Arc::new(self.get_signer(submitter)?);
        let contract = subnet_actor_checkpointing_facet::SubnetActorCheckpointingFacet::new(
            address,
            signer.clone(),
        );
        let call = contract.submit_checkpoint(checkpoint, signatories, signatures);
        let call = call_with_premium_estimation(signer, call).await?;

        let pending_tx = call.send().await?;
        let receipt = pending_tx.retries(TRANSACTION_RECEIPT_RETRIES).await?;
        block_number_from_receipt(receipt)
    }

    async fn last_bottom_up_checkpoint_height(
        &self,
        subnet_id: &SubnetID,
    ) -> anyhow::Result<ChainEpoch> {
        let address = contract_address_from_subnet(subnet_id)?;
        let contract = subnet_actor_getter_facet::SubnetActorGetterFacet::new(
            address,
            Arc::new(self.ipc_contract_info.provider.clone()),
        );
        let epoch = contract.last_bottom_up_checkpoint_height().call().await?;
        Ok(epoch.as_u64() as ChainEpoch)
    }

    async fn checkpoint_period(&self, subnet_id: &SubnetID) -> anyhow::Result<ChainEpoch> {
        let address = contract_address_from_subnet(subnet_id)?;
        let contract = subnet_actor_getter_facet::SubnetActorGetterFacet::new(
            address,
            Arc::new(self.ipc_contract_info.provider.clone()),
        );
        let epoch = contract.bottom_up_check_period().call().await?;
        Ok(epoch.as_u64() as ChainEpoch)
    }

    async fn checkpoint_bundle_at(
        &self,
        height: ChainEpoch,
    ) -> anyhow::Result<Option<BottomUpCheckpointBundle>> {
        let contract = gateway_getter_facet::GatewayGetterFacet::new(
            self.ipc_contract_info.gateway_addr,
            Arc::new(self.ipc_contract_info.provider.clone()),
        );

        let (checkpoint, _, signatories, signatures) = contract
            .get_checkpoint_signature_bundle(U256::from(height))
            .call()
            .await?;

        if checkpoint.block_height.as_u64() == 0 {
            return Ok(None);
        }

        let checkpoint = BottomUpCheckpoint::try_from(checkpoint)?;
        let signatories = signatories
            .into_iter()
            .map(|s| ethers_address_to_fil_address(&s))
            .collect::<Result<Vec<_>, _>>()?;
        let signatures = signatures
            .into_iter()
            .map(|s| s.to_vec())
            .collect::<Vec<_>>();

        Ok(Some(BottomUpCheckpointBundle {
            checkpoint,
            signatures,
            signatories,
        }))
    }

    async fn quorum_reached_events(&self, height: ChainEpoch) -> Result<Vec<QuorumReachedEvent>> {
        let contract = checkpointing_facet::CheckpointingFacet::new(
            self.ipc_contract_info.gateway_addr,
            Arc::new(self.ipc_contract_info.provider.clone()),
        );

        let ev = contract
            .event::<lib_quorum::QuorumReachedFilter>()
            .from_block(height as u64)
            .to_block(height as u64)
            .address(ValueOrArray::Value(contract.address()));

        let mut events = vec![];
        for (event, _meta) in query_with_meta(ev, contract.client()).await? {
            events.push(QuorumReachedEvent {
                obj_kind: event.obj_kind,
                height: event.height.as_u64() as ChainEpoch,
                obj_hash: event.obj_hash.to_vec(),
                quorum_weight: eth_to_fil_amount(&event.quorum_weight)?,
            });
        }

        Ok(events)
    }
    async fn current_epoch(&self) -> Result<ChainEpoch> {
        let epoch = self
            .ipc_contract_info
            .provider
            .get_block_number()
            .await?
            .as_u64();
        Ok(epoch as ChainEpoch)
    }
}

/// Receives an input `FunctionCall` and returns a new instance
/// after estimating an optimal `gas_premium` for the transaction
pub(crate) async fn call_with_premium_estimation<B, D, M>(
    signer: Arc<DefaultSignerMiddleware>,
    call: ethers_contract::FunctionCall<B, D, M>,
) -> Result<ethers_contract::FunctionCall<B, D, M>>
where
    B: std::borrow::Borrow<D>,
    M: ethers::abi::Detokenize,
{
    let (max_priority_fee_per_gas, max_fee_per_gas) = premium_estimation(signer).await?;
    match call.tx.clone() {
        TypedTransaction::Eip1559(mut tx) => {
            tx.max_fee_per_gas = Some(max_fee_per_gas);
            tx.max_priority_fee_per_gas = Some(max_priority_fee_per_gas);
            Ok(call)
        }
        TypedTransaction::Legacy(mut tx) => {
            tx.gas_price = Some(max_fee_per_gas);
            Ok(call)
        }
        TypedTransaction::Eip2930(mut wrapped_tx) => {
            wrapped_tx.tx.gas_price = Some(max_fee_per_gas);
            Ok(call)
        }
    }
}

/// Returns an estimation of an optimal `gas_premium` and `gas_fee_cap`
/// for a transaction considering the average premium, base_fee and reward percentile from
/// past blocks
/// This is adaptation of ethers' `eip1559_default_estimator`:
/// https://github.com/gakonst/ethers-rs/blob/5dcd3b7e754174448f9a8cbfc0523896609629f9/ethers-core/src/utils/mod.rs#L476
async fn premium_estimation(
    signer: Arc<DefaultSignerMiddleware>,
) -> Result<(ethers::types::U256, ethers::types::U256)> {
    let base_fee_per_gas = signer
        .get_block(ethers::types::BlockNumber::Latest)
        .await?
        .ok_or_else(|| anyhow!("Latest block not found"))?
        .base_fee_per_gas
        .ok_or_else(|| anyhow!("EIP-1559 not activated"))?;

    let fee_history = signer
        .fee_history(
            ethers::utils::EIP1559_FEE_ESTIMATION_PAST_BLOCKS,
            ethers::types::BlockNumber::Latest,
            &[ethers::utils::EIP1559_FEE_ESTIMATION_REWARD_PERCENTILE],
        )
        .await?;

    let max_priority_fee_per_gas = estimate_priority_fee(fee_history.reward); //overestimate?
    let potential_max_fee = base_fee_surged(base_fee_per_gas);
    let max_fee_per_gas = if max_priority_fee_per_gas > potential_max_fee {
        max_priority_fee_per_gas + potential_max_fee
    } else {
        potential_max_fee
    };

    Ok((max_priority_fee_per_gas, max_fee_per_gas))
}

/// Implementation borrowed from
/// https://github.com/gakonst/ethers-rs/blob/ethers-v2.0.8/ethers-core/src/utils/mod.rs#L582
/// Refer to the implementation for unit tests
fn base_fee_surged(base_fee_per_gas: U256) -> U256 {
    if base_fee_per_gas <= U256::from(40_000_000_000u64) {
        base_fee_per_gas * 2
    } else if base_fee_per_gas <= U256::from(100_000_000_000u64) {
        base_fee_per_gas * 16 / 10
    } else if base_fee_per_gas <= U256::from(200_000_000_000u64) {
        base_fee_per_gas * 14 / 10
    } else {
        base_fee_per_gas * 12 / 10
    }
}

/// Implementation borrowed from
/// https://github.com/gakonst/ethers-rs/blob/ethers-v2.0.8/ethers-core/src/utils/mod.rs#L536
/// Refer to the implementation for unit tests
fn estimate_priority_fee(rewards: Vec<Vec<U256>>) -> U256 {
    let mut rewards: Vec<U256> = rewards
        .iter()
        .map(|r| r[0])
        .filter(|r| *r > U256::zero())
        .collect();
    if rewards.is_empty() {
        return U256::zero();
    }
    if rewards.len() == 1 {
        return rewards[0];
    }
    // Sort the rewards as we will eventually take the median.
    rewards.sort();

    // A copy of the same vector is created for convenience to calculate percentage change
    // between subsequent fee values.
    let mut rewards_copy = rewards.clone();
    rewards_copy.rotate_left(1);

    let mut percentage_change: Vec<I256> = rewards
        .iter()
        .zip(rewards_copy.iter())
        .map(|(a, b)| {
            let a = I256::try_from(*a).expect("priority fee overflow");
            let b = I256::try_from(*b).expect("priority fee overflow");
            ((b - a) * 100) / a
        })
        .collect();
    percentage_change.pop();

    // Fetch the max of the percentage change, and that element's index.
    let max_change = percentage_change.iter().max().unwrap();
    let max_change_index = percentage_change
        .iter()
        .position(|&c| c == *max_change)
        .unwrap();

    // If we encountered a big change in fees at a certain position, then consider only
    // the values >= it.
    let values = if *max_change >= ethers::utils::EIP1559_FEE_ESTIMATION_THRESHOLD_MAX_CHANGE.into()
        && (max_change_index >= (rewards.len() / 2))
    {
        rewards[max_change_index..].to_vec()
    } else {
        rewards
    };

    // Return the median.
    values[values.len() / 2]
}

/// Get the block number from the transaction receipt
fn block_number_from_receipt(
    receipt: Option<ethers::types::TransactionReceipt>,
) -> Result<ChainEpoch> {
    match receipt {
        Some(r) => {
            let block_number = r
                .block_number
                .ok_or_else(|| anyhow!("cannot get block number"))?;
            Ok(block_number.as_u64() as ChainEpoch)
        }
        None => Err(anyhow!(
            "txn sent to network, but receipt cannot be obtained, please check scanner"
        )),
    }
}

fn is_valid_bootstrap_addr(input: &str) -> Option<(String, IpAddr, u16)> {
    let parts: Vec<&str> = input.split('@').collect();

    if parts.len() == 2 {
        let pubkey = parts[0].to_string();
        let addr_str = parts[1];

        if let Ok(addr) = addr_str.parse::<SocketAddr>() {
            return Some((pubkey, addr.ip(), addr.port()));
        }
    }

    None
}

/// This is a replacement for `Event::query_with_meta` in `ethers-contract`
/// because in that one we don't get access to the `reverted` field, which
/// we need to filteron in the currently deployed `1.25-rc4` version of Lotus.
async fn query_with_meta<B, M, D>(
    event: ethers::contract::Event<B, M, D>,
    client: B,
) -> Result<Vec<(D, LogMeta)>, ContractError<M>>
where
    B: Borrow<M>,
    M: Middleware,
    D: EthLogDecode,
{
    let logs = client
        .borrow()
        .get_logs(&event.filter)
        .await
        .map_err(ContractError::from_middleware_error)?;

    let events = logs
        .into_iter()
        .filter(|l| !l.removed.unwrap_or_default())
        .map(|log| {
            let meta = LogMeta::from(&log);
            let event = ethers::contract::parse_log::<D>(log)?;
            Ok((event, meta))
        })
        .collect::<Result<_, ContractError<M>>>()?;

    Ok(events)
}

fn into_genesis_balance_map(
    addrs: Vec<ethers::types::Address>,
    balances: Vec<ethers::types::U256>,
) -> Result<BTreeMap<Address, TokenAmount>> {
    let mut map = BTreeMap::new();
    for (a, b) in addrs.into_iter().zip(balances) {
        map.insert(ethers_address_to_fil_address(&a)?, eth_to_fil_amount(&b)?);
    }
    Ok(map)
}

pub(crate) fn fil_amount_to_eth_amount(amount: &TokenAmount) -> Result<ethers::types::U256> {
    let v = ethers::types::U256::from_dec_str(&amount.atto().to_string())?;
    Ok(v)
}

/// Convert the ipc SubnetID type to an evm address. It extracts the last address from the Subnet id
/// children and turns it into evm address.
pub(crate) fn contract_address_from_subnet(subnet: &SubnetID) -> Result<ethers::types::Address> {
    let children = subnet.children();
    let ipc_addr = children
        .last()
        .ok_or_else(|| anyhow!("{subnet:} has no child"))?;

    payload_to_evm_address(ipc_addr.payload())
}

impl TryFrom<gateway_getter_facet::Subnet> for SubnetInfo {
    type Error = anyhow::Error;

    fn try_from(value: gateway_getter_facet::Subnet) -> Result<Self, Self::Error> {
        Ok(SubnetInfo {
            id: SubnetID::try_from(value.id)?,
            stake: eth_to_fil_amount(&value.stake)?,
            circ_supply: eth_to_fil_amount(&value.circ_supply)?,
            genesis_epoch: value.genesis_epoch.as_u64() as ChainEpoch,
        })
    }
}

#[cfg(test)]
mod tests {
    use crate::manager::evm::manager::contract_address_from_subnet;
    use fvm_shared::address::Address;
    use ipc_api::subnet_id::SubnetID;
    use std::str::FromStr;

    #[test]
    fn test_agent_subnet_to_evm_address() {
        let addr = Address::from_str("f410ffzyuupbyl2uiucmzr3lu3mtf3luyknthaz4xsrq").unwrap();
        let id = SubnetID::new(0, vec![addr]);

        let eth = contract_address_from_subnet(&id).unwrap();
        assert_eq!(
            format!("{eth:?}"),
            "0x2e714a3c385ea88a09998ed74db265dae9853667"
        );
    }
}<|MERGE_RESOLUTION|>--- conflicted
+++ resolved
@@ -279,11 +279,7 @@
             power_scale: 3,
             permission_mode: params.permission_mode as u8,
             supply_source: register_subnet_facet::SupplySource::try_from(params.supply_source)?,
-<<<<<<< HEAD
-            locking_duration: 10,
-=======
             validator_gater: payload_to_evm_address(params.validator_gater.payload())?,
->>>>>>> cdc96613
         };
 
         tracing::info!("creating subnet on evm with params: {params:?}");
