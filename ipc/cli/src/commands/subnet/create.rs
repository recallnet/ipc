--- conflicted
+++ resolved
@@ -34,20 +34,14 @@
             None => None,
         };
 
-<<<<<<< HEAD
         let supply_source = parse_supply_source(arguments)?;
         let collateral_source = parse_collateral_source(arguments)?;
-=======
-        let token_address = if let Some(addr) = &arguments.supply_source_address {
-            Some(require_fil_addr_from_str(addr)?)
-        } else {
-            None
-        };
-        let supply_source = SupplySource {
-            kind: arguments.supply_source_kind,
-            token_address,
-        };
->>>>>>> cdc96613
+
+        let raw_addr = arguments
+            .validator_gater
+            .clone()
+            .unwrap_or(ZERO_ADDRESS.to_string());
+        let validator_gater = require_fil_addr_from_str(&raw_addr)?;
 
         let raw_addr = arguments
             .validator_gater
@@ -67,10 +61,7 @@
                 f64_to_token_amount(arguments.min_cross_msg_fee)?,
                 arguments.permission_mode,
                 supply_source,
-<<<<<<< HEAD
                 collateral_source,
-=======
->>>>>>> cdc96613
                 validator_gater,
             )
             .await?;
@@ -179,7 +170,7 @@
         long,
         help = "The address of validator gating contract. None if validator gating is disabled"
     )]
-<<<<<<< HEAD
+    pub validator_gater: Option<String>,
     #[arg(
         long,
         help = "The kind of collateral source of a subnet on its parent subnet: native or erc20",
@@ -191,7 +182,4 @@
         help = "The address of collateral source of a subnet on its parent subnet. None if kind is native"
     )]
     pub collateral_source_address: Option<String>,
-=======
->>>>>>> cdc96613
-    pub validator_gater: Option<String>,
 }