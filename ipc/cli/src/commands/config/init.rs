// Copyright 2022-2024 Protocol Labs
// SPDX-License-Identifier: MIT
use crate::{CommandLineHandler, GlobalArguments};
use async_trait::async_trait;
use ipc_provider::config::DEFAULT_CONFIG_TEMPLATE;
use std::io::Write;

use clap::Args;

/// The command to initialize a new config template in a specific path
pub(crate) struct InitConfig;

#[async_trait]
impl CommandLineHandler for InitConfig {
    type Arguments = InitConfigArgs;

    async fn handle(global: &GlobalArguments, _arguments: &Self::Arguments) -> anyhow::Result<()> {
        let path = global.config_path();
        log::debug!("initializing empty config file in {}", path);

        let file_path = std::path::Path::new(&path);
        if let Some(parent) = file_path.parent() {
            std::fs::create_dir_all(parent)?;
        }
<<<<<<< HEAD
        let mut file = std::fs::File::create(&path).inspect_err(|_| {
            log::error!("couldn't create config file");
        })?;
        file.write_all(DEFAULT_CONFIG_TEMPLATE.as_bytes())
            .inspect_err(|_| {
                log::error!("error populating empty config template");
=======
        let mut file = std::fs::File::create(&path).inspect_err(|e| {
            log::error!("couldn't create config file: {e}");
        })?;
        file.write_all(DEFAULT_CONFIG_TEMPLATE.as_bytes())
            .inspect_err(|e| {
                log::error!("error populating empty config template: {e}");
>>>>>>> cdc96613
            })?;

        log::info!("Empty config populated successful in {}", &path);

        Ok(())
    }
}

#[derive(Debug, Args)]
#[command(about = "Arguments to initialize a new empty config file")]
pub(crate) struct InitConfigArgs {}<|MERGE_RESOLUTION|>--- conflicted
+++ resolved
@@ -22,21 +22,12 @@
         if let Some(parent) = file_path.parent() {
             std::fs::create_dir_all(parent)?;
         }
-<<<<<<< HEAD
-        let mut file = std::fs::File::create(&path).inspect_err(|_| {
-            log::error!("couldn't create config file");
-        })?;
-        file.write_all(DEFAULT_CONFIG_TEMPLATE.as_bytes())
-            .inspect_err(|_| {
-                log::error!("error populating empty config template");
-=======
         let mut file = std::fs::File::create(&path).inspect_err(|e| {
             log::error!("couldn't create config file: {e}");
         })?;
         file.write_all(DEFAULT_CONFIG_TEMPLATE.as_bytes())
             .inspect_err(|e| {
                 log::error!("error populating empty config template: {e}");
->>>>>>> cdc96613
             })?;
 
         log::info!("Empty config populated successful in {}", &path);
