#!/bin/bash

set -euo pipefail

dir=$(dirname -- "$(readlink -f -- "${BASH_SOURCE[0]}")")
IPC_FOLDER="$dir"/../..
IPC_CONFIG_FOLDER=${HOME}/.ipc
PROMETHEUS_CONFIG_FOLDER=$(dirname -- "$(readlink -f -- $IPC_FOLDER/infra/prometheus/prometheus.yaml)")

CMT_P2P_HOST_PORTS=(26656 26756 26856)
CMT_RPC_HOST_PORTS=(26657 26757 26857)
ETHAPI_HOST_PORTS=(8545 8645 8745)
RESOLVER_HOST_PORTS=(26655 26755 26855)
OBJECTS_HOST_PORTS=(8001 8002 8003)
<<<<<<< HEAD
IROH_RPC_HOST_PORTS=(4921 4922 4923)
IROH_METRICS_HOST_PORTS=(9091 9092 9093)
=======
IPFS_SWARM_HOST_PORTS=(4001 4002 4003)
IPFS_RPC_HOST_PORTS=(5001 5002 5003)
IPFS_GATEWAY_HOST_PORTS=(8080 8081 8082)
PROMETHEUS_HOST_PORT=9090
PROMETHEUS_METRICS_PORTS=(9184 9185 9186)
>>>>>>> 53a0fc28

# Use "dummy" subnet
subnet_id="/r314159/t410f726d2jv6uj4mpkcbgg5ndlpp3l7dd5rlcpgzkoi"
subnet_folder=$IPC_CONFIG_FOLDER/$(echo $subnet_id | sed 's|^/||;s|/|-|g')
rm -rf "$subnet_folder"

# Build IPC contracts
cd "$IPC_FOLDER"/contracts
make gen

# Build ipc-cli
cd "$IPC_FOLDER"/ipc
make install

# Rebuild fendermint docker
cd "$IPC_FOLDER"/fendermint
make clean
make docker-build

# Prepare wallet by using existing wallet json file
wallet_addresses=()
for i in {0..2}
do
  addr=$(jq .["$i"].address "$IPC_CONFIG_FOLDER"/evm_keystore.json | tr -d '"')
  wallet_addresses+=("$addr")
done

# Export validator private keys into files
for i in {0..2}
do
  ipc-cli wallet export --wallet-type evm --address "${wallet_addresses[i]}" --hex > "$IPC_CONFIG_FOLDER"/validator_"$i".sk
done

# Init validators
cd "$IPC_FOLDER"
for i in {0..2}
do
  cargo make --makefile infra/fendermint/Makefile.toml \
      -e NODE_NAME=validator-"$i" \
      -e SUBNET_ID="$subnet_id" \
      -e FM_PULL_SKIP=1 \
      child-validator-no-parent-init
done

# Copy genesis file into each validator
for i in {0..2}
do
  cp "$IPC_CONFIG_FOLDER"/genesis.json "$subnet_folder"/validator-"$i"
done

# Start validators
bootstrap_output=$(cargo make --makefile infra/fendermint/Makefile.toml \
    -e NODE_NAME=validator-0 \
    -e PRIVATE_KEY_PATH="$IPC_CONFIG_FOLDER"/validator_0.sk \
    -e SUBNET_ID="$subnet_id" \
    -e CMT_P2P_HOST_PORT="${CMT_P2P_HOST_PORTS[0]}" \
    -e CMT_RPC_HOST_PORT="${CMT_RPC_HOST_PORTS[0]}" \
    -e ETHAPI_HOST_PORT="${ETHAPI_HOST_PORTS[0]}" \
    -e RESOLVER_HOST_PORT="${RESOLVER_HOST_PORTS[0]}" \
    -e OBJECTS_HOST_PORT="${OBJECTS_HOST_PORTS[0]}" \
<<<<<<< HEAD
    -e IROH_RPC_HOST_PORT="${IROH_RPC_HOST_PORTS[0]}" \
    -e IROH_METRICS_HOST_PORT="${IROH_METRICS_HOST_PORTS[0]}" \
=======
    -e IPFS_SWARM_HOST_PORT="${IPFS_SWARM_HOST_PORTS[0]}" \
    -e IPFS_RPC_HOST_PORT="${IPFS_RPC_HOST_PORTS[0]}" \
    -e IPFS_GATEWAY_HOST_PORT="${IPFS_GATEWAY_HOST_PORTS[0]}" \
    -e PROMETHEUS_METRICS_PORT="${PROMETHEUS_METRICS_PORTS[0]}" \
    -e IPFS_PROFILE="local-discovery" \
>>>>>>> 53a0fc28
    -e FM_PULL_SKIP=1 \
    -e FM_LOG_LEVEL="info,fendermint=debug" \
    child-validator-no-parent 2>&1)
echo "$bootstrap_output"
bootstrap_node_id=$(echo "$bootstrap_output" | sed -n '/CometBFT node ID:/ {n;p;}' | tr -d "[:blank:]")
bootstrap_peer_id=$(echo "$bootstrap_output" | sed -n '/IPLD Resolver Multiaddress:/ {n;p;}' | tr -d "[:blank:]" | sed 's/.*\/p2p\///')
bootstrap_node_endpoint=${bootstrap_node_id}@validator-0-cometbft:${CMT_P2P_HOST_PORTS[0]}
bootstrap_resolver_endpoint="/dns/validator-0-fendermint/tcp/${RESOLVER_HOST_PORTS[0]}/p2p/${bootstrap_peer_id}"
for i in {1..2}
do
  cargo make --makefile infra/fendermint/Makefile.toml \
      -e NODE_NAME=validator-"$i" \
      -e PRIVATE_KEY_PATH="$IPC_CONFIG_FOLDER"/validator_"$i".sk \
      -e SUBNET_ID="$subnet_id" \
      -e CMT_P2P_HOST_PORT="${CMT_P2P_HOST_PORTS[i]}" \
      -e CMT_RPC_HOST_PORT="${CMT_RPC_HOST_PORTS[i]}" \
      -e ETHAPI_HOST_PORT="${ETHAPI_HOST_PORTS[i]}" \
      -e RESOLVER_HOST_PORT="${RESOLVER_HOST_PORTS[i]}" \
      -e OBJECTS_HOST_PORT="${OBJECTS_HOST_PORTS[i]}" \
<<<<<<< HEAD
      -e IROH_RPC_HOST_PORT="${IROH_RPC_HOST_PORTS[i]}" \
      -e IROH_METRICS_HOST_PORT="${IROH_METRICS_HOST_PORTS[i]}" \
=======
      -e IPFS_SWARM_HOST_PORT="${IPFS_SWARM_HOST_PORTS[i]}" \
      -e IPFS_RPC_HOST_PORT="${IPFS_RPC_HOST_PORTS[i]}" \
      -e IPFS_GATEWAY_HOST_PORT="${IPFS_GATEWAY_HOST_PORTS[i]}" \
      -e PROMETHEUS_METRICS_PORT="${PROMETHEUS_METRICS_PORTS[i]}" \
      -e IPFS_PROFILE="local-discovery" \
>>>>>>> 53a0fc28
      -e RESOLVER_BOOTSTRAPS="$bootstrap_resolver_endpoint" \
      -e BOOTSTRAPS="$bootstrap_node_endpoint" \
      -e FM_PULL_SKIP=1 \
      -e FM_LOG_LEVEL="info,fendermint=debug" \
      child-validator-no-parent
done

cargo make --makefile infra/fendermint/Makefile.toml \
    -e NODE_NAME=prometheus \
    -e SUBNET_ID="$subnet_id" \
    -e PROMETHEUS_HOST_PORT="${PROMETHEUS_HOST_PORT}" \
    -e PROMETHEUS_CONFIG_FOLDER="${PROMETHEUS_CONFIG_FOLDER}" \
    prometheus-start

# Test ETH API endpoint
for i in {0..2}
do
  curl --location http://localhost:"${ETHAPI_HOST_PORTS[i]}" \
  --header 'Content-Type: application/json' \
  --data '{
    "jsonrpc":"2.0",
    "method":"eth_blockNumber",
    "params":[],
    "id":83
  }'
done

# Test object API endpoint
for i in {0..2}
do
  curl --location http://localhost:"${OBJECTS_HOST_PORTS[i]}"/health
done

# test prometheus endpoints
curl --location http://localhost:"${PROMETHEUS_HOST_PORT}"/graph
curl --location http://localhost:"${PROMETHEUS_METRICS_PORTS[0]}"/metrics
curl --location http://localhost:"${PROMETHEUS_METRICS_PORTS[1]}"/metrics
curl --location http://localhost:"${PROMETHEUS_METRICS_PORTS[2]}"/metrics

# Print a summary of the deployment
cat << EOF
############################
#                          #
# IPC deployment ready! 🚀 #
#                          #
############################
Subnet ID:
$subnet_id

Chain ID:
$(curl -s --location --request POST http://localhost:"${ETHAPI_HOST_PORTS[0]}" --header 'Content-Type: application/json' --data-raw '{ "jsonrpc":"2.0", "method":"eth_chainId", "params":[], "id":1 }' | jq -r '.result' | xargs printf "%d")

Object API:
http://localhost:${OBJECTS_HOST_PORTS[0]}
http://localhost:${OBJECTS_HOST_PORTS[1]}
http://localhost:${OBJECTS_HOST_PORTS[2]}

Iroh API:
http://localhost:${IROH_RPC_HOST_PORTS[0]}
http://localhost:${IROH_RPC_HOST_PORTS[1]}
http://localhost:${IROH_RPC_HOST_PORTS[2]}

ETH API:
http://localhost:${ETHAPI_HOST_PORTS[0]}
http://localhost:${ETHAPI_HOST_PORTS[1]}
http://localhost:${ETHAPI_HOST_PORTS[2]}

CometBFT API:
http://localhost:${CMT_RPC_HOST_PORTS[0]}
http://localhost:${CMT_RPC_HOST_PORTS[1]}
http://localhost:${CMT_RPC_HOST_PORTS[2]}

Prometheus API:
http://localhost:${PROMETHEUS_HOST_PORT}

Accounts:
$(jq -r '.app_state.accounts[] | "\(.meta.Account.owner): \(.balance) coin units"' "$subnet_folder"/validator-0/genesis.json)

Private keys (hex ready to use with ADM SDK/CLI):
$(jq .[0].private_key "$IPC_CONFIG_FOLDER"/evm_keystore.json | tr -d '"')
$(jq .[1].private_key "$IPC_CONFIG_FOLDER"/evm_keystore.json | tr -d '"')
$(jq .[2].private_key "$IPC_CONFIG_FOLDER"/evm_keystore.json | tr -d '"')
EOF<|MERGE_RESOLUTION|>--- conflicted
+++ resolved
@@ -5,23 +5,17 @@
 dir=$(dirname -- "$(readlink -f -- "${BASH_SOURCE[0]}")")
 IPC_FOLDER="$dir"/../..
 IPC_CONFIG_FOLDER=${HOME}/.ipc
-PROMETHEUS_CONFIG_FOLDER=$(dirname -- "$(readlink -f -- $IPC_FOLDER/infra/prometheus/prometheus.yaml)")
 
 CMT_P2P_HOST_PORTS=(26656 26756 26856)
 CMT_RPC_HOST_PORTS=(26657 26757 26857)
 ETHAPI_HOST_PORTS=(8545 8645 8745)
 RESOLVER_HOST_PORTS=(26655 26755 26855)
 OBJECTS_HOST_PORTS=(8001 8002 8003)
-<<<<<<< HEAD
 IROH_RPC_HOST_PORTS=(4921 4922 4923)
+
+FENDERMINT_METRICS_HOST_PORTS=(9184 9185 9186)
 IROH_METRICS_HOST_PORTS=(9091 9092 9093)
-=======
-IPFS_SWARM_HOST_PORTS=(4001 4002 4003)
-IPFS_RPC_HOST_PORTS=(5001 5002 5003)
-IPFS_GATEWAY_HOST_PORTS=(8080 8081 8082)
 PROMETHEUS_HOST_PORT=9090
-PROMETHEUS_METRICS_PORTS=(9184 9185 9186)
->>>>>>> 53a0fc28
 
 # Use "dummy" subnet
 subnet_id="/r314159/t410f726d2jv6uj4mpkcbgg5ndlpp3l7dd5rlcpgzkoi"
@@ -30,16 +24,16 @@
 
 # Build IPC contracts
 cd "$IPC_FOLDER"/contracts
-make gen
+#make gen
 
 # Build ipc-cli
 cd "$IPC_FOLDER"/ipc
-make install
+#make install
 
 # Rebuild fendermint docker
 cd "$IPC_FOLDER"/fendermint
-make clean
-make docker-build
+#make clean
+#make docker-build
 
 # Prepare wallet by using existing wallet json file
 wallet_addresses=()
@@ -82,16 +76,9 @@
     -e ETHAPI_HOST_PORT="${ETHAPI_HOST_PORTS[0]}" \
     -e RESOLVER_HOST_PORT="${RESOLVER_HOST_PORTS[0]}" \
     -e OBJECTS_HOST_PORT="${OBJECTS_HOST_PORTS[0]}" \
-<<<<<<< HEAD
     -e IROH_RPC_HOST_PORT="${IROH_RPC_HOST_PORTS[0]}" \
+    -e FENDERMINT_METRICS_HOST_PORT="${FENDERMINT_METRICS_HOST_PORTS[0]}" \
     -e IROH_METRICS_HOST_PORT="${IROH_METRICS_HOST_PORTS[0]}" \
-=======
-    -e IPFS_SWARM_HOST_PORT="${IPFS_SWARM_HOST_PORTS[0]}" \
-    -e IPFS_RPC_HOST_PORT="${IPFS_RPC_HOST_PORTS[0]}" \
-    -e IPFS_GATEWAY_HOST_PORT="${IPFS_GATEWAY_HOST_PORTS[0]}" \
-    -e PROMETHEUS_METRICS_PORT="${PROMETHEUS_METRICS_PORTS[0]}" \
-    -e IPFS_PROFILE="local-discovery" \
->>>>>>> 53a0fc28
     -e FM_PULL_SKIP=1 \
     -e FM_LOG_LEVEL="info,fendermint=debug" \
     child-validator-no-parent 2>&1)
@@ -111,16 +98,9 @@
       -e ETHAPI_HOST_PORT="${ETHAPI_HOST_PORTS[i]}" \
       -e RESOLVER_HOST_PORT="${RESOLVER_HOST_PORTS[i]}" \
       -e OBJECTS_HOST_PORT="${OBJECTS_HOST_PORTS[i]}" \
-<<<<<<< HEAD
       -e IROH_RPC_HOST_PORT="${IROH_RPC_HOST_PORTS[i]}" \
+      -e FENDERMINT_METRICS_HOST_PORT="${FENDERMINT_METRICS_HOST_PORTS[i]}" \
       -e IROH_METRICS_HOST_PORT="${IROH_METRICS_HOST_PORTS[i]}" \
-=======
-      -e IPFS_SWARM_HOST_PORT="${IPFS_SWARM_HOST_PORTS[i]}" \
-      -e IPFS_RPC_HOST_PORT="${IPFS_RPC_HOST_PORTS[i]}" \
-      -e IPFS_GATEWAY_HOST_PORT="${IPFS_GATEWAY_HOST_PORTS[i]}" \
-      -e PROMETHEUS_METRICS_PORT="${PROMETHEUS_METRICS_PORTS[i]}" \
-      -e IPFS_PROFILE="local-discovery" \
->>>>>>> 53a0fc28
       -e RESOLVER_BOOTSTRAPS="$bootstrap_resolver_endpoint" \
       -e BOOTSTRAPS="$bootstrap_node_endpoint" \
       -e FM_PULL_SKIP=1 \
@@ -132,7 +112,7 @@
     -e NODE_NAME=prometheus \
     -e SUBNET_ID="$subnet_id" \
     -e PROMETHEUS_HOST_PORT="${PROMETHEUS_HOST_PORT}" \
-    -e PROMETHEUS_CONFIG_FOLDER="${PROMETHEUS_CONFIG_FOLDER}" \
+    -e PROMETHEUS_CONFIG_FOLDER="${IPC_CONFIG_FOLDER}" \
     prometheus-start
 
 # Test ETH API endpoint
@@ -154,11 +134,12 @@
   curl --location http://localhost:"${OBJECTS_HOST_PORTS[i]}"/health
 done
 
-# test prometheus endpoints
+# Test Prometheus endpoints
 curl --location http://localhost:"${PROMETHEUS_HOST_PORT}"/graph
-curl --location http://localhost:"${PROMETHEUS_METRICS_PORTS[0]}"/metrics
-curl --location http://localhost:"${PROMETHEUS_METRICS_PORTS[1]}"/metrics
-curl --location http://localhost:"${PROMETHEUS_METRICS_PORTS[2]}"/metrics
+for i in {0..2}
+do
+  curl --location http://localhost:"${FENDERMINT_METRICS_HOST_PORTS[i]}"/metrics
+done
 
 # Print a summary of the deployment
 cat << EOF
