--- conflicted
+++ resolved
@@ -8,22 +8,15 @@
 use tracing_subscriber::EnvFilter;
 
 use self::{
-<<<<<<< HEAD
-    eth::EthArgs, genesis::GenesisArgs, key::KeyArgs, proxy::ProxyArgs, rpc::RpcArgs, run::RunArgs,
-=======
-    eth::EthArgs, genesis::GenesisArgs, key::KeyArgs, materializer::MaterializerArgs, rpc::RpcArgs,
-    run::RunArgs,
->>>>>>> d801b448
+    eth::EthArgs, genesis::GenesisArgs, key::KeyArgs, materializer::MaterializerArgs,
+    proxy::ProxyArgs, rpc::RpcArgs, run::RunArgs,
 };
 
 pub mod eth;
 pub mod genesis;
 pub mod key;
-<<<<<<< HEAD
+pub mod materializer;
 pub mod proxy;
-=======
-pub mod materializer;
->>>>>>> d801b448
 pub mod rpc;
 pub mod run;
 
@@ -165,14 +158,11 @@
     Rpc(RpcArgs),
     /// Subcommands related to the Ethereum API facade.
     Eth(EthArgs),
-<<<<<<< HEAD
-    /// Proxy for data repos
-    Proxy(ProxyArgs),
-=======
     /// Subcommands related to the Testnet Materializer.
     #[clap(aliases  = &["mat", "matr", "mate"])]
     Materializer(MaterializerArgs),
->>>>>>> d801b448
+    /// Proxy for data repos
+    Proxy(ProxyArgs),
 }
 
 #[cfg(test)]
