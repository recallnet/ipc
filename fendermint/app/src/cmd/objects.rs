--- conflicted
+++ resolved
@@ -100,13 +100,13 @@
 
 fn with_client(
     client: FendermintClient,
-) -> impl Filter<Extract = (FendermintClient,), Error = Infallible> + Clone {
+) -> impl Filter<Extract=(FendermintClient,), Error=Infallible> + Clone {
     warp::any().map(move || client.clone())
 }
 
 fn with_iroh(
     client: iroh::client::Iroh,
-) -> impl Filter<Extract = (iroh::client::Iroh,), Error = Infallible> + Clone {
+) -> impl Filter<Extract=(iroh::client::Iroh,), Error=Infallible> + Clone {
     warp::any().map(move || client.clone())
 }
 
@@ -479,7 +479,7 @@
                         "bytes {}-{}/{}",
                         object_range.start, object_range.end, object_range.len
                     ))
-                    .unwrap(),
+                        .unwrap(),
                 );
             } else {
                 header_map.insert("Accept-Ranges", HeaderValue::from_str("bytes").unwrap());
@@ -640,7 +640,7 @@
                 hash,
                 serde_json::to_string_pretty(&source).unwrap(),
             )
-            .as_bytes(),
+                .as_bytes(),
         );
 
         dbg!(std::str::from_utf8(&body)).unwrap();
@@ -702,11 +702,7 @@
             .await
             .unwrap()
             .hash;
-<<<<<<< HEAD
-        let client_node_addr = client_iroh.node_addr().await.unwrap();
-=======
-        let source = iroh2.net().node_addr().await.unwrap();
->>>>>>> dca2d9f9
+        let client_node_addr = client_iroh.net().node_addr().await.unwrap();
 
         let store = Address::new_id(90);
         let key = b"key";
@@ -782,7 +778,7 @@
             client,
             iroh.client().clone(),
         )
-        .await;
+            .await;
         assert!(result.is_ok());
         let response = result.unwrap().into_response();
         assert_eq!(response.status(), StatusCode::OK);
@@ -821,7 +817,7 @@
             client,
             iroh.client().clone(),
         )
-        .await;
+            .await;
         assert!(result.is_ok(), "{:#?}", result.err());
         let response = result.unwrap().into_response();
         assert_eq!(response.status(), StatusCode::PARTIAL_CONTENT);
@@ -860,7 +856,7 @@
             client,
             iroh.client().clone(),
         )
-        .await;
+            .await;
 
         assert!(result.is_ok());
         let response = result.unwrap().into_response();
