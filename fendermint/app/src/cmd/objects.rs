--- conflicted
+++ resolved
@@ -2,19 +2,12 @@
 // Copyright 2022-2024 Protocol Labs
 // SPDX-License-Identifier: Apache-2.0, MIT
 
-use std::path::Path;
-use std::str::FromStr;
-use std::time::Instant;
-use std::{convert::Infallible, net::ToSocketAddrs, num::ParseIntError};
-
-<<<<<<< HEAD
+use std::{
+    convert::Infallible, net::ToSocketAddrs, num::ParseIntError, path::Path, str::FromStr,
+    time::Instant,
+};
+
 use anyhow::{anyhow, Context};
-=======
-use crate::cmd;
-use crate::options::objects::{ObjectsArgs, ObjectsCommands};
-use anyhow::anyhow;
-use anyhow::Context;
->>>>>>> abcb7469
 use bytes::Buf;
 use entangler::{ChunkRange, Config, EntanglementResult, Entangler};
 use entangler_storage::iroh::IrohStorage as EntanglerIrohStorage;
@@ -45,6 +38,9 @@
     hyper::body::Body,
     Filter, Rejection, Reply,
 };
+
+use crate::cmd;
+use crate::options::objects::{ObjectsArgs, ObjectsCommands};
 
 /// The alpha parameter for alpha entanglement determines the number of parity blobs to generate
 /// for the original blob.
@@ -1119,50 +1115,17 @@
 
         let iroh = IrohNode::memory().await.unwrap();
 
-        let test_cases = vec![
-            ("/foo/bar", "hello world"),
-            ("/foo%2Fbar", "hello world"),
-            ("/foo%3Fbar%3Fbaz.txt", "arbitrary data"),
-        ];
-
-        for (path, content) in test_cases {
-            let (hash_seq_hash, metadata_iroh_hash) =
-                simulate_blob_upload(&iroh, content.as_bytes()).await;
-
-            let mock_client =
-                new_mock_client_with_predefined_object(hash_seq_hash, metadata_iroh_hash);
-
-            let result = handle_object_download(
-                "t2mnd5jkuvmsaf457ympnf3monalh3vothdd5njoy".into(),
-                warp::test::request()
-                    .path(path)
-                    .filter(&warp::path::tail())
-                    .await
-                    .unwrap(),
-                "GET".to_string(),
-                None,
-                HeightQuery { height: Some(1) },
-                mock_client,
-                iroh.client().clone(),
-            )
-            .await;
-
-            assert!(result.is_ok(), "{:#?}", result.err());
-            let response = result.unwrap().into_response();
-            assert_eq!(response.status(), StatusCode::OK);
-            assert_eq!(
-                response
-                    .headers()
-                    .get("Content-Type")
-                    .unwrap()
-                    .to_str()
-                    .unwrap(),
-                "application/octet-stream"
-            );
-
-            let body = warp::hyper::body::to_bytes(response.into_body())
+        let (hash_seq_hash, metadata_iroh_hash) =
+            simulate_blob_upload(&iroh, &b"hello world"[..]).await;
+
+        let mock_client = new_mock_client_with_predefined_object(hash_seq_hash, metadata_iroh_hash);
+
+        let result = handle_object_download(
+            "t2mnd5jkuvmsaf457ympnf3monalh3vothdd5njoy".into(),
+            warp::test::request()
+                .path("/foo/bar")
+                .filter(&warp::path::tail())
                 .await
-<<<<<<< HEAD
                 .unwrap(),
             "GET".to_string(),
             None,
@@ -1189,11 +1152,6 @@
             .await
             .unwrap();
         assert_eq!(body, "hello world".as_bytes());
-=======
-                .unwrap();
-            assert_eq!(body, content.as_bytes());
-        }
->>>>>>> abcb7469
     }
 
     #[tokio::test]
