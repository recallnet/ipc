// Copyright 2022-2024 Protocol Labs
// SPDX-License-Identifier: Apache-2.0, MIT

//! CLI command implementations.

use crate::{
    options::{Commands, Options},
    settings::{utils::expand_tilde, Settings},
};
use anyhow::{anyhow, Context};
use async_trait::async_trait;

use ipc_observability::config::TracingSettings;
use ipc_observability::traces::create_temporary_subscriber;
use ipc_observability::traces::set_global_tracing_subscriber;
use tracing::subscriber;

pub mod config;
pub mod debug;
pub mod eth;
pub mod genesis;
pub mod key;
pub mod materializer;
pub mod objects;
pub mod rpc;
pub mod run;

#[async_trait]
pub trait Cmd {
    type Settings;
    async fn exec(&self, settings: Self::Settings) -> anyhow::Result<()>;
}

/// Convenience macro to simplify declaring commands that either need or don't need settings.
///
/// ```text
/// cmd! {
///   <arg-type>(self, settings: <settings-type>) {
///     <exec-body>
///   }
/// }
/// ```
#[macro_export]
macro_rules! cmd {
    // A command which needs access to some settings.
    ($name:ident($self:ident, $settings_name:ident : $settings_type:ty) $exec:expr) => {
        #[async_trait::async_trait]
        impl $crate::cmd::Cmd for $name {
            type Settings = $settings_type;

            async fn exec(&$self, $settings_name: Self::Settings) -> anyhow::Result<()> {
                $exec
            }
        }
    };

    // A command which works on the full `Settings`.
    ($name:ident($self:ident, $settings:ident) $exec:expr) => {
        cmd!($name($self, $settings: $crate::settings::Settings) $exec);
    };

    // A command which is self-contained and doesn't need any settings.
    ($name:ident($self:ident) $exec:expr) => {
        cmd!($name($self, _settings: ()) $exec);
    };
}

/// Execute the command specified in the options.
pub async fn exec(opts: &Options) -> anyhow::Result<()> {
    match &opts.command {
        Commands::Config(args) => args.exec(settings(opts)?).await,
<<<<<<< HEAD
        Commands::Debug(args) => args.exec(()).await,
        Commands::Run(args) => args.exec(settings(opts)?).await,
        Commands::Key(args) => args.exec(()).await,
        Commands::Genesis(args) => args.exec(()).await,
        Commands::Rpc(args) => args.exec(()).await,
        Commands::Eth(args) => args.exec(settings(opts)?.eth).await,
        Commands::Materializer(args) => args.exec(()).await,
        Commands::Objects(args) => args.exec(settings(opts)?.objects).await,
=======
        Commands::Debug(args) => {
            let _trace_file_guard = set_global_tracing_subscriber(&TracingSettings::default());
            args.exec(()).await
        }
        Commands::Run(args) => {
            let settings = settings(opts)?;
            let _trace_file_guard = set_global_tracing_subscriber(&settings.tracing);
            args.exec(settings).await
        }
        Commands::Key(args) => {
            let _trace_file_guard = set_global_tracing_subscriber(&TracingSettings::default());
            args.exec(()).await
        }
        Commands::Genesis(args) => {
            let _trace_file_guard = set_global_tracing_subscriber(&TracingSettings::default());
            args.exec(()).await
        }
        Commands::Rpc(args) => {
            let _trace_file_guard = set_global_tracing_subscriber(&TracingSettings::default());
            args.exec(()).await
        }
        Commands::Eth(args) => {
            let settings = settings(opts)?.eth;
            let _trace_file_guard = set_global_tracing_subscriber(&settings.tracing);
            args.exec(settings).await
        }
        Commands::Materializer(args) => {
            let _trace_file_guard = set_global_tracing_subscriber(&TracingSettings::default());
            args.exec(()).await
        }
>>>>>>> 7cdce868
    }
}

/// Try to parse the settings in the configuration directory.
fn settings(opts: &Options) -> anyhow::Result<Settings> {
    let config_dir = match expand_tilde(opts.config_dir()) {
        d if !d.exists() => return Err(anyhow!("'{d:?}' does not exist")),
        d if !d.is_dir() => return Err(anyhow!("'{d:?}' is a not a directory")),
        d => d,
    };

    subscriber::with_default(create_temporary_subscriber(), || {
        tracing::info!(
            path = config_dir.to_string_lossy().into_owned(),
            "reading configuration"
        )
    });

    let settings =
        Settings::new(&config_dir, &opts.home_dir, &opts.mode).context("error parsing settings")?;

    Ok(settings)
}<|MERGE_RESOLUTION|>--- conflicted
+++ resolved
@@ -69,16 +69,6 @@
 pub async fn exec(opts: &Options) -> anyhow::Result<()> {
     match &opts.command {
         Commands::Config(args) => args.exec(settings(opts)?).await,
-<<<<<<< HEAD
-        Commands::Debug(args) => args.exec(()).await,
-        Commands::Run(args) => args.exec(settings(opts)?).await,
-        Commands::Key(args) => args.exec(()).await,
-        Commands::Genesis(args) => args.exec(()).await,
-        Commands::Rpc(args) => args.exec(()).await,
-        Commands::Eth(args) => args.exec(settings(opts)?.eth).await,
-        Commands::Materializer(args) => args.exec(()).await,
-        Commands::Objects(args) => args.exec(settings(opts)?.objects).await,
-=======
         Commands::Debug(args) => {
             let _trace_file_guard = set_global_tracing_subscriber(&TracingSettings::default());
             args.exec(()).await
@@ -109,7 +99,11 @@
             let _trace_file_guard = set_global_tracing_subscriber(&TracingSettings::default());
             args.exec(()).await
         }
->>>>>>> 7cdce868
+        Commands::Objects(args) => {
+            let settings = settings(opts)?.objects;
+            let _trace_file_guard = set_global_tracing_subscriber(&settings.tracing);
+            args.exec(settings).await
+        }
     }
 }
 
