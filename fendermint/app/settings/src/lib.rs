// Copyright 2022-2024 Protocol Labs
// SPDX-License-Identifier: Apache-2.0, MIT

use anyhow::{anyhow, Context};
use config::{Config, ConfigError, Environment, File};
use fvm_shared::address::Address;
use fvm_shared::econ::TokenAmount;
use ipc_api::subnet_id::SubnetID;
use serde::{Deserialize, Serialize};
use serde_with::{serde_as, DurationSeconds};
use std::fmt::{Display, Formatter};
use std::net::ToSocketAddrs;
use std::path::{Path, PathBuf};
use std::time::Duration;
use tendermint_rpc::Url;
use testing::TestingSettings;
use utils::EnvInterpol;

use fendermint_vm_encoding::{human_readable_delegate, human_readable_str};
use fendermint_vm_topdown::BlockHeight;

use self::eth::EthSettings;
use self::fvm::FvmSettings;
use self::objects::ObjectsSettings;
use self::resolver::ResolverSettings;
use ipc_observability::config::TracingSettings;
use ipc_provider::config::deserialize::deserialize_eth_address_from_str;

pub mod eth;
pub mod fvm;
pub mod objects;
pub mod resolver;
pub mod testing;
pub mod utils;

/// Marker to be used with the `#[serde_as(as = "IsHumanReadable")]` annotations.
///
/// We can't just import `fendermint_vm_encoding::IsHumanReadable` because we can't implement traits for it here,
/// however we can use the `human_readable_delegate!` macro to delegate from this to that for the types we need
/// and it will look the same.
struct IsHumanReadable;

human_readable_str!(SubnetID);
human_readable_delegate!(TokenAmount);

#[derive(Debug, Deserialize, Clone)]
pub struct SocketAddress {
    pub host: String,
    pub port: u32,
}

impl Display for SocketAddress {
    fn fmt(&self, f: &mut Formatter<'_>) -> std::fmt::Result {
        write!(f, "{}:{}", self.host, self.port)
    }
}

impl std::net::ToSocketAddrs for SocketAddress {
    type Iter = <String as std::net::ToSocketAddrs>::Iter;

    fn to_socket_addrs(&self) -> std::io::Result<Self::Iter> {
        self.to_string().to_socket_addrs()
    }
}

impl TryInto<std::net::SocketAddr> for SocketAddress {
    type Error = std::io::Error;

    fn try_into(self) -> Result<std::net::SocketAddr, Self::Error> {
        self.to_socket_addrs()?
            .next()
            .ok_or_else(|| std::io::Error::from(std::io::ErrorKind::AddrNotAvailable))
    }
}

#[derive(Debug, Deserialize, Clone)]
#[serde(rename_all = "lowercase")]
/// Indicate the FVM account kind for generating addresses from a key.
pub enum AccountKind {
    /// Has an f1 address.
    Regular,
    /// Has an f410 address.
    Ethereum,
}

/// A Secp256k1 key used to sign transactions,
/// with the account kind showing if it's a regular or an ethereum key.
#[derive(Debug, Deserialize, Clone)]
pub struct SigningKey {
    path: PathBuf,
    pub kind: AccountKind,
}

home_relative!(SigningKey { path });

#[derive(Debug, Deserialize, Clone)]
pub struct AbciSettings {
    pub listen: SocketAddress,
    /// Queue size for each ABCI component.
    pub bound: usize,
    /// Maximum number of messages allowed in a block.
    pub block_max_msgs: usize,
}

#[derive(Debug, Serialize, Deserialize, Clone)]
#[serde(rename_all = "lowercase")]
/// Indicate the FVM account kind for generating addresses from a key.
///
/// See https://github.com/facebook/rocksdb/wiki/Compaction
pub enum DbCompaction {
    /// Good when most keys don't change.
    Level,
    Universal,
    Fifo,
    /// Auto-compaction disabled, has to be called manually.
    None,
}

impl Display for DbCompaction {
    fn fmt(&self, f: &mut Formatter<'_>) -> std::fmt::Result {
        write!(
            f,
            "{}",
            serde_json::to_value(self)
                .map_err(|e| {
                    tracing::error!("cannot format DB compaction to json: {e}");
                    std::fmt::Error
                })?
                .as_str()
                .ok_or(std::fmt::Error)?
        )
    }
}

#[derive(Debug, Deserialize, Clone)]
pub struct DbSettings {
    /// Length of the app state history to keep in the database before pruning; 0 means unlimited.
    ///
    /// This affects how long we can go back in state queries.
    pub state_hist_size: u64,
    /// How to compact the datastore.
    pub compaction_style: DbCompaction,
}

/// Settings affecting how we deal with failures in trying to send transactions to the local CometBFT node.
/// It is not expected to be unavailable, however we might get into race conditions about the nonce which
/// would need us to try creating a completely new transaction and try again.
#[serde_as]
#[derive(Debug, Deserialize, Clone)]
pub struct BroadcastSettings {
    /// Number of times to retry broadcasting a transaction.
    pub max_retries: u8,
    /// Time to wait between retries. This should roughly correspond to the block interval.
    #[serde_as(as = "DurationSeconds<u64>")]
    pub retry_delay: Duration,
    /// Any over-estimation to apply on top of the estimate returned by the API.
    pub gas_overestimation_rate: f64,
}

#[serde_as]
#[derive(Debug, Deserialize, Clone)]
pub struct TopDownSettings {
    /// The number of blocks to delay before reporting a height as final on the parent chain.
    /// To propose a certain number of epochs delayed from the latest height, we see to be
    /// conservative and avoid other from rejecting the proposal because they don't see the
    /// height as final yet.
    pub chain_head_delay: BlockHeight,
    /// The number of blocks on top of `chain_head_delay` to wait before proposing a height
    /// as final on the parent chain, to avoid slight disagreements between validators whether
    /// a block is final, or not just yet.
    pub proposal_delay: BlockHeight,
    /// The max number of blocks one should make the topdown proposal
    pub max_proposal_range: BlockHeight,
    /// The max number of blocks to hold in memory for parent syncer
    pub max_cache_blocks: Option<BlockHeight>,
    /// Parent syncing cron period, in seconds
    #[serde_as(as = "DurationSeconds<u64>")]
    pub polling_interval: Duration,
    /// Top down exponential back off retry base
    #[serde_as(as = "DurationSeconds<u64>")]
    pub exponential_back_off: Duration,
    /// The max number of retries for exponential backoff before giving up
    pub exponential_retry_limit: usize,
    /// The parent rpc http endpoint
    pub parent_http_endpoint: Url,
    /// Timeout for calls to the parent Ethereum API.
    #[serde_as(as = "Option<DurationSeconds<u64>>")]
    pub parent_http_timeout: Option<Duration>,
    /// Bearer token for any Authorization header.
    pub parent_http_auth_token: Option<String>,
    /// The parent registry address
    #[serde(deserialize_with = "deserialize_eth_address_from_str")]
    pub parent_registry: Address,
    /// The parent gateway address
    #[serde(deserialize_with = "deserialize_eth_address_from_str")]
    pub parent_gateway: Address,
}

#[serde_as]
#[derive(Debug, Deserialize, Clone)]
pub struct IpcSettings {
    #[serde_as(as = "IsHumanReadable")]
    pub subnet_id: SubnetID,
    /// Interval with which votes can be gossiped.
    #[serde_as(as = "DurationSeconds<u64>")]
    pub vote_interval: Duration,
    /// Timeout after which the last vote is re-published.
    #[serde_as(as = "DurationSeconds<u64>")]
    pub vote_timeout: Duration,
    /// The config for top down checkpoint. It's None if subnet id is root or not activating
    /// any top down checkpoint related operations
    pub topdown: Option<TopDownSettings>,
}

impl IpcSettings {
    pub fn topdown_config(&self) -> anyhow::Result<&TopDownSettings> {
        self.topdown
            .as_ref()
            .ok_or_else(|| anyhow!("top down config missing"))
    }
}

#[serde_as]
#[derive(Debug, Deserialize, Clone)]
pub struct SnapshotSettings {
    /// Enable the export and import of snapshots.
    pub enabled: bool,
    /// How often to attempt to export snapshots in terms of block height.
    pub block_interval: BlockHeight,
    /// Number of snapshots to keep before purging old ones.
    pub hist_size: usize,
    /// Target chunk size, in bytes.
    pub chunk_size_bytes: usize,
    /// How long to keep a snapshot from being purged after it has been requested by a peer.
    #[serde_as(as = "DurationSeconds<u64>")]
    pub last_access_hold: Duration,
    /// How often to poll CometBFT to see whether it has caught up with the chain.
    #[serde_as(as = "DurationSeconds<u64>")]
    pub sync_poll_interval: Duration,
    /// Temporary directory for downloads.
    download_dir: Option<PathBuf>,
}

impl SnapshotSettings {
    pub fn download_dir(&self) -> PathBuf {
        self.download_dir.clone().unwrap_or(std::env::temp_dir())
    }
}

#[derive(Debug, Deserialize, Clone)]
pub struct MetricsSettings {
    /// Enable the export of metrics over HTTP.
    pub enabled: bool,
    /// HTTP listen address where Prometheus metrics are hosted.
    pub listen: SocketAddress,
}

#[derive(Debug, Deserialize, Clone)]
pub struct Settings {
    /// Home directory configured on the CLI, to which all paths in settings can be set relative.
    home_dir: PathBuf,
    /// Database files.
    data_dir: PathBuf,
    /// State snapshots.
    snapshots_dir: PathBuf,
    /// Solidity contracts.
    contracts_dir: PathBuf,

    /// Where to reach CometBFT for queries or broadcasting transactions.
    tendermint_rpc_url: Url,

    /// Block height where we should gracefully stop the node
    pub halt_height: i64,

    /// Secp256k1 private key used for signing transactions sent in the validator's name. Leave empty if not validating.
    pub validator_key: Option<SigningKey>,

    /// Number of pending blobs to process in parallel.
    pub blob_concurrency: u32,

    pub abci: AbciSettings,
    pub db: DbSettings,
    pub metrics: MetricsSettings,
    pub snapshots: SnapshotSettings,
    pub eth: EthSettings,
    pub fvm: FvmSettings,
    pub resolver: ResolverSettings,
    pub broadcast: BroadcastSettings,
    pub ipc: IpcSettings,
    pub testing: Option<TestingSettings>,
<<<<<<< HEAD
    pub objects: ObjectsSettings,
=======
    pub tracing: TracingSettings,
>>>>>>> cdc96613
}

impl Settings {
    home_relative!(data_dir, snapshots_dir, contracts_dir);

    /// Load the default configuration from a directory,
    /// then potential overrides specific to the run mode,
    /// then overrides from the local environment,
    /// finally parse it into the [Settings] type.
    pub fn new(config_dir: &Path, home_dir: &Path, run_mode: &str) -> Result<Self, ConfigError> {
        Self::config(config_dir, home_dir, run_mode).and_then(Self::parse)
    }

    /// Load the configuration into a generic data structure.
    fn config(config_dir: &Path, home_dir: &Path, run_mode: &str) -> Result<Config, ConfigError> {
        Config::builder()
            .add_source(EnvInterpol(File::from(config_dir.join("default"))))
            // Optional mode specific overrides, checked into git.
            .add_source(EnvInterpol(
                File::from(config_dir.join(run_mode)).required(false),
            ))
            // Optional local overrides, not checked into git.
            .add_source(EnvInterpol(
                File::from(config_dir.join("local")).required(false),
            ))
            // Add in settings from the environment (with a prefix of FM)
            // e.g. `FM_DB__DATA_DIR=./foo/bar ./target/app` would set the database location.
            .add_source(EnvInterpol(
                Environment::with_prefix("fm")
                    .prefix_separator("_")
                    .separator("__")
                    .ignore_empty(true) // otherwise "" will be parsed as a list item
                    .try_parsing(true) // required for list separator
                    .list_separator(",") // need to list keys explicitly below otherwise it can't pase simple `String` type
                    .with_list_parse_key("resolver.connection.external_addresses")
                    .with_list_parse_key("resolver.discovery.static_addresses")
                    .with_list_parse_key("resolver.membership.static_subnets")
                    .with_list_parse_key("eth.cors.allowed_origins")
                    .with_list_parse_key("eth.cors.allowed_methods")
                    .with_list_parse_key("eth.cors.allowed_headers"),
            ))
            // Set the home directory based on what was passed to the CLI,
            // so everything in the config can be relative to it.
            // The `home_dir` key is not added to `default.toml` so there is no confusion
            // about where it will be coming from.
            .set_override("home_dir", home_dir.to_string_lossy().as_ref())?
            .build()
    }

    /// Try to parse the config into [Settings].
    fn parse(config: Config) -> Result<Self, ConfigError> {
        // Deserialize (and thus freeze) the entire configuration.
        config.try_deserialize()
    }

    /// The configured home directory.
    pub fn home_dir(&self) -> &Path {
        &self.home_dir
    }

    /// Tendermint RPC URL from the environment or the config file.
    pub fn tendermint_rpc_url(&self) -> anyhow::Result<Url> {
        // Prefer the "standard" env var used in the CLI.
        match std::env::var("TENDERMINT_RPC_URL").ok() {
            Some(url) => url.parse::<Url>().context("invalid Tendermint URL"),
            None => Ok(self.tendermint_rpc_url.clone()),
        }
    }

    /// Indicate whether we have configured the top-down syncer to run.
    pub fn topdown_enabled(&self) -> bool {
        !self.ipc.subnet_id.is_root() && self.ipc.topdown.is_some()
    }

    /// Indicate whether we have configured the IPLD Resolver to run.
    pub fn resolver_enabled(&self) -> bool {
        !self.resolver.connection.listen_addr.is_empty()
    }
}

// Run these tests serially because some of them modify the environment.
#[serial_test::serial]
#[cfg(test)]
mod tests {
    use multiaddr::multiaddr;
    use std::path::PathBuf;

    use crate::utils::tests::with_env_vars;

    use crate::DbCompaction;

    use super::{ConfigError, Settings};

    fn try_parse_config(run_mode: &str) -> Result<Settings, config::ConfigError> {
        let current_dir = PathBuf::from(".");
        let default_dir = PathBuf::from("../config");
        let c = Settings::config(&default_dir, &current_dir, run_mode)?;
        // Trying to debug the following sporadic error on CI:
        // thread 'tests::parse_test_config' panicked at fendermint/app/settings/src/lib.rs:315:36:
        // failed to parse Settings: failed to parse: invalid digit found in string
        // This turned out to be due to the environment variable manipulation below mixing with another test,
        // which is why `#[serial]` was moved to the top.
        eprintln!("CONFIG = {:?}", c.cache);
        Settings::parse(c)
    }

    fn parse_config(run_mode: &str) -> Settings {
        try_parse_config(run_mode).expect("failed to parse Settings")
    }

    #[ignore = "ignore until above sporadic error in CI is resolved"]
    #[test]
    fn parse_default_config() {
        let settings = parse_config("");
        assert!(!settings.resolver_enabled());
    }

    #[ignore = "ignore until above sporadic error in CI is resolved"]
    #[test]
    fn parse_test_config() {
        let settings = parse_config("test");
        assert!(settings.resolver_enabled());
    }

    #[test]
    fn compaction_to_string() {
        assert_eq!(DbCompaction::Level.to_string(), "level");
    }

    #[test]
    fn parse_comma_separated() {
        let settings = with_env_vars(vec![
                ("FM_RESOLVER__CONNECTION__EXTERNAL_ADDRESSES", "/ip4/198.51.100.0/tcp/4242/p2p/QmYyQSo1c1Ym7orWxLYvCrM2EmxFTANf8wXmmE7DWjhx5N,/ip6/2604:1380:2000:7a00::1/udp/4001/quic/p2p/QmbLHAnMoJPWSCR5Zhtx6BHJX9KiKNN6tpvbUcqanj75Nb"),
                ("FM_RESOLVER__DISCOVERY__STATIC_ADDRESSES", "/ip4/198.51.100.1/tcp/4242/p2p/QmYyQSo1c1Ym7orWxLYvCrM2EmxFTANf8wXmmE7DWjhx5N,/ip6/2604:1380:2000:7a00::2/udp/4001/quic/p2p/QmbLHAnMoJPWSCR5Zhtx6BHJX9KiKNN6tpvbUcqanj75Nb"),
                ("FM_RESOLVER__MEMBERSHIP__STATIC_SUBNETS", "/r314/f410fijl3evsntewwhqxy6cx5ijdq5qp5cjlocbgzgey,/r314/f410fwplxlims2wnigaha2gofgktue7hiusmttwridkq"),
                ("FM_ETH__CORS__ALLOWED_ORIGINS", "https://example.com,https://www.example.org"),
                ("FM_ETH__CORS__ALLOWED_METHODS", "GET,POST"),
                ("FM_ETH__CORS__ALLOWED_HEADERS", "Accept,Content-Type"),
                // Set a normal string key as well to make sure we have configured the library correctly and it doesn't try to parse everything as a list.
                ("FM_RESOLVER__NETWORK__NETWORK_NAME", "test"),
            ], || try_parse_config("")).unwrap();

        assert_eq!(settings.resolver.connection.external_addresses.len(), 2);
        assert_eq!(settings.resolver.discovery.static_addresses.len(), 2);
        assert_eq!(settings.resolver.membership.static_subnets.len(), 2);
        assert_eq!(
            format!("{:?}", settings.eth.cors.allowed_origins),
            "List([\"https://example.com\", \"https://www.example.org\"])"
        );
        assert_eq!(
            format!("{:?}", settings.eth.cors.allowed_methods),
            "Const(Some(\"GET,POST\"))"
        );
        assert_eq!(
            format!("{:?}", settings.eth.cors.allowed_headers),
            "Const(Some(\"accept,content-type\"))"
        );
    }

    #[test]
    fn parse_empty_comma_separated() {
        let settings = with_env_vars(
            vec![
                ("FM_RESOLVER__CONNECTION__EXTERNAL_ADDRESSES", ""),
                ("FM_RESOLVER__DISCOVERY__STATIC_ADDRESSES", ""),
                ("FM_RESOLVER__MEMBERSHIP__STATIC_SUBNETS", ""),
                ("FM_ETH__CORS__ALLOWED_ORIGINS", ""),
                ("FM_ETH__CORS__ALLOWED_METHODS", ""),
                ("FM_ETH__CORS__ALLOWED_HEADERS", ""),
            ],
            || try_parse_config(""),
        )
        .unwrap();

        assert_eq!(settings.resolver.connection.external_addresses.len(), 0);
        assert_eq!(settings.resolver.discovery.static_addresses.len(), 0);
        assert_eq!(settings.resolver.membership.static_subnets.len(), 0);
        assert_eq!(
            format!("{:?}", settings.eth.cors.allowed_origins),
            "List([])"
        );
        assert_eq!(
            format!("{:?}", settings.eth.cors.allowed_methods),
            "Const(None)"
        );
        assert_eq!(
            format!("{:?}", settings.eth.cors.allowed_headers),
            "Const(None)"
        );
    }

    #[test]
    fn parse_with_interpolation() {
        let settings = with_env_vars(
                vec![
                    ("FM_RESOLVER__DISCOVERY__STATIC_ADDRESSES", "/dns4/${SEED_1_HOST}/tcp/${SEED_1_PORT},/dns4/${SEED_2_HOST}/tcp/${SEED_2_PORT}"),
                    ("SEED_1_HOST", "foo.io"),
                    ("SEED_1_PORT", "1234"),
                    ("SEED_2_HOST", "bar.ai"),
                    ("SEED_2_PORT", "5678"),
                ],
                || try_parse_config(""),
            )
            .unwrap();

        assert_eq!(settings.resolver.discovery.static_addresses.len(), 2);
        assert_eq!(
            settings.resolver.discovery.static_addresses[0],
            multiaddr!(Dns4("foo.io"), Tcp(1234u16))
        );
        assert_eq!(
            settings.resolver.discovery.static_addresses[1],
            multiaddr!(Dns4("bar.ai"), Tcp(5678u16))
        );
    }

    #[test]
    fn parse_cors_origins_variants() {
        // relative URL without a base
        let settings = with_env_vars(
            vec![("FM_ETH__CORS__ALLOWED_ORIGINS", "example.com")],
            || try_parse_config(""),
        );
        assert!(
            matches!(settings, Err(ConfigError::Message(ref msg)) if msg == "relative URL without a base")
        );

        // opaque origin
        let settings = with_env_vars(
            vec![(
                "FM_ETH__CORS__ALLOWED_ORIGINS",
                "javascript:console.log(\"invalid origin\")",
            )],
            || try_parse_config(""),
        );
        assert!(
            matches!(settings, Err(ConfigError::Message(ref msg)) if msg == "opaque origins are not allowed")
        );

        // Allow all with "*"
        let settings = with_env_vars(vec![("FM_ETH__CORS__ALLOWED_ORIGINS", "*")], || {
            try_parse_config("")
        });
        assert!(settings.is_ok());

        // IPv4
        let settings = with_env_vars(
            vec![("FM_ETH__CORS__ALLOWED_ORIGINS", "http://192.0.2.1:1234")],
            || try_parse_config(""),
        );
        assert!(settings.is_ok());

        // IPv6
        let settings = with_env_vars(
            vec![(
                "FM_ETH__CORS__ALLOWED_ORIGINS",
                "http://[2001:0db8:85a3:0000:0000:8a2e:0370:7334]:1234",
            )],
            || try_parse_config(""),
        );
        assert!(settings.is_ok());
    }
}<|MERGE_RESOLUTION|>--- conflicted
+++ resolved
@@ -288,11 +288,8 @@
     pub broadcast: BroadcastSettings,
     pub ipc: IpcSettings,
     pub testing: Option<TestingSettings>,
-<<<<<<< HEAD
     pub objects: ObjectsSettings,
-=======
     pub tracing: TracingSettings,
->>>>>>> cdc96613
 }
 
 impl Settings {
