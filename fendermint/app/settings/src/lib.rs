--- conflicted
+++ resolved
@@ -296,11 +296,8 @@
     pub broadcast: BroadcastSettings,
     pub ipc: IpcSettings,
     pub testing: Option<TestingSettings>,
-<<<<<<< HEAD
+    pub tracing: TracingSettings,
     pub objects: ObjectsSettings,
-=======
-    pub tracing: TracingSettings,
->>>>>>> 7cdce868
 }
 
 impl Settings {
