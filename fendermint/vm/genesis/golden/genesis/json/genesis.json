{
  "chain_name": "․ �*Q",
  "timestamp": 11782917984107859123,
  "network_version": 21,
  "base_fee": "321761786907454639030390276545589543831",
  "power_scale": -1,
  "validators": [
    {
      "public_key": "BEsNo6Avy5i9LPfJS8gAG+rUNrRvXJgQ/JyhevyiL1JEN0FhvlzafuX8qoTmH3qtfRtEabFpHLpcQmt2Y2qG37I=",
      "power": "17643910887721511721"
    }
  ],
  "accounts": [
    {
      "meta": {
        "Multisig": {
          "signers": [
            "f1psfgs47irxllypw25q3chr3mrdg4h6q66mdj7qa",
            "f1j2zax7mtg6lonqzbjhh5win7xnx4n3bgpwbfm5q",
            "f1r4cqwhlz5o5cuxccuskjgcfvn3myapkwbiljpji"
          ],
          "threshold": 2,
          "vesting_duration": 12467065511484016495,
          "vesting_start": 13731844429036771314
        }
      },
      "balance": "115592901695769125215620566537215357338"
    },
    {
      "meta": {
        "Account": {
          "owner": "f1edpnieau66s4zjuvec2fjatvnd6fa2jvscg5djy"
        }
      },
      "balance": "17949930902265249138"
    },
    {
      "meta": {
        "Account": {
          "owner": "f1mfv6f4nesytoc5tvwf2a6vjqfer2pp2ckh3dbzi"
        }
      },
      "balance": "221087887805617769589522789057869615283"
    },
    {
      "meta": {
        "Multisig": {
          "signers": [
            "f1qen3iursh7ewwjoenxbysisaquvifpwvmtwhzlq",
            "f12meerv6ogyvmtndozqvn5aaessdpcc5txxdfklq"
          ],
          "threshold": 1,
          "vesting_duration": 8111140735428143108,
          "vesting_start": 7084974922399795768
        }
      },
      "balance": "105515943915602995137372755980474075171"
    },
    {
      "meta": {
        "Account": {
          "owner": "f410f6ysepv7rpghojkqb7v2hksowuf2inkn42xozlpi"
        }
      },
      "balance": "150156286888343983811452727080431420215"
    },
    {
<<<<<<< HEAD
=======
      "public_key": "BN7om6Rtn9AW58a582MIXV1wV3rUOHMJwAmSv7rqLOnoaJ9D6/y8M9GwO8InGZFxeq1fHYqS+GVnoxw1B9SUThc=",
      "power": "75758188350819344134361527670772146683"
    }
  ],
  "eam_permission_mode": {
    "mode": "allowlist",
    "addresses": [
      "f1rai3wqribaieprywdv55jh5psggh2vmvoyg2a2a",
      "f14mqisvkx7rpkcwlwjidldtbp57c7zyp6ds2bkuq"
    ]
  },
  "accounts": [
    {
>>>>>>> bb313ba8
      "meta": {
        "Account": {
          "owner": "f410fntwkec77ekxn5hlx4eu32vuyi22xv4y7akiwjrq"
        }
      },
      "balance": "180213206287793107684319920667364774194"
    },
    {
      "meta": {
        "Account": {
          "owner": "f1auwa6rovnmdvsa3gbezd5lqojl3wv5zbcdr7tfq"
        }
      },
      "balance": "12139584572629085303753587527363587723"
    }
  ],
<<<<<<< HEAD
  "eam_permission_mode": {
    "mode": "unrestricted"
  },
  "credit_debit_interval": -876839395823536487,
  "blob_storage_capacity": 6226268527330430301
=======
  "credit_debit_interval": 3600
>>>>>>> bb313ba8
}<|MERGE_RESOLUTION|>--- conflicted
+++ resolved
@@ -65,8 +65,6 @@
       "balance": "150156286888343983811452727080431420215"
     },
     {
-<<<<<<< HEAD
-=======
       "public_key": "BN7om6Rtn9AW58a582MIXV1wV3rUOHMJwAmSv7rqLOnoaJ9D6/y8M9GwO8InGZFxeq1fHYqS+GVnoxw1B9SUThc=",
       "power": "75758188350819344134361527670772146683"
     }
@@ -80,7 +78,6 @@
   },
   "accounts": [
     {
->>>>>>> bb313ba8
       "meta": {
         "Account": {
           "owner": "f410fntwkec77ekxn5hlx4eu32vuyi22xv4y7akiwjrq"
@@ -97,13 +94,6 @@
       "balance": "12139584572629085303753587527363587723"
     }
   ],
-<<<<<<< HEAD
-  "eam_permission_mode": {
-    "mode": "unrestricted"
-  },
-  "credit_debit_interval": -876839395823536487,
+  "credit_debit_interval": 3600,
   "blob_storage_capacity": 6226268527330430301
-=======
-  "credit_debit_interval": 3600
->>>>>>> bb313ba8
 }