--- conflicted
+++ resolved
@@ -49,8 +49,4 @@
 fendermint_vm_genesis = { path = "../genesis", features = ["arb"] }
 
 [features]
-<<<<<<< HEAD
-default = []
-=======
->>>>>>> 7cdce868
 m2-native = []