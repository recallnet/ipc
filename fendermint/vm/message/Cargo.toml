--- conflicted
+++ resolved
@@ -22,12 +22,7 @@
 serde_with = { workspace = true }
 thiserror = { workspace = true }
 
-<<<<<<< HEAD
-fvm_shared = { workspace = true }
-=======
-cid = { workspace = true }
-fvm_shared = { workspace = true, features  = ["crypto"] }
->>>>>>> 6f5521a2
+fvm_shared = { workspace = true, features = ["crypto"] }
 fvm_ipld_encoding = { workspace = true }
 ipc-api = { workspace = true }
 
