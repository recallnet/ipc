// Copyright 2022-2024 Protocol Labs
// SPDX-License-Identifier: Apache-2.0, MIT

use std::collections::HashSet;
use std::sync::Arc;

use crate::fvm::state::ipc::GatewayCaller;
use crate::fvm::{topdown, FvmApplyRet, PowerUpdates};
use crate::{
    fvm::state::FvmExecState,
    fvm::store::ReadOnlyBlockstore,
    fvm::FvmMessage,
    signed::{SignedMessageApplyRes, SignedMessageCheckRes, SyntheticMessage, VerifiableMessage},
    CheckInterpreter, ExecInterpreter, GenesisInterpreter, ProposalInterpreter, QueryInterpreter,
};
use anyhow::{anyhow, bail, Context};
use async_stm::atomically;
use async_trait::async_trait;
use fendermint_actor_blobs_shared::params::{GetBlobStatusParams, GetPendingBlobsParams};
use fendermint_actor_blobs_shared::state::BlobStatus;
use fendermint_actor_blobs_shared::Method::DebitAccounts;
use fendermint_actor_blobs_shared::{
    params::FinalizeBlobParams,
    Method::{FinalizeBlob, GetBlobStatus, GetPendingBlobs},
};
use fendermint_tracing::emit;
use fendermint_vm_actor_interface::{blobs, ipc, system};
use fendermint_vm_event::ParentFinalityMissingQuorum;
use fendermint_vm_iroh_resolver::pool::{
    ResolveKey as IrohResolveKey, ResolvePool as IrohResolvePool,
    ResolveSource as IrohResolveSource,
};
use fendermint_vm_message::ipc::{Blob, ParentFinality};
use fendermint_vm_message::{
    chain::ChainMessage,
    ipc::{BottomUpCheckpoint, CertifiedMessage, IpcMessage, SignedRelayedMessage},
};
use fendermint_vm_resolver::pool::{ResolveKey, ResolvePool};
use fendermint_vm_topdown::proxy::IPCProviderProxy;
use fendermint_vm_topdown::voting::{ValidatorKey, VoteTally};
use fendermint_vm_topdown::{
    CachedFinalityProvider, IPCParentFinality, ParentFinalityProvider, ParentViewProvider, Toggle,
};
use fvm_ipld_blockstore::Blockstore;
use fvm_ipld_encoding::RawBytes;
use fvm_shared::address::Address;
use fvm_shared::clock::ChainEpoch;
use fvm_shared::econ::TokenAmount;
use fvm_shared::message::Message;
use iroh::base::key::PublicKey;
use iroh::blobs::Hash;
use iroh::net::NodeId;
use num_traits::Zero;
use tokio_util::bytes;

/// A resolution pool for bottom-up and top-down checkpoints.
pub type CheckpointPool = ResolvePool<CheckpointPoolItem>;
pub type TopDownFinalityProvider = Arc<Toggle<CachedFinalityProvider<IPCProviderProxy>>>;
pub type BlobPool = IrohResolvePool<BlobPoolItem>;

type PendingBlobItem = (Hash, HashSet<(Address, PublicKey)>);

/// These are the extra state items that the chain interpreter needs,
/// a sort of "environment" supporting IPC.
#[derive(Clone)]
pub struct ChainEnv {
    /// CID resolution pool.
    pub checkpoint_pool: CheckpointPool,
    /// The parent finality provider for top-down checkpoint
    pub parent_finality_provider: TopDownFinalityProvider,
    pub parent_finality_votes: VoteTally,
    /// Iroh blob resolution pool.
    pub blob_pool: BlobPool,
    /// Number of pending blobs to process in parallel.
    pub blob_concurrency: u32,
}

#[derive(Clone, Hash, PartialEq, Eq)]
pub enum CheckpointPoolItem {
    /// BottomUp checkpoints to be resolved from the originating subnet or the current one.
    BottomUp(CertifiedMessage<BottomUpCheckpoint>),
    // We can extend this to include top-down checkpoints as well, with slightly
    // different resolution semantics (resolving it from a trusted parent, and
    // awaiting finality before declaring it available).
}

impl From<&CheckpointPoolItem> for ResolveKey {
    fn from(value: &CheckpointPoolItem) -> Self {
        match value {
            CheckpointPoolItem::BottomUp(cp) => {
                (cp.message.subnet_id.clone(), cp.message.bottom_up_messages)
            }
        }
    }
}

#[derive(Clone, Hash, PartialEq, Eq)]
pub struct BlobPoolItem {
    subscriber: Address,
    hash: Hash,
    source: NodeId,
}

impl From<&BlobPoolItem> for IrohResolveKey {
    fn from(value: &BlobPoolItem) -> Self {
        Self { hash: value.hash }
    }
}

impl From<&BlobPoolItem> for IrohResolveSource {
    fn from(value: &BlobPoolItem) -> Self {
        Self { id: value.source }
    }
}

/// A user sent a transaction which they are not allowed to do.
pub struct IllegalMessage;

// For now this is the only option, later we can expand.
pub enum ChainMessageApplyRet {
    Signed(SignedMessageApplyRes),
    /// The IPC chain message execution result
    Ipc(FvmApplyRet),
}

/// We only allow signed messages into the mempool.
pub type ChainMessageCheckRes = Result<SignedMessageCheckRes, IllegalMessage>;

/// Interpreter working on chain messages; in the future it will schedule
/// CID lookups to turn references into self-contained user or cross-messages.
#[derive(Clone)]
pub struct ChainMessageInterpreter<I, DB> {
    inner: I,
    gateway_caller: GatewayCaller<DB>,
}

impl<I, DB> ChainMessageInterpreter<I, DB> {
    pub fn new(inner: I) -> Self {
        Self {
            inner,
            gateway_caller: GatewayCaller::default(),
        }
    }
}

#[async_trait]
impl<I, DB> ProposalInterpreter for ChainMessageInterpreter<I, DB>
where
    DB: Blockstore + Clone + 'static + Send + Sync,
    I: Sync + Send,
{
    type State = (ChainEnv, FvmExecState<ReadOnlyBlockstore<DB>>);
    type Message = ChainMessage;

    /// Check whether there are any "ready" messages in the IPLD resolution mempool which can be
    /// appended to the proposal.
    ///
    /// We could also use this to select the most profitable user transactions within the gas limit.
    /// We can also take into account the transactions which are part of top-down or bottom-up
    /// checkpoints, to stay within gas limits.
    async fn prepare(
        &self,
        (env, mut state): Self::State,
        mut msgs: Vec<Self::Message>,
    ) -> anyhow::Result<Vec<Self::Message>> {
        // Collect resolved CIDs ready to be proposed from the pool.
        let ckpts = atomically(|| env.checkpoint_pool.collect_resolved()).await;

        // Create transactions ready to be included on the chain.
        let ckpts = ckpts.into_iter().map(|ckpt| match ckpt {
            CheckpointPoolItem::BottomUp(ckpt) => ChainMessage::Ipc(IpcMessage::BottomUpExec(ckpt)),
        });

        // Prepare top-down proposals.
        // Before we try to find a quorum, pause incoming votes. This is optional, but if there are
        // lots of votes coming in, it might hold up proposals.
        atomically(|| env.parent_finality_votes.pause_votes_until_find_quorum()).await;

        // The pre-requisite for a proposal is that there is a quorum of gossiped votes at that height.
        // The final proposal can be at most as high as the quorum, but can be less if we have already
        // hit some limits such as how many blocks we can propose in a single step.
        let finalities = atomically(|| {
            let parent = env.parent_finality_provider.next_proposal()?;
            let quorum = env
                .parent_finality_votes
                .find_quorum()?
                .map(|(height, block_hash)| IPCParentFinality { height, block_hash });

            Ok((parent, quorum))
        })
        .await;

        let maybe_finality = match finalities {
            (Some(parent), Some(quorum)) => Some(if parent.height <= quorum.height {
                parent
            } else {
                quorum
            }),
            (Some(parent), None) => {
                emit!(
                    DEBUG,
                    ParentFinalityMissingQuorum {
                        block_height: parent.height,
                        block_hash: &hex::encode(&parent.block_hash),
                    }
                );
                None
            }
            (None, _) => {
                // This is normal, the parent probably hasn't produced a block yet.
                None
            }
        };

        if let Some(finality) = maybe_finality {
            msgs.push(ChainMessage::Ipc(IpcMessage::TopDownExec(ParentFinality {
                height: finality.height as ChainEpoch,
                block_hash: finality.block_hash,
            })))
        }

        // Append at the end - if we run out of block space, these are going to be reproposed in
        // the next block.
        msgs.extend(ckpts);

        // Collect and enqueue blobs that need to be resolved.
        state.state_tree_mut().begin_transaction();
<<<<<<< HEAD
        let pending_blobs = get_pending_blobs(&mut state)?;
=======
        let blob_concurrency = env.blob_concurrency;
        let resolving_blobs = get_pending_blobs(&mut state, blob_concurrency)?;
>>>>>>> 036fe03e
        state
            .state_tree_mut()
            .end_transaction(true)
            .expect("we just started a transaction");
        for (hash, sources) in pending_blobs {
            for (subscriber, source) in sources {
                atomically(|| {
                    env.blob_pool.add(BlobPoolItem {
                        subscriber,
                        hash,
                        source,
                    })
                })
                .await;
                tracing::debug!(hash = ?hash, subscriber = ?subscriber, "blob added to pool");
            }
        }

        // Maybe debit all credit accounts
        let current_height = state.block_height();
        let debit_interval = state.credit_debit_interval();
        if current_height > 0 && debit_interval > 0 && current_height % debit_interval == 0 {
            msgs.push(ChainMessage::Ipc(IpcMessage::DebitCreditAccounts));
        }

        // Collect locally completed blobs from the pool. We're relying on the proposer's local
        // view of blob resolution, rather than considering those that _might_ have a quorum,
        // but have not yet been resolved by _this_ proposer. However, a blob like this will get
        // picked up by a different proposer who _does_ consider it resolved.
        let local_finalized_blobs = atomically(|| env.blob_pool.collect_done()).await;

        // Create transactions ready to be included on the chain. These are from locally resolved
        // or failed blobs that have reached a global quorum and are not yet finalized.
        //
        // If the blob has already been finalized, i.e., it was proposed in an earlier block with
        // a quorum that did not include _this_ proposer, we can just remove it from the local
        // resolve pool. If we were to propose it, it would be rejected in the process step.
        if !local_finalized_blobs.is_empty() {
            let mut blobs: Vec<ChainMessage> = vec![];
            // We start a blockstore transaction that can be reverted
            state.state_tree_mut().begin_transaction();
            for item in local_finalized_blobs.iter() {
                if !is_blob_pending(&mut state, item.hash, item.subscriber)? {
                    tracing::debug!(hash = ?item.hash, "blob already finalized on chain; removing from pool");
                    atomically(|| env.blob_pool.remove(item)).await;
                    continue;
                }

                let (is_globally_finalized, succeeded) = atomically(|| {
                    env.parent_finality_votes
                        .find_blob_quorum(&item.hash.as_bytes().to_vec())
                })
                .await;
                if is_globally_finalized {
                    tracing::debug!(hash = ?item.hash, "blob has quorum; adding tx to chain");
                    blobs.push(ChainMessage::Ipc(IpcMessage::BlobFinalized(Blob {
                        subscriber: item.subscriber,
                        hash: item.hash,
                        source: item.source,
                        succeeded,
                    })));
                }
            }
            state
                .state_tree_mut()
                .end_transaction(true)
                .expect("we just started a transaction");

            let pending_blobs = atomically(|| env.blob_pool.count()).await;
            tracing::info!(size = pending_blobs, "blob pool status");

            // Append at the end - if we run out of block space,
            // these are going to be reproposed in the next block.
            msgs.extend(blobs);
        }

        Ok(msgs)
    }

    /// Perform finality checks on top-down transactions and availability checks on bottom-up
    /// transactions.
    async fn process(
        &self,
        (env, mut state): Self::State,
        msgs: Vec<Self::Message>,
    ) -> anyhow::Result<bool> {
        for msg in msgs {
            match msg {
                ChainMessage::Ipc(IpcMessage::BottomUpExec(msg)) => {
                    let item = CheckpointPoolItem::BottomUp(msg);

                    // We can just look in memory because when we start the application, we should retrieve any
                    // pending checkpoints (relayed but not executed) from the ledger, so they should be there.
                    // We don't have to validate the checkpoint here, because
                    // 1) we validated it when it was relayed, and
                    // 2) if a validator proposes something invalid, we can make them pay during execution.
                    let is_resolved =
                        atomically(|| match env.checkpoint_pool.get_status(&item)? {
                            None => Ok(false),
                            Some(status) => status.is_resolved(),
                        })
                        .await;

                    if !is_resolved {
                        return Ok(false);
                    }
                }
                ChainMessage::Ipc(IpcMessage::TopDownExec(ParentFinality {
                    height,
                    block_hash,
                })) => {
                    let prop = IPCParentFinality {
                        height: height as u64,
                        block_hash,
                    };
                    let is_final =
                        atomically(|| env.parent_finality_provider.check_proposal(&prop)).await;
                    if !is_final {
                        return Ok(false);
                    }
                }
                ChainMessage::Ipc(IpcMessage::BlobFinalized(blob)) => {
                    // Ensure that the blob is ready to be included on-chain.
                    // We can accept the proposal if the blob has reached a global quorum and is
                    // not yet finalized.
                    // Start a blockstore transaction that can be reverted.
                    state.state_tree_mut().begin_transaction();
                    if !is_blob_pending(&mut state, blob.hash, blob.subscriber)? {
                        tracing::debug!(hash = ?blob.hash, "blob is already finalized on chain; rejecting proposal");
                        return Ok(false);
                    }
                    state
                        .state_tree_mut()
                        .end_transaction(true)
                        .expect("we just started a transaction");

                    let (is_globally_finalized, succeeded) = atomically(|| {
                        env.parent_finality_votes
                            .find_blob_quorum(&blob.hash.as_bytes().to_vec())
                    })
                    .await;
                    if !is_globally_finalized {
                        tracing::debug!(hash = ?blob.hash, "blob is not globally finalized; rejecting proposal");
                        return Ok(false);
                    }
                    if blob.succeeded != succeeded {
                        tracing::debug!(
                            hash = ?blob.hash,
                            quorum = ?succeeded,
                            message = ?blob.succeeded,
                            "blob finalization mismatch; rejecting proposal"
                        );
                        return Ok(false);
                    }

                    // Remove from pool if locally resolved
                    let item = BlobPoolItem {
                        subscriber: blob.subscriber,
                        hash: blob.hash,
                        source: blob.source,
                    };
                    let is_locally_finalized =
                        atomically(|| match env.blob_pool.get_status(&item)? {
                            None => Ok(false),
                            Some(status) => Ok(status.is_resolved()? || status.is_failed()?),
                        })
                        .await;
                    if is_locally_finalized {
                        tracing::debug!(hash = ?blob.hash, "blob is locally finalized; removing from pool");
                        atomically(|| env.blob_pool.remove(&item)).await;
                    } else {
                        tracing::debug!(hash = ?blob.hash, "blob is not locally finalized");
                    }
                }
                ChainMessage::Ipc(IpcMessage::DebitCreditAccounts) => {
                    // Ensure that this is a valid height to debit accounts
                    let current_height = state.block_height();
                    let debit_interval = state.credit_debit_interval();
                    if !(current_height > 0
                        && debit_interval > 0
                        && current_height % debit_interval == 0)
                    {
                        tracing::debug!(
                            interval = ?debit_interval,
                            height = ?current_height,
                            "invalid height for credit debit; rejecting proposal"
                        );
                        return Ok(false);
                    }
                }
                _ => {}
            };
        }
        Ok(true)
    }
}

#[async_trait]
impl<I, DB> ExecInterpreter for ChainMessageInterpreter<I, DB>
where
    DB: Blockstore + Clone + 'static + Send + Sync + Clone,
    I: ExecInterpreter<
        Message = VerifiableMessage,
        DeliverOutput = SignedMessageApplyRes,
        State = FvmExecState<DB>,
        EndOutput = PowerUpdates,
    >,
{
    // The state consists of the resolver pool, which this interpreter needs, and the rest of the
    // state which the inner interpreter uses. This is a technical solution because the pool doesn't
    // fit with the state we use for execution messages further down the stack, which depend on block
    // height and are used in queries as well.
    type State = (ChainEnv, I::State);
    type Message = ChainMessage;
    type BeginOutput = I::BeginOutput;
    type DeliverOutput = ChainMessageApplyRet;
    type EndOutput = I::EndOutput;

    async fn begin(
        &self,
        (env, state): Self::State,
    ) -> anyhow::Result<(Self::State, Self::BeginOutput)> {
        let (state, out) = self.inner.begin(state).await?;
        Ok(((env, state), out))
    }

    async fn deliver(
        &self,
        (env, mut state): Self::State,
        msg: Self::Message,
    ) -> anyhow::Result<(Self::State, Self::DeliverOutput)> {
        match msg {
            ChainMessage::Signed(msg) => {
                let (state, ret) = self
                    .inner
                    .deliver(state, VerifiableMessage::Signed(msg.clone()))
                    .await?;
                Ok(((env, state), ChainMessageApplyRet::Signed(ret)))
            }
            ChainMessage::Ipc(msg) => match msg {
                IpcMessage::BottomUpResolve(msg) => {
                    let smsg = relayed_bottom_up_ckpt_to_fvm(&msg)
                        .context("failed to syntesize FVM message")?;

                    // Let the FVM validate the checkpoint quorum certificate and take note of the relayer for rewards.
                    let (state, ret) = self
                        .inner
                        .deliver(state, VerifiableMessage::Synthetic(smsg))
                        .await
                        .context("failed to deliver bottom up checkpoint")?;

                    // If successful, add the CID to the background resolution pool.
                    let is_success = match ret {
                        Ok(ref ret) => ret.fvm.apply_ret.msg_receipt.exit_code.is_success(),
                        Err(_) => false,
                    };

                    if is_success {
                        // For now, try to get it from the child subnet. If the same comes up for execution, include own.
                        atomically(|| {
                            env.checkpoint_pool.add(
                                CheckpointPoolItem::BottomUp(msg.message.message.clone()),
                                false,
                            )
                        })
                        .await;
                    }

                    // We can use the same result type for now, it's isomorphic.
                    Ok(((env, state), ChainMessageApplyRet::Signed(ret)))
                }
                IpcMessage::BottomUpExec(_) => {
                    todo!("#197: implement BottomUp checkpoint execution")
                }
                IpcMessage::TopDownExec(p) => {
                    if !env.parent_finality_provider.is_enabled() {
                        bail!("cannot execute IPC top-down message: parent provider disabled");
                    }

                    // commit parent finality first
                    let finality = IPCParentFinality::new(p.height, p.block_hash);
                    tracing::debug!(
                        finality = finality.to_string(),
                        "chain interpreter received topdown exec proposal",
                    );

                    let (prev_height, prev_finality) = topdown::commit_finality(
                        &self.gateway_caller,
                        &mut state,
                        finality.clone(),
                        &env.parent_finality_provider,
                    )
                    .await
                    .context("failed to commit finality")?;

                    tracing::debug!(
                        previous_committed_height = prev_height,
                        previous_committed_finality = prev_finality
                            .as_ref()
                            .map(|f| format!("{f}"))
                            .unwrap_or_else(|| String::from("None")),
                        "chain interpreter committed topdown finality",
                    );

                    // The commitment of the finality for block `N` triggers
                    // the execution of all side effects up till `N-1`, as for
                    // deferred execution chains, this is the latest state that
                    // we know for sure that we have available.
                    let execution_fr = prev_height;
                    let execution_to = finality.height - 1;

                    // error happens if we cannot get the validator set from ipc agent after retries
                    let validator_changes = env
                        .parent_finality_provider
                        .validator_changes_from(execution_fr, execution_to)
                        .await
                        .context("failed to fetch validator changes")?;

                    tracing::debug!(
                        from = execution_fr,
                        to = execution_to,
                        msgs = validator_changes.len(),
                        "chain interpreter received total validator changes"
                    );

                    self.gateway_caller
                        .store_validator_changes(&mut state, validator_changes)
                        .context("failed to store validator changes")?;

                    // error happens if we cannot get the cross-messages from ipc agent after retries
                    let msgs = env
                        .parent_finality_provider
                        .top_down_msgs_from(execution_fr, execution_to)
                        .await
                        .context("failed to fetch top down messages")?;

                    tracing::debug!(
                        number_of_messages = msgs.len(),
                        start = execution_fr,
                        end = execution_to,
                        "chain interpreter received topdown msgs",
                    );

                    let ret = topdown::execute_topdown_msgs(&self.gateway_caller, &mut state, msgs)
                        .await
                        .context("failed to execute top down messages")?;

                    tracing::debug!("chain interpreter applied topdown msgs");

                    atomically(|| {
                        env.parent_finality_provider
                            .set_new_finality(finality.clone(), prev_finality.clone())?;

                        env.parent_finality_votes
                            .set_finalized(finality.height, finality.block_hash.clone())?;

                        Ok(())
                    })
                    .await;

                    tracing::debug!(
                        finality = finality.to_string(),
                        "chain interpreter has set new"
                    );

                    Ok(((env, state), ChainMessageApplyRet::Ipc(ret)))
                }
                IpcMessage::BlobFinalized(blob) => {
                    let from = system::SYSTEM_ACTOR_ADDR;
                    let to = blobs::BLOBS_ACTOR_ADDR;
                    let method_num = FinalizeBlob as u64;
                    let gas_limit = fvm_shared::BLOCK_GAS_LIMIT;

                    let hash = fendermint_actor_blobs_shared::state::Hash(*blob.hash.as_bytes());
                    let status = if blob.succeeded {
                        BlobStatus::Resolved
                    } else {
                        BlobStatus::Failed
                    };
                    let params = FinalizeBlobParams {
                        subscriber: blob.subscriber,
                        hash,
                        status,
                    };
                    let params = RawBytes::serialize(params)?;
                    let msg = Message {
                        version: Default::default(),
                        from,
                        to,
                        sequence: 0, // We will use implicit execution which doesn't check or modify this.
                        value: Default::default(),
                        method_num,
                        params,
                        gas_limit,
                        gas_fee_cap: Default::default(),
                        gas_premium: Default::default(),
                    };

                    let (apply_ret, emitters) = state.execute_implicit(msg)?;

                    let info = apply_ret
                        .failure_info
                        .clone()
                        .map(|i| i.to_string())
                        .filter(|s| !s.is_empty());
                    tracing::info!(
                        exit_code = apply_ret.msg_receipt.exit_code.value(),
                        from = from.to_string(),
                        to = to.to_string(),
                        method_num = method_num,
                        gas_limit = gas_limit,
                        gas_used = apply_ret.msg_receipt.gas_used,
                        info = info.unwrap_or_default(),
                        "implicit tx delivered"
                    );

                    tracing::debug!(
                        hash = ?blob.hash,
                        "chain interpreter has finalized blob"
                    );

                    let ret = FvmApplyRet {
                        apply_ret,
                        from: system::SYSTEM_ACTOR_ADDR,
                        to,
                        method_num,
                        gas_limit,
                        emitters,
                    };

                    Ok(((env, state), ChainMessageApplyRet::Ipc(ret)))
                }
                IpcMessage::DebitCreditAccounts => {
                    let from = system::SYSTEM_ACTOR_ADDR;
                    let to = blobs::BLOBS_ACTOR_ADDR;
                    let method_num = DebitAccounts as u64;
                    let gas_limit = fvm_shared::BLOCK_GAS_LIMIT;

                    let msg = Message {
                        version: Default::default(),
                        from,
                        to,
                        sequence: 0, // We will use implicit execution which doesn't check or modify this.
                        value: Default::default(),
                        method_num,
                        params: Default::default(),
                        gas_limit,
                        gas_fee_cap: Default::default(),
                        gas_premium: Default::default(),
                    };

                    let (apply_ret, emitters) = state.execute_implicit(msg)?;

                    let info = apply_ret
                        .failure_info
                        .clone()
                        .map(|i| i.to_string())
                        .filter(|s| !s.is_empty());
                    tracing::info!(
                        exit_code = apply_ret.msg_receipt.exit_code.value(),
                        from = from.to_string(),
                        to = to.to_string(),
                        method_num = method_num,
                        gas_limit = gas_limit,
                        gas_used = apply_ret.msg_receipt.gas_used,
                        info = info.unwrap_or_default(),
                        "implicit tx delivered"
                    );

                    tracing::debug!("chain interpreter debited accounts");

                    let ret = FvmApplyRet {
                        apply_ret,
                        from: system::SYSTEM_ACTOR_ADDR,
                        to,
                        method_num,
                        gas_limit,
                        emitters,
                    };

                    Ok(((env, state), ChainMessageApplyRet::Ipc(ret)))
                }
            },
        }
    }

    async fn end(
        &self,
        (env, state): Self::State,
    ) -> anyhow::Result<(Self::State, Self::EndOutput)> {
        let (state, out) = self.inner.end(state).await?;

        // Update any component that needs to know about changes in the power table.
        if !out.0.is_empty() {
            let power_updates = out
                .0
                .iter()
                .map(|v| {
                    let vk = ValidatorKey::from(v.public_key.0);
                    let w = v.power.0;
                    (vk, w)
                })
                .collect::<Vec<_>>();

            atomically(|| {
                env.parent_finality_votes
                    .update_power_table(power_updates.clone())
            })
            .await;
        }

        Ok(((env, state), out))
    }
}

#[async_trait]
impl<I, DB> CheckInterpreter for ChainMessageInterpreter<I, DB>
where
    DB: Blockstore + Clone + 'static + Send + Sync,
    I: CheckInterpreter<Message = VerifiableMessage, Output = SignedMessageCheckRes>,
{
    type State = I::State;
    type Message = ChainMessage;
    type Output = ChainMessageCheckRes;

    async fn check(
        &self,
        state: Self::State,
        msg: Self::Message,
        is_recheck: bool,
    ) -> anyhow::Result<(Self::State, Self::Output)> {
        match msg {
            ChainMessage::Signed(msg) => {
                let (state, ret) = self
                    .inner
                    .check(state, VerifiableMessage::Signed(msg), is_recheck)
                    .await?;

                Ok((state, Ok(ret)))
            }
            ChainMessage::Ipc(msg) => {
                match msg {
                    IpcMessage::BottomUpResolve(msg) => {
                        let msg = relayed_bottom_up_ckpt_to_fvm(&msg)
                            .context("failed to syntesize FVM message")?;

                        let (state, ret) = self
                            .inner
                            .check(state, VerifiableMessage::Synthetic(msg), is_recheck)
                            .await
                            .context("failed to check bottom up resolve")?;

                        Ok((state, Ok(ret)))
                    }
                    IpcMessage::TopDownExec(_)
                    | IpcMessage::BottomUpExec(_)
                    | IpcMessage::BlobFinalized(_)
                    | IpcMessage::DebitCreditAccounts => {
                        // Users cannot send these messages, only validators can propose them in blocks.
                        Ok((state, Err(IllegalMessage)))
                    }
                }
            }
        }
    }
}

#[async_trait]
impl<I, DB> QueryInterpreter for ChainMessageInterpreter<I, DB>
where
    DB: Blockstore + Clone + 'static + Send + Sync,
    I: QueryInterpreter,
{
    type State = I::State;
    type Query = I::Query;
    type Output = I::Output;

    async fn query(
        &self,
        state: Self::State,
        qry: Self::Query,
    ) -> anyhow::Result<(Self::State, Self::Output)> {
        self.inner.query(state, qry).await
    }
}

#[async_trait]
impl<I, DB> GenesisInterpreter for ChainMessageInterpreter<I, DB>
where
    DB: Blockstore + Clone + 'static + Send + Sync,
    I: GenesisInterpreter,
{
    type State = I::State;
    type Genesis = I::Genesis;
    type Output = I::Output;

    async fn init(
        &self,
        state: Self::State,
        genesis: Self::Genesis,
    ) -> anyhow::Result<(Self::State, Self::Output)> {
        self.inner.init(state, genesis).await
    }
}

/// Convert a signed relayed bottom-up checkpoint to a syntetic message we can send to the FVM.
///
/// By mapping to an FVM message, we invoke the right contract to validate the checkpoint.
/// We automatically charge the relayer gas for the execution of the check, but not the
/// execution of the cross-messages, which aren't part of the payload.
fn relayed_bottom_up_ckpt_to_fvm(
    relayed: &SignedRelayedMessage<CertifiedMessage<BottomUpCheckpoint>>,
) -> anyhow::Result<SyntheticMessage> {
    // TODO #192: Convert the checkpoint to what the actor expects.
    let params = RawBytes::default();

    let msg = FvmMessage {
        version: 0,
        from: relayed.message.relayer,
        to: ipc::GATEWAY_ACTOR_ADDR,
        sequence: relayed.message.sequence,
        value: TokenAmount::zero(),
        method_num: ipc::gateway::METHOD_INVOKE_CONTRACT,
        params,
        gas_limit: relayed.message.gas_limit,
        gas_fee_cap: relayed.message.gas_fee_cap.clone(),
        gas_premium: relayed.message.gas_premium.clone(),
    };

    let msg = SyntheticMessage::new(msg, &relayed.message, relayed.signature.clone())
        .context("failed to create syntetic message")?;

    Ok(msg)
}

/// Get pending blobs from on chain state.
/// This approach uses an implicit FVM transaction to query a read-only blockstore.
fn get_pending_blobs<DB>(
    state: &mut FvmExecState<ReadOnlyBlockstore<DB>>,
    size: u32,
) -> anyhow::Result<Vec<PendingBlobItem>>
where
    DB: Blockstore + Clone + 'static + Send + Sync,
{
    let params = GetPendingBlobsParams(size);
    let params = RawBytes::serialize(params)?;
    let msg = FvmMessage {
        version: 0,
        from: system::SYSTEM_ACTOR_ADDR,
        to: blobs::BLOBS_ACTOR_ADDR,
        sequence: 0,
        value: Default::default(),
        method_num: GetPendingBlobs as u64,
        params,
        gas_limit: fvm_shared::BLOCK_GAS_LIMIT,
        gas_fee_cap: Default::default(),
        gas_premium: Default::default(),
    };
    let (apply_ret, _) = state.execute_implicit(msg)?;

    let data: bytes::Bytes = apply_ret.msg_receipt.return_data.to_vec().into();
    fvm_ipld_encoding::from_slice::<Vec<PendingBlobItem>>(&data)
        .map_err(|e| anyhow!("error parsing pending blobs: {e}"))
}

/// Check if a blob is pending (if it is not resolved or failed), by reading its on-chain state.
/// This approach uses an implicit FVM transaction to query a read-only blockstore.
fn is_blob_pending<DB>(
    state: &mut FvmExecState<ReadOnlyBlockstore<DB>>,
    hash: Hash,
    subscriber: Address,
) -> anyhow::Result<bool>
where
    DB: Blockstore + Clone + 'static + Send + Sync,
{
    let hash = fendermint_actor_blobs_shared::state::Hash(*hash.as_bytes());
    let params = GetBlobStatusParams { hash, subscriber };
    let params = RawBytes::serialize(params)?;
    let msg = FvmMessage {
        version: 0,
        from: system::SYSTEM_ACTOR_ADDR,
        to: blobs::BLOBS_ACTOR_ADDR,
        sequence: 0,
        value: Default::default(),
        method_num: GetBlobStatus as u64,
        params,
        gas_limit: fvm_shared::BLOCK_GAS_LIMIT,
        gas_fee_cap: Default::default(),
        gas_premium: Default::default(),
    };
    let (apply_ret, _) = state.execute_implicit(msg)?;

    let data: bytes::Bytes = apply_ret.msg_receipt.return_data.to_vec().into();
    let status = fvm_ipld_encoding::from_slice::<Option<BlobStatus>>(&data)
        .map_err(|e| anyhow!("error parsing as Option<BlobStatus>: {e}"))?;
    let pending = if let Some(status) = status {
        match status {
            BlobStatus::Pending => true,
            BlobStatus::Resolved | BlobStatus::Failed => false,
        }
    } else {
        false
    };
    Ok(pending)
}<|MERGE_RESOLUTION|>--- conflicted
+++ resolved
@@ -225,12 +225,7 @@
 
         // Collect and enqueue blobs that need to be resolved.
         state.state_tree_mut().begin_transaction();
-<<<<<<< HEAD
-        let pending_blobs = get_pending_blobs(&mut state)?;
-=======
-        let blob_concurrency = env.blob_concurrency;
-        let resolving_blobs = get_pending_blobs(&mut state, blob_concurrency)?;
->>>>>>> 036fe03e
+        let pending_blobs = get_pending_blobs(&mut state, env.blob_concurrency)?;
         state
             .state_tree_mut()
             .end_transaction(true)
