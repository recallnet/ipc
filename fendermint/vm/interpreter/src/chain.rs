--- conflicted
+++ resolved
@@ -17,24 +17,13 @@
 use anyhow::{anyhow, bail, Context};
 use async_stm::atomically;
 use async_trait::async_trait;
-<<<<<<< HEAD
 use fendermint_actor_blobs_shared::{
-    params::{FinalizeBlobParams, GetBlobStatusParams, GetPendingBlobsParams},
+    params::{
+        FinalizeBlobParams, GetAddedBlobsParams, GetBlobStatusParams, GetStatsReturn,
+        SetBlobPendingParams,
+    },
     state::{BlobStatus, SubscriptionId},
-    Method::{
-        DebitAccounts, FinalizeBlob, GetBlobStatus, GetPendingBlobs, GetPendingBlobsCount,
-        GetPendingBytesCount,
-    },
-=======
-use fendermint_actor_blobs_shared::params::{
-    GetAddedBlobsParams, GetBlobStatusParams, GetStatsReturn, SetPendingParams,
-};
-use fendermint_actor_blobs_shared::state::BlobStatus;
-use fendermint_actor_blobs_shared::Method::DebitAccounts;
-use fendermint_actor_blobs_shared::{
-    params::FinalizeBlobParams,
-    Method::{FinalizeBlob, GetAddedBlobs, GetBlobStatus, GetStats, SetPending},
->>>>>>> 3c201a8f
+    Method::{DebitAccounts, FinalizeBlob, GetAddedBlobs, GetBlobStatus, GetStats, SetBlobPending},
 };
 use fendermint_tracing::emit;
 use fendermint_vm_actor_interface::{blobs, ipc, system};
@@ -75,12 +64,8 @@
 pub type TopDownFinalityProvider = Arc<Toggle<CachedFinalityProvider<IPCProviderProxyWithLatency>>>;
 pub type BlobPool = IrohResolvePool<BlobPoolItem>;
 
-<<<<<<< HEAD
-type PendingBlobItem = (Hash, HashSet<(Address, SubscriptionId, PublicKey)>);
-
-=======
-type AddedBlobItem = (Hash, HashSet<(Address, PublicKey)>);
->>>>>>> 3c201a8f
+type AddedBlobItem = (Hash, HashSet<(Address, SubscriptionId, PublicKey)>);
+
 /// These are the extra state items that the chain interpreter needs,
 /// a sort of "environment" supporting IPC.
 #[derive(Clone)]
@@ -258,28 +243,14 @@
             .state_tree_mut()
             .end_transaction(true)
             .expect("we just started a transaction");
-<<<<<<< HEAD
-        for (hash, sources) in pending_blobs {
+        for (hash, sources) in added_blobs {
             for (subscriber, id, source) in sources {
-                atomically(|| {
-                    chain_env.blob_pool.add(BlobPoolItem {
-                        subscriber,
-                        hash,
-                        id: id.clone(),
-                        source,
-                    })
-                })
-                .await;
-                tracing::debug!(hash = ?hash, subscriber = ?subscriber, "blob added to pool");
-=======
-        for (hash, sources) in added_blobs {
-            for (subscriber, source) in sources {
                 msgs.push(ChainMessage::Ipc(IpcMessage::BlobPending(PendingBlob {
                     subscriber,
                     hash,
+                    id: id.clone(),
                     source,
                 })));
->>>>>>> 3c201a8f
             }
         }
 
@@ -307,11 +278,7 @@
             // We start a blockstore transaction that can be reverted
             state.state_tree_mut().begin_transaction();
             for item in local_finalized_blobs.iter() {
-<<<<<<< HEAD
-                if !is_blob_pending(&mut state, item.subscriber, item.hash, item.id.clone())? {
-=======
-                if is_blob_finalized(&mut state, item.hash, item.subscriber)? {
->>>>>>> 3c201a8f
+                if is_blob_finalized(&mut state, item.subscriber, item.hash, item.id.clone())? {
                     tracing::debug!(hash = ?item.hash, "blob already finalized on chain; removing from pool");
                     atomically(|| chain_env.blob_pool.remove(item)).await;
                     continue;
@@ -325,24 +292,15 @@
                 .await;
                 if is_globally_finalized {
                     tracing::debug!(hash = ?item.hash, "blob has quorum; adding tx to chain");
-<<<<<<< HEAD
-                    blobs.push(ChainMessage::Ipc(IpcMessage::BlobFinalized(Blob {
-                        subscriber: item.subscriber,
-                        hash: item.hash,
-                        id: item.id.clone(),
-                        source: item.source,
-                        succeeded,
-                    })));
-=======
                     blobs.push(ChainMessage::Ipc(IpcMessage::BlobFinalized(
                         FinalizedBlob {
                             subscriber: item.subscriber,
                             hash: item.hash,
+                            id: item.id.clone(),
                             source: item.source,
                             succeeded,
                         },
                     )));
->>>>>>> 3c201a8f
                 }
             }
             state
@@ -405,17 +363,21 @@
                         return Ok(false);
                     }
                 }
+                ChainMessage::Ipc(IpcMessage::BlobPending(blob)) => {
+                    // Check that blobs that are being enqueued are still in "added" state in the actor
+                    // Once we enqueue a blob, the actor will transition it to "pending" state.
+                    if !is_blob_added(&mut state, blob.subscriber, blob.hash, blob.id)? {
+                        tracing::debug!(hash = ?blob.hash, "blob is not added onchain; rejecting proposal");
+                        return Ok(false);
+                    }
+                }
                 ChainMessage::Ipc(IpcMessage::BlobFinalized(blob)) => {
                     // Ensure that the blob is ready to be included on-chain.
                     // We can accept the proposal if the blob has reached a global quorum and is
                     // not yet finalized.
                     // Start a blockstore transaction that can be reverted.
                     state.state_tree_mut().begin_transaction();
-<<<<<<< HEAD
-                    if !is_blob_pending(&mut state, blob.subscriber, blob.hash, blob.id.clone())? {
-=======
-                    if is_blob_finalized(&mut state, blob.hash, blob.subscriber)? {
->>>>>>> 3c201a8f
+                    if is_blob_finalized(&mut state, blob.subscriber, blob.hash, blob.id.clone())? {
                         tracing::debug!(hash = ?blob.hash, "blob is already finalized on chain; rejecting proposal");
                         return Ok(false);
                     }
@@ -477,14 +439,6 @@
                             height = ?current_height,
                             "invalid height for credit debit; rejecting proposal"
                         );
-                        return Ok(false);
-                    }
-                }
-                ChainMessage::Ipc(IpcMessage::BlobPending(blob)) => {
-                    // Check that blobs that are being enqueued are still in "added" state in the actor
-                    // Once we enqueue a blob, the actor will transition it to "pending" state.
-                    if !is_blob_added(&mut state, blob.hash, blob.subscriber)? {
-                        tracing::debug!(hash = ?blob.hash, "blob is not added onchain; rejecting proposal");
                         return Ok(false);
                     }
                 }
@@ -684,6 +638,80 @@
 
                     Ok(((env, state), ChainMessageApplyRet::Ipc(ret)))
                 }
+                IpcMessage::BlobPending(blob) => {
+                    let from = system::SYSTEM_ACTOR_ADDR;
+                    let to = blobs::BLOBS_ACTOR_ADDR;
+                    let method_num = SetBlobPending as u64;
+                    let gas_limit = fvm_shared::BLOCK_GAS_LIMIT;
+
+                    let source =
+                        fendermint_actor_blobs_shared::state::PublicKey(*blob.source.as_bytes());
+                    let hash = fendermint_actor_blobs_shared::state::Hash(*blob.hash.as_bytes());
+                    let params = SetBlobPendingParams {
+                        source,
+                        subscriber: blob.subscriber,
+                        hash,
+                        id: blob.id.clone(),
+                    };
+                    let params = RawBytes::serialize(params)?;
+                    let msg = Message {
+                        version: Default::default(),
+                        from,
+                        to,
+                        sequence: 0,
+                        value: Default::default(),
+                        method_num,
+                        params,
+                        gas_limit,
+                        gas_fee_cap: Default::default(),
+                        gas_premium: Default::default(),
+                    };
+
+                    let (apply_ret, emitters) = state.execute_implicit(msg)?;
+
+                    let info = apply_ret
+                        .failure_info
+                        .clone()
+                        .map(|i| i.to_string())
+                        .filter(|s| !s.is_empty());
+                    tracing::info!(
+                        exit_code = apply_ret.msg_receipt.exit_code.value(),
+                        from = from.to_string(),
+                        to = to.to_string(),
+                        method_num = method_num,
+                        gas_limit = gas_limit,
+                        gas_used = apply_ret.msg_receipt.gas_used,
+                        info = info.unwrap_or_default(),
+                        "implicit tx delivered"
+                    );
+
+                    tracing::debug!(
+                        hash = ?blob.hash,
+                        "chain interpreter has set blob to pending"
+                    );
+
+                    // Add the blob the resolution pool
+                    atomically(|| {
+                        env.blob_pool.add(BlobPoolItem {
+                            subscriber: blob.subscriber,
+                            hash: blob.hash,
+                            id: blob.id.clone(),
+                            source: blob.source,
+                        })
+                    })
+                    .await;
+
+                    let ret = FvmApplyRet {
+                        apply_ret,
+                        from,
+                        to,
+                        method_num,
+                        gas_limit,
+                        emitters,
+                    };
+
+                    Ok(((env, state), ChainMessageApplyRet::Ipc(ret)))
+                }
                 IpcMessage::BlobFinalized(blob) => {
                     let from = system::SYSTEM_ACTOR_ADDR;
                     let to = blobs::BLOBS_ACTOR_ADDR;
@@ -707,7 +735,7 @@
                         version: Default::default(),
                         from,
                         to,
-                        sequence: 0, // We will use implicit execution which doesn't check or modify this.
+                        sequence: 0,
                         value: Default::default(),
                         method_num,
                         params,
@@ -749,7 +777,7 @@
 
                     let ret = FvmApplyRet {
                         apply_ret,
-                        from: system::SYSTEM_ACTOR_ADDR,
+                        from,
                         to,
                         method_num,
                         gas_limit,
@@ -799,62 +827,13 @@
 
                     let ret = FvmApplyRet {
                         apply_ret,
-                        from: system::SYSTEM_ACTOR_ADDR,
-                        to,
-                        method_num,
-                        gas_limit,
-                        emitters,
-                    };
-
-                    Ok(((env, state), ChainMessageApplyRet::Ipc(ret)))
-                }
-                IpcMessage::BlobPending(blob) => {
-                    // set the blob to "pending" state in the actor
-                    let from = system::SYSTEM_ACTOR_ADDR;
-                    let to = blobs::BLOBS_ACTOR_ADDR;
-                    let method_num = SetPending as u64;
-                    let gas_limit = fvm_shared::BLOCK_GAS_LIMIT;
-                    let params = SetPendingParams {
-                        hash: fendermint_actor_blobs_shared::state::Hash(*blob.hash.as_bytes()),
-                        subscriber: blob.subscriber,
-                        source: fendermint_actor_blobs_shared::state::PublicKey(
-                            *blob.source.as_bytes(),
-                        ),
-                    };
-                    let params = RawBytes::serialize(params)?;
-                    let msg = Message {
-                        version: Default::default(),
-                        from,
-                        to,
-                        sequence: 0,
-                        value: Default::default(),
-                        method_num,
-                        params,
-                        gas_limit,
-                        gas_fee_cap: Default::default(),
-                        gas_premium: Default::default(),
-                    };
-                    let (apply_ret, emitters) = state.execute_implicit(msg)?;
-                    let ret = FvmApplyRet {
-                        apply_ret,
                         from,
                         to,
                         method_num,
                         gas_limit,
                         emitters,
                     };
-                    // enqueue "added" blobs to the pool for resolution
-                    {
-                        atomically(|| {
-                            env.blob_pool.add(BlobPoolItem {
-                                subscriber: blob.subscriber,
-                                hash: blob.hash,
-                                source: blob.source,
-                            })
-                        })
-                        .await;
-                        tracing::info!(hash = ?blob.hash, subscriber = ?blob.subscriber, source = ?blob.source, "blob added to pool");
-                    }
+
                     Ok(((env, state), ChainMessageApplyRet::Ipc(ret)))
                 }
             },
@@ -939,9 +918,9 @@
                     }
                     IpcMessage::TopDownExec(_)
                     | IpcMessage::BottomUpExec(_)
+                    | IpcMessage::BlobPending(_)
                     | IpcMessage::BlobFinalized(_)
-                    | IpcMessage::DebitCreditAccounts
-                    | IpcMessage::BlobPending(_) => {
+                    | IpcMessage::DebitCreditAccounts => {
                         // Users cannot send these messages, only validators can propose them in blocks.
                         Ok((state, Err(IllegalMessage)))
                     }
@@ -1030,17 +1009,12 @@
 }
 
 /// Helper function to check blob status by reading its on-chain state.
-/// This approach uses an implicit FVM transaction to query a read-only blockstore.
-fn check_blob_status<DB>(
+fn get_blob_status<DB>(
     state: &mut FvmExecState<ReadOnlyBlockstore<DB>>,
     subscriber: Address,
-<<<<<<< HEAD
     hash: Hash,
     id: SubscriptionId,
-) -> anyhow::Result<bool>
-=======
 ) -> anyhow::Result<Option<BlobStatus>>
->>>>>>> 3c201a8f
 where
     DB: Blockstore + Clone + 'static + Send + Sync,
 {
@@ -1067,20 +1041,20 @@
 
     let data: bytes::Bytes = apply_ret.msg_receipt.return_data.to_vec().into();
     fvm_ipld_encoding::from_slice::<Option<BlobStatus>>(&data)
-        .map_err(|e| anyhow!("error parsing as Option<BlobStatus>: {e}"))
+        .map_err(|e| anyhow!("error parsing blob status: {e}"))
 }
 
 /// Check if a blob is in added state, by reading its on-chain state.
-/// This approach uses an implicit FVM transaction to query a read-only blockstore.
 fn is_blob_added<DB>(
     state: &mut FvmExecState<ReadOnlyBlockstore<DB>>,
+    subscriber: Address,
     hash: Hash,
-    subscriber: Address,
+    id: SubscriptionId,
 ) -> anyhow::Result<bool>
 where
     DB: Blockstore + Clone + 'static + Send + Sync,
 {
-    let status = check_blob_status(state, hash, subscriber)?;
+    let status = get_blob_status(state, subscriber, hash, id)?;
     let added = if let Some(status) = status {
         matches!(status, BlobStatus::Added)
     } else {
@@ -1090,16 +1064,16 @@
 }
 
 /// Check if a blob is finalized (if it is resolved or failed), by reading its on-chain state.
-/// This approach uses an implicit FVM transaction to query a read-only blockstore.
 fn is_blob_finalized<DB>(
     state: &mut FvmExecState<ReadOnlyBlockstore<DB>>,
+    subscriber: Address,
     hash: Hash,
-    subscriber: Address,
+    id: SubscriptionId,
 ) -> anyhow::Result<bool>
 where
     DB: Blockstore + Clone + 'static + Send + Sync,
 {
-    let status = check_blob_status(state, hash, subscriber)?;
+    let status = get_blob_status(state, subscriber, hash, id)?;
     let finalized = if let Some(status) = status {
         matches!(status, BlobStatus::Resolved | BlobStatus::Failed)
     } else {
@@ -1108,6 +1082,7 @@
     Ok(finalized)
 }
 
+/// Returns credit and blob stats from on-chain state.
 fn get_blobs_stats<DB>(state: &mut FvmExecState<DB>) -> anyhow::Result<GetStatsReturn>
 where
     DB: Blockstore + Clone + 'static + Send + Sync,
