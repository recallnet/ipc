// Copyright 2022-2024 Protocol Labs
// SPDX-License-Identifier: Apache-2.0, MIT

use std::collections::HashSet;
use std::sync::Arc;

use crate::fvm::state::ipc::GatewayCaller;
use crate::fvm::store::ReadOnlyBlockstore;
use crate::fvm::{topdown, BlockGasLimit, FvmApplyRet, PowerUpdates};
use crate::selector::{GasLimitSelector, MessageSelector};
use crate::{
    fvm::state::FvmExecState,
    fvm::store::ReadOnlyBlockstore,
    fvm::FvmMessage,
    signed::{SignedMessageApplyRes, SignedMessageCheckRes, SyntheticMessage, VerifiableMessage},
    CheckInterpreter, ExecInterpreter, ProposalInterpreter, QueryInterpreter,
};
use anyhow::{anyhow, bail, Context};
use async_stm::atomically;
use async_trait::async_trait;
use fendermint_actor_blobs_shared::params::{GetBlobStatusParams, GetPendingBlobsParams};
use fendermint_actor_blobs_shared::state::BlobStatus;
use fendermint_actor_blobs_shared::Method::DebitAccounts;
use fendermint_actor_blobs_shared::{
    params::FinalizeBlobParams,
    Method::{FinalizeBlob, GetBlobStatus, GetPendingBlobs},
};
use fendermint_tracing::emit;
use fendermint_vm_actor_interface::{blobs, ipc, system};
use fendermint_vm_event::ParentFinalityMissingQuorum;
use fendermint_vm_iroh_resolver::pool::{
    ResolveKey as IrohResolveKey, ResolvePool as IrohResolvePool,
    ResolveSource as IrohResolveSource,
};
use fendermint_vm_message::ipc::{Blob, ParentFinality};
use fendermint_vm_message::{
    chain::ChainMessage,
    ipc::{BottomUpCheckpoint, CertifiedMessage, IpcMessage, SignedRelayedMessage},
};
use fendermint_vm_resolver::pool::{ResolveKey, ResolvePool};
use fendermint_vm_topdown::proxy::IPCProviderProxyWithLatency;
use fendermint_vm_topdown::voting::{ValidatorKey, VoteTally};
use fendermint_vm_topdown::{
    CachedFinalityProvider, IPCParentFinality, ParentFinalityProvider, ParentViewProvider, Toggle,
};
use fvm_ipld_blockstore::Blockstore;
use fvm_ipld_encoding::RawBytes;
use fvm_shared::address::Address;
use fvm_shared::clock::ChainEpoch;
use fvm_shared::econ::TokenAmount;
use fvm_shared::message::Message;
use iroh::base::key::PublicKey;
use iroh::blobs::Hash;
use iroh::net::NodeId;
use num_traits::Zero;
use tokio_util::bytes;

/// A resolution pool for bottom-up and top-down checkpoints.
pub type CheckpointPool = ResolvePool<CheckpointPoolItem>;
pub type TopDownFinalityProvider = Arc<Toggle<CachedFinalityProvider<IPCProviderProxyWithLatency>>>;
pub type BlobPool = IrohResolvePool<BlobPoolItem>;

type PendingBlobItem = (Hash, HashSet<(Address, PublicKey)>);

/// These are the extra state items that the chain interpreter needs,
/// a sort of "environment" supporting IPC.
#[derive(Clone)]
pub struct ChainEnv {
    /// CID resolution pool.
    pub checkpoint_pool: CheckpointPool,
    /// The parent finality provider for top-down checkpoint
    pub parent_finality_provider: TopDownFinalityProvider,
    pub parent_finality_votes: VoteTally,
    /// Iroh blob resolution pool.
    pub blob_pool: BlobPool,
    /// Number of pending blobs to process in parallel.
    pub blob_concurrency: u32,
}

#[derive(Clone, Hash, PartialEq, Eq)]
pub enum CheckpointPoolItem {
    /// BottomUp checkpoints to be resolved from the originating subnet or the current one.
    BottomUp(CertifiedMessage<BottomUpCheckpoint>),
    // We can extend this to include top-down checkpoints as well, with slightly
    // different resolution semantics (resolving it from a trusted parent, and
    // awaiting finality before declaring it available).
}

impl From<&CheckpointPoolItem> for ResolveKey {
    fn from(value: &CheckpointPoolItem) -> Self {
        match value {
            CheckpointPoolItem::BottomUp(cp) => {
                (cp.message.subnet_id.clone(), cp.message.bottom_up_messages)
            }
        }
    }
}

#[derive(Clone, Hash, PartialEq, Eq)]
pub struct BlobPoolItem {
    subscriber: Address,
    hash: Hash,
    source: NodeId,
}

impl From<&BlobPoolItem> for IrohResolveKey {
    fn from(value: &BlobPoolItem) -> Self {
        Self { hash: value.hash }
    }
}

impl From<&BlobPoolItem> for IrohResolveSource {
    fn from(value: &BlobPoolItem) -> Self {
        Self { id: value.source }
    }
}

/// A user sent a transaction which they are not allowed to do.
pub struct IllegalMessage;

// For now this is the only option, later we can expand.
pub enum ChainMessageApplyRet {
    Signed(SignedMessageApplyRes),
    /// The IPC chain message execution result
    Ipc(FvmApplyRet),
}

/// We only allow signed messages into the mempool.
pub type ChainMessageCheckRes = Result<SignedMessageCheckRes, IllegalMessage>;

/// Interpreter working on chain messages; in the future it will schedule
/// CID lookups to turn references into self-contained user or cross-messages.
#[derive(Clone)]
pub struct ChainMessageInterpreter<I, DB> {
    inner: I,
    gateway_caller: GatewayCaller<DB>,
}

impl<I, DB> ChainMessageInterpreter<I, DB> {
    pub fn new(inner: I) -> Self {
        Self {
            inner,
            gateway_caller: GatewayCaller::default(),
        }
    }
}

#[async_trait]
impl<I, DB> ProposalInterpreter for ChainMessageInterpreter<I, DB>
where
    DB: Blockstore + Clone + 'static + Send + Sync,
    I: Sync + Send,
{
<<<<<<< HEAD
    type State = (ChainEnv, FvmExecState<ReadOnlyBlockstore<DB>>);
=======
    type State = (ChainEnv, FvmExecState<ReadOnlyBlockstore<Arc<DB>>>);
>>>>>>> 130ae756
    type Message = ChainMessage;

    /// Check whether there are any "ready" messages in the IPLD resolution mempool which can be
    /// appended to the proposal.
    ///
    /// We could also use this to select the most profitable user transactions within the gas limit.
    /// We can also take into account the transactions which are part of top-down or bottom-up
    /// checkpoints, to stay within gas limits.
    async fn prepare(
        &self,
<<<<<<< HEAD
        (env, mut state): Self::State,
=======
        (chain_env, state): Self::State,
>>>>>>> 130ae756
        mut msgs: Vec<Self::Message>,
    ) -> anyhow::Result<Vec<Self::Message>> {
        msgs = messages_selection(msgs, &state)?;

        // Collect resolved CIDs ready to be proposed from the pool.
<<<<<<< HEAD
        let ckpts = atomically(|| env.checkpoint_pool.collect_resolved()).await;
=======
        let ckpts = atomically(|| chain_env.checkpoint_pool.collect_resolved()).await;
>>>>>>> 130ae756

        // Create transactions ready to be included on the chain.
        let ckpts = ckpts.into_iter().map(|ckpt| match ckpt {
            CheckpointPoolItem::BottomUp(ckpt) => ChainMessage::Ipc(IpcMessage::BottomUpExec(ckpt)),
        });

<<<<<<< HEAD
        // Prepare top-down proposals.
        // Before we try to find a quorum, pause incoming votes. This is optional, but if there are
        // lots of votes coming in, it might hold up proposals.
        atomically(|| env.parent_finality_votes.pause_votes_until_find_quorum()).await;
=======
        // Prepare top down proposals.
        // Before we try to find a quorum, pause incoming votes. This is optional but if there are lots of votes coming in it might hold up proposals.
        atomically(|| {
            chain_env
                .parent_finality_votes
                .pause_votes_until_find_quorum()
        })
        .await;
>>>>>>> 130ae756

        // The pre-requisite for a proposal is that there is a quorum of gossiped votes at that height.
        // The final proposal can be at most as high as the quorum, but can be less if we have already
        // hit some limits such as how many blocks we can propose in a single step.
        let finalities = atomically(|| {
<<<<<<< HEAD
            let parent = env.parent_finality_provider.next_proposal()?;
            let quorum = env
=======
            let parent = chain_env.parent_finality_provider.next_proposal()?;
            let quorum = chain_env
>>>>>>> 130ae756
                .parent_finality_votes
                .find_quorum()?
                .map(|(height, block_hash)| IPCParentFinality { height, block_hash });

            Ok((parent, quorum))
        })
        .await;

        let maybe_finality = match finalities {
            (Some(parent), Some(quorum)) => Some(if parent.height <= quorum.height {
                parent
            } else {
                quorum
            }),
            (Some(parent), None) => {
                emit!(
                    DEBUG,
                    ParentFinalityMissingQuorum {
                        block_height: parent.height,
                        block_hash: &hex::encode(&parent.block_hash),
                    }
                );
                None
            }
            (None, _) => {
                // This is normal, the parent probably hasn't produced a block yet.
                None
            }
        };

        if let Some(finality) = maybe_finality {
            msgs.push(ChainMessage::Ipc(IpcMessage::TopDownExec(ParentFinality {
                height: finality.height as ChainEpoch,
                block_hash: finality.block_hash,
            })))
        }

        // Append at the end - if we run out of block space, these are going to be reproposed in
        // the next block.
        msgs.extend(ckpts);

        // Collect and enqueue blobs that need to be resolved.
        state.state_tree_mut().begin_transaction();
        let pending_blobs = get_pending_blobs(&mut state, env.blob_concurrency)?;
        state
            .state_tree_mut()
            .end_transaction(true)
            .expect("we just started a transaction");
        for (hash, sources) in pending_blobs {
            for (subscriber, source) in sources {
                atomically(|| {
                    env.blob_pool.add(BlobPoolItem {
                        subscriber,
                        hash,
                        source,
                    })
                })
                .await;
                tracing::debug!(hash = ?hash, subscriber = ?subscriber, "blob added to pool");
            }
        }

        // Maybe debit all credit accounts
        let current_height = state.block_height();
        let debit_interval = state.credit_debit_interval();
        if current_height > 0 && debit_interval > 0 && current_height % debit_interval == 0 {
            msgs.push(ChainMessage::Ipc(IpcMessage::DebitCreditAccounts));
        }

        // Collect locally completed blobs from the pool. We're relying on the proposer's local
        // view of blob resolution, rather than considering those that _might_ have a quorum,
        // but have not yet been resolved by _this_ proposer. However, a blob like this will get
        // picked up by a different proposer who _does_ consider it resolved.
        let local_finalized_blobs = atomically(|| env.blob_pool.collect_done()).await;

        // Create transactions ready to be included on the chain. These are from locally resolved
        // or failed blobs that have reached a global quorum and are not yet finalized.
        //
        // If the blob has already been finalized, i.e., it was proposed in an earlier block with
        // a quorum that did not include _this_ proposer, we can just remove it from the local
        // resolve pool. If we were to propose it, it would be rejected in the process step.
        if !local_finalized_blobs.is_empty() {
            let mut blobs: Vec<ChainMessage> = vec![];
            // We start a blockstore transaction that can be reverted
            state.state_tree_mut().begin_transaction();
            for item in local_finalized_blobs.iter() {
                if !is_blob_pending(&mut state, item.hash, item.subscriber)? {
                    tracing::debug!(hash = ?item.hash, "blob already finalized on chain; removing from pool");
                    atomically(|| env.blob_pool.remove(item)).await;
                    continue;
                }

                let (is_globally_finalized, succeeded) = atomically(|| {
                    env.parent_finality_votes
                        .find_blob_quorum(&item.hash.as_bytes().to_vec())
                })
                .await;
                if is_globally_finalized {
                    tracing::debug!(hash = ?item.hash, "blob has quorum; adding tx to chain");
                    blobs.push(ChainMessage::Ipc(IpcMessage::BlobFinalized(Blob {
                        subscriber: item.subscriber,
                        hash: item.hash,
                        source: item.source,
                        succeeded,
                    })));
                }
            }
            state
                .state_tree_mut()
                .end_transaction(true)
                .expect("we just started a transaction");

            let pending_blobs = atomically(|| env.blob_pool.count()).await;
            tracing::info!(size = pending_blobs, "blob pool status");

            // Append at the end - if we run out of block space,
            // these are going to be reproposed in the next block.
            msgs.extend(blobs);
        }

        Ok(msgs)
    }

<<<<<<< HEAD
    /// Perform finality checks on top-down transactions and availability checks on bottom-up
    /// transactions.
    async fn process(
        &self,
        (env, mut state): Self::State,
        msgs: Vec<Self::Message>,
    ) -> anyhow::Result<bool> {
=======
    /// Perform finality checks on top-down transactions and availability checks on bottom-up transactions.
    async fn process(
        &self,
        (chain_env, state): Self::State,
        msgs: Vec<Self::Message>,
    ) -> anyhow::Result<bool> {
        let mut block_gas_usage = 0;

>>>>>>> 130ae756
        for msg in msgs {
            match msg {
                ChainMessage::Ipc(IpcMessage::BottomUpExec(msg)) => {
                    let item = CheckpointPoolItem::BottomUp(msg);

                    // We can just look in memory because when we start the application, we should retrieve any
                    // pending checkpoints (relayed but not executed) from the ledger, so they should be there.
                    // We don't have to validate the checkpoint here, because
                    // 1) we validated it when it was relayed, and
                    // 2) if a validator proposes something invalid, we can make them pay during execution.
                    let is_resolved =
                        atomically(|| match chain_env.checkpoint_pool.get_status(&item)? {
                            None => Ok(false),
                            Some(status) => status.is_resolved(),
                        })
                        .await;

                    if !is_resolved {
                        return Ok(false);
                    }
                }
                ChainMessage::Ipc(IpcMessage::TopDownExec(ParentFinality {
                    height,
                    block_hash,
                })) => {
                    let prop = IPCParentFinality {
                        height: height as u64,
                        block_hash,
                    };
                    let is_final =
                        atomically(|| chain_env.parent_finality_provider.check_proposal(&prop))
                            .await;
                    if !is_final {
                        return Ok(false);
                    }
                }
<<<<<<< HEAD
                ChainMessage::Ipc(IpcMessage::BlobFinalized(blob)) => {
                    // Ensure that the blob is ready to be included on-chain.
                    // We can accept the proposal if the blob has reached a global quorum and is
                    // not yet finalized.
                    // Start a blockstore transaction that can be reverted.
                    state.state_tree_mut().begin_transaction();
                    if !is_blob_pending(&mut state, blob.hash, blob.subscriber)? {
                        tracing::debug!(hash = ?blob.hash, "blob is already finalized on chain; rejecting proposal");
                        return Ok(false);
                    }
                    state
                        .state_tree_mut()
                        .end_transaction(true)
                        .expect("we just started a transaction");

                    let (is_globally_finalized, succeeded) = atomically(|| {
                        env.parent_finality_votes
                            .find_blob_quorum(&blob.hash.as_bytes().to_vec())
                    })
                    .await;
                    if !is_globally_finalized {
                        tracing::debug!(hash = ?blob.hash, "blob is not globally finalized; rejecting proposal");
                        return Ok(false);
                    }
                    if blob.succeeded != succeeded {
                        tracing::debug!(
                            hash = ?blob.hash,
                            quorum = ?succeeded,
                            message = ?blob.succeeded,
                            "blob finalization mismatch; rejecting proposal"
                        );
                        return Ok(false);
                    }

                    // Remove from pool if locally resolved
                    let item = BlobPoolItem {
                        subscriber: blob.subscriber,
                        hash: blob.hash,
                        source: blob.source,
                    };
                    let is_locally_finalized =
                        atomically(|| match env.blob_pool.get_status(&item)? {
                            None => Ok(false),
                            Some(status) => Ok(status.is_resolved()? || status.is_failed()?),
                        })
                        .await;
                    if is_locally_finalized {
                        tracing::debug!(hash = ?blob.hash, "blob is locally finalized; removing from pool");
                        atomically(|| env.blob_pool.remove(&item)).await;
                    } else {
                        tracing::debug!(hash = ?blob.hash, "blob is not locally finalized");
                    }
                }
                ChainMessage::Ipc(IpcMessage::DebitCreditAccounts) => {
                    // Ensure that this is a valid height to debit accounts
                    let current_height = state.block_height();
                    let debit_interval = state.credit_debit_interval();
                    if !(current_height > 0
                        && debit_interval > 0
                        && current_height % debit_interval == 0)
                    {
                        tracing::debug!(
                            interval = ?debit_interval,
                            height = ?current_height,
                            "invalid height for credit debit; rejecting proposal"
                        );
                        return Ok(false);
                    }
=======
                ChainMessage::Signed(signed) => {
                    block_gas_usage += signed.message.gas_limit;
>>>>>>> 130ae756
                }
                _ => {}
            };
        }

        Ok(block_gas_usage <= state.block_gas_tracker().available())
    }
}

#[async_trait]
impl<I, DB> ExecInterpreter for ChainMessageInterpreter<I, DB>
where
    DB: Blockstore + Clone + 'static + Send + Sync + Clone,
    I: ExecInterpreter<
        Message = VerifiableMessage,
        DeliverOutput = SignedMessageApplyRes,
        State = FvmExecState<DB>,
        EndOutput = (PowerUpdates, BlockGasLimit),
    >,
{
    // The state consists of the resolver pool, which this interpreter needs, and the rest of the
    // state which the inner interpreter uses. This is a technical solution because the pool doesn't
    // fit with the state we use for execution messages further down the stack, which depend on block
    // height and are used in queries as well.
    type State = (ChainEnv, I::State);
    type Message = ChainMessage;
    type BeginOutput = I::BeginOutput;
    type DeliverOutput = ChainMessageApplyRet;
    type EndOutput = I::EndOutput;

    async fn begin(
        &self,
        (env, state): Self::State,
    ) -> anyhow::Result<(Self::State, Self::BeginOutput)> {
        let (state, out) = self.inner.begin(state).await?;
        Ok(((env, state), out))
    }

    async fn deliver(
        &self,
        (env, mut state): Self::State,
        msg: Self::Message,
    ) -> anyhow::Result<(Self::State, Self::DeliverOutput)> {
        match msg {
            ChainMessage::Signed(msg) => {
                let (state, ret) = self
                    .inner
                    .deliver(state, VerifiableMessage::Signed(msg.clone()))
                    .await?;
                Ok(((env, state), ChainMessageApplyRet::Signed(ret)))
            }
            ChainMessage::Ipc(msg) => match msg {
                IpcMessage::BottomUpResolve(msg) => {
                    let smsg = relayed_bottom_up_ckpt_to_fvm(&msg)
                        .context("failed to syntesize FVM message")?;

                    // Let the FVM validate the checkpoint quorum certificate and take note of the relayer for rewards.
                    let (state, ret) = self
                        .inner
                        .deliver(state, VerifiableMessage::Synthetic(smsg))
                        .await
                        .context("failed to deliver bottom up checkpoint")?;

                    // If successful, add the CID to the background resolution pool.
                    let is_success = match ret {
                        Ok(ref ret) => ret.fvm.apply_ret.msg_receipt.exit_code.is_success(),
                        Err(_) => false,
                    };

                    if is_success {
                        // For now, try to get it from the child subnet. If the same comes up for execution, include own.
                        atomically(|| {
                            env.checkpoint_pool.add(
                                CheckpointPoolItem::BottomUp(msg.message.message.clone()),
                                false,
                            )
                        })
                        .await;
                    }

                    // We can use the same result type for now, it's isomorphic.
                    Ok(((env, state), ChainMessageApplyRet::Signed(ret)))
                }
                IpcMessage::BottomUpExec(_) => {
                    todo!("#197: implement BottomUp checkpoint execution")
                }
                IpcMessage::TopDownExec(p) => {
                    if !env.parent_finality_provider.is_enabled() {
                        bail!("cannot execute IPC top-down message: parent provider disabled");
                    }

                    // commit parent finality first
                    let finality = IPCParentFinality::new(p.height, p.block_hash);
                    tracing::debug!(
                        finality = finality.to_string(),
                        "chain interpreter received topdown exec proposal",
                    );

                    let (prev_height, prev_finality) = topdown::commit_finality(
                        &self.gateway_caller,
                        &mut state,
                        finality.clone(),
                        &env.parent_finality_provider,
                    )
                    .await
                    .context("failed to commit finality")?;

                    tracing::debug!(
                        previous_committed_height = prev_height,
                        previous_committed_finality = prev_finality
                            .as_ref()
                            .map(|f| format!("{f}"))
                            .unwrap_or_else(|| String::from("None")),
                        "chain interpreter committed topdown finality",
                    );

                    // The height range we pull top-down effects from. This _includes_ the proposed
                    // finality, as we assume that the interface we query publishes only fully
                    // executed blocks as the head of the chain. This is certainly the case for
                    // Ethereum-compatible JSON-RPC APIs, like Filecoin's. It should be the case
                    // too for future Filecoin light clients.
                    //
                    // Another factor to take into account is the chain_head_delay, which must be
                    // non-zero. So even in the case where deferred execution leaks through our
                    // query mechanism, it should not be problematic because we're guaranteed to
                    // be _at least_ 1 height behind.
                    let (execution_fr, execution_to) = (prev_height + 1, finality.height);

                    // error happens if we cannot get the validator set from ipc agent after retries
                    let validator_changes = env
                        .parent_finality_provider
                        .validator_changes_from(execution_fr, execution_to)
                        .await
                        .context("failed to fetch validator changes")?;

                    tracing::debug!(
                        from = execution_fr,
                        to = execution_to,
                        msgs = validator_changes.len(),
                        "chain interpreter received total validator changes"
                    );

                    self.gateway_caller
                        .store_validator_changes(&mut state, validator_changes)
                        .context("failed to store validator changes")?;

                    // error happens if we cannot get the cross-messages from ipc agent after retries
                    let msgs = env
                        .parent_finality_provider
                        .top_down_msgs_from(execution_fr, execution_to)
                        .await
                        .context("failed to fetch top down messages")?;

                    tracing::debug!(
                        number_of_messages = msgs.len(),
                        start = execution_fr,
                        end = execution_to,
                        "chain interpreter received topdown msgs",
                    );

                    let ret = topdown::execute_topdown_msgs(&self.gateway_caller, &mut state, msgs)
                        .await
                        .context("failed to execute top down messages")?;

                    tracing::debug!("chain interpreter applied topdown msgs");

                    let local_block_height = state.block_height() as u64;
                    let proposer = state
                        .block_producer()
                        .map(|id| hex::encode(id.serialize_compressed()));
                    let proposer_ref = proposer.as_deref();

                    atomically(|| {
                        env.parent_finality_provider
                            .set_new_finality(finality.clone(), prev_finality.clone())?;

                        env.parent_finality_votes.set_finalized(
                            finality.height,
                            finality.block_hash.clone(),
                            proposer_ref,
                            Some(local_block_height),
                        )?;

                        Ok(())
                    })
                    .await;

                    tracing::debug!(
                        finality = finality.to_string(),
                        "chain interpreter has set new"
                    );

                    Ok(((env, state), ChainMessageApplyRet::Ipc(ret)))
                }
                IpcMessage::BlobFinalized(blob) => {
                    let from = system::SYSTEM_ACTOR_ADDR;
                    let to = blobs::BLOBS_ACTOR_ADDR;
                    let method_num = FinalizeBlob as u64;
                    let gas_limit = fvm_shared::BLOCK_GAS_LIMIT;

                    let hash = fendermint_actor_blobs_shared::state::Hash(*blob.hash.as_bytes());
                    let status = if blob.succeeded {
                        BlobStatus::Resolved
                    } else {
                        BlobStatus::Failed
                    };
                    let params = FinalizeBlobParams {
                        subscriber: blob.subscriber,
                        hash,
                        status,
                    };
                    let params = RawBytes::serialize(params)?;
                    let msg = Message {
                        version: Default::default(),
                        from,
                        to,
                        sequence: 0, // We will use implicit execution which doesn't check or modify this.
                        value: Default::default(),
                        method_num,
                        params,
                        gas_limit,
                        gas_fee_cap: Default::default(),
                        gas_premium: Default::default(),
                    };

                    let (apply_ret, emitters) = state.execute_implicit(msg)?;

                    let info = apply_ret
                        .failure_info
                        .clone()
                        .map(|i| i.to_string())
                        .filter(|s| !s.is_empty());
                    tracing::info!(
                        exit_code = apply_ret.msg_receipt.exit_code.value(),
                        from = from.to_string(),
                        to = to.to_string(),
                        method_num = method_num,
                        gas_limit = gas_limit,
                        gas_used = apply_ret.msg_receipt.gas_used,
                        info = info.unwrap_or_default(),
                        "implicit tx delivered"
                    );

                    tracing::debug!(
                        hash = ?blob.hash,
                        "chain interpreter has finalized blob"
                    );

                    let ret = FvmApplyRet {
                        apply_ret,
                        from: system::SYSTEM_ACTOR_ADDR,
                        to,
                        method_num,
                        gas_limit,
                        emitters,
                    };

                    Ok(((env, state), ChainMessageApplyRet::Ipc(ret)))
                }
                IpcMessage::DebitCreditAccounts => {
                    let from = system::SYSTEM_ACTOR_ADDR;
                    let to = blobs::BLOBS_ACTOR_ADDR;
                    let method_num = DebitAccounts as u64;
                    let gas_limit = fvm_shared::BLOCK_GAS_LIMIT;

                    let msg = Message {
                        version: Default::default(),
                        from,
                        to,
                        sequence: 0, // We will use implicit execution which doesn't check or modify this.
                        value: Default::default(),
                        method_num,
                        params: Default::default(),
                        gas_limit,
                        gas_fee_cap: Default::default(),
                        gas_premium: Default::default(),
                    };

                    let (apply_ret, emitters) = state.execute_implicit(msg)?;

                    let info = apply_ret
                        .failure_info
                        .clone()
                        .map(|i| i.to_string())
                        .filter(|s| !s.is_empty());
                    tracing::info!(
                        exit_code = apply_ret.msg_receipt.exit_code.value(),
                        from = from.to_string(),
                        to = to.to_string(),
                        method_num = method_num,
                        gas_limit = gas_limit,
                        gas_used = apply_ret.msg_receipt.gas_used,
                        info = info.unwrap_or_default(),
                        "implicit tx delivered"
                    );

                    tracing::debug!("chain interpreter debited accounts");

                    let ret = FvmApplyRet {
                        apply_ret,
                        from: system::SYSTEM_ACTOR_ADDR,
                        to,
                        method_num,
                        gas_limit,
                        emitters,
                    };

                    Ok(((env, state), ChainMessageApplyRet::Ipc(ret)))
                }
            },
        }
    }

    async fn end(
        &self,
        (env, state): Self::State,
    ) -> anyhow::Result<(Self::State, Self::EndOutput)> {
        let (state, out) = self.inner.end(state).await?;

        // Update any component that needs to know about changes in the power table.
        if !out.0 .0.is_empty() {
            let power_updates = out
                .0
                 .0
                .iter()
                .map(|v| {
                    let vk = ValidatorKey::from(v.public_key.0);
                    let w = v.power.0;
                    (vk, w)
                })
                .collect::<Vec<_>>();

            atomically(|| {
                env.parent_finality_votes
                    .update_power_table(power_updates.clone())
            })
            .await;
        }

        Ok(((env, state), out))
    }
}

#[async_trait]
impl<I, DB> CheckInterpreter for ChainMessageInterpreter<I, DB>
where
    DB: Blockstore + Clone + 'static + Send + Sync,
    I: CheckInterpreter<Message = VerifiableMessage, Output = SignedMessageCheckRes>,
{
    type State = I::State;
    type Message = ChainMessage;
    type Output = ChainMessageCheckRes;

    async fn check(
        &self,
        state: Self::State,
        msg: Self::Message,
        is_recheck: bool,
    ) -> anyhow::Result<(Self::State, Self::Output)> {
        match msg {
            ChainMessage::Signed(msg) => {
                let (state, ret) = self
                    .inner
                    .check(state, VerifiableMessage::Signed(msg), is_recheck)
                    .await?;

                Ok((state, Ok(ret)))
            }
            ChainMessage::Ipc(msg) => {
                match msg {
                    IpcMessage::BottomUpResolve(msg) => {
                        let msg = relayed_bottom_up_ckpt_to_fvm(&msg)
                            .context("failed to syntesize FVM message")?;

                        let (state, ret) = self
                            .inner
                            .check(state, VerifiableMessage::Synthetic(msg), is_recheck)
                            .await
                            .context("failed to check bottom up resolve")?;

                        Ok((state, Ok(ret)))
                    }
                    IpcMessage::TopDownExec(_)
                    | IpcMessage::BottomUpExec(_)
                    | IpcMessage::BlobFinalized(_)
                    | IpcMessage::DebitCreditAccounts => {
                        // Users cannot send these messages, only validators can propose them in blocks.
                        Ok((state, Err(IllegalMessage)))
                    }
                }
            }
        }
    }
}

#[async_trait]
impl<I, DB> QueryInterpreter for ChainMessageInterpreter<I, DB>
where
    DB: Blockstore + Clone + 'static + Send + Sync,
    I: QueryInterpreter,
{
    type State = I::State;
    type Query = I::Query;
    type Output = I::Output;

    async fn query(
        &self,
        state: Self::State,
        qry: Self::Query,
    ) -> anyhow::Result<(Self::State, Self::Output)> {
        self.inner.query(state, qry).await
    }
}

/// Convert a signed relayed bottom-up checkpoint to a syntetic message we can send to the FVM.
///
/// By mapping to an FVM message, we invoke the right contract to validate the checkpoint.
/// We automatically charge the relayer gas for the execution of the check, but not the
/// execution of the cross-messages, which aren't part of the payload.
fn relayed_bottom_up_ckpt_to_fvm(
    relayed: &SignedRelayedMessage<CertifiedMessage<BottomUpCheckpoint>>,
) -> anyhow::Result<SyntheticMessage> {
    // TODO #192: Convert the checkpoint to what the actor expects.
    let params = RawBytes::default();

    let msg = FvmMessage {
        version: 0,
        from: relayed.message.relayer,
        to: ipc::GATEWAY_ACTOR_ADDR,
        sequence: relayed.message.sequence,
        value: TokenAmount::zero(),
        method_num: ipc::gateway::METHOD_INVOKE_CONTRACT,
        params,
        gas_limit: relayed.message.gas_limit,
        gas_fee_cap: relayed.message.gas_fee_cap.clone(),
        gas_premium: relayed.message.gas_premium.clone(),
    };

    let msg = SyntheticMessage::new(msg, &relayed.message, relayed.signature.clone())
        .context("failed to create syntetic message")?;

    Ok(msg)
}

<<<<<<< HEAD
/// Get pending blobs from on chain state.
/// This approach uses an implicit FVM transaction to query a read-only blockstore.
fn get_pending_blobs<DB>(
    state: &mut FvmExecState<ReadOnlyBlockstore<DB>>,
    size: u32,
) -> anyhow::Result<Vec<PendingBlobItem>>
where
    DB: Blockstore + Clone + 'static + Send + Sync,
{
    let params = GetPendingBlobsParams(size);
    let params = RawBytes::serialize(params)?;
    let msg = FvmMessage {
        version: 0,
        from: system::SYSTEM_ACTOR_ADDR,
        to: blobs::BLOBS_ACTOR_ADDR,
        sequence: 0,
        value: Default::default(),
        method_num: GetPendingBlobs as u64,
        params,
        gas_limit: fvm_shared::BLOCK_GAS_LIMIT,
        gas_fee_cap: Default::default(),
        gas_premium: Default::default(),
    };
    let (apply_ret, _) = state.execute_implicit(msg)?;

    let data: bytes::Bytes = apply_ret.msg_receipt.return_data.to_vec().into();
    fvm_ipld_encoding::from_slice::<Vec<PendingBlobItem>>(&data)
        .map_err(|e| anyhow!("error parsing pending blobs: {e}"))
}

/// Check if a blob is pending (if it is not resolved or failed), by reading its on-chain state.
/// This approach uses an implicit FVM transaction to query a read-only blockstore.
fn is_blob_pending<DB>(
    state: &mut FvmExecState<ReadOnlyBlockstore<DB>>,
    hash: Hash,
    subscriber: Address,
) -> anyhow::Result<bool>
where
    DB: Blockstore + Clone + 'static + Send + Sync,
{
    let hash = fendermint_actor_blobs_shared::state::Hash(*hash.as_bytes());
    let params = GetBlobStatusParams { hash, subscriber };
    let params = RawBytes::serialize(params)?;
    let msg = FvmMessage {
        version: 0,
        from: system::SYSTEM_ACTOR_ADDR,
        to: blobs::BLOBS_ACTOR_ADDR,
        sequence: 0,
        value: Default::default(),
        method_num: GetBlobStatus as u64,
        params,
        gas_limit: fvm_shared::BLOCK_GAS_LIMIT,
        gas_fee_cap: Default::default(),
        gas_premium: Default::default(),
    };
    let (apply_ret, _) = state.execute_implicit(msg)?;

    let data: bytes::Bytes = apply_ret.msg_receipt.return_data.to_vec().into();
    let status = fvm_ipld_encoding::from_slice::<Option<BlobStatus>>(&data)
        .map_err(|e| anyhow!("error parsing as Option<BlobStatus>: {e}"))?;
    let pending = if let Some(status) = status {
        match status {
            BlobStatus::Pending => true,
            BlobStatus::Resolved | BlobStatus::Failed => false,
        }
    } else {
        false
    };
    Ok(pending)
=======
/// Selects messages to be executed. Currently, this is a static function whose main purpose is to
/// coordinate various selectors. However, it does not have formal semantics for doing so, e.g.
/// do we daisy-chain selectors, do we parallelize, how do we treat rejections and acceptances?
/// It hasn't been well thought out yet. When we refactor the whole *Interpreter stack, we will
/// revisit this and make the selection function properly pluggable.
fn messages_selection<DB: Blockstore + Clone + 'static>(
    msgs: Vec<ChainMessage>,
    state: &FvmExecState<DB>,
) -> anyhow::Result<Vec<ChainMessage>> {
    let mut user_msgs = msgs
        .into_iter()
        .map(|msg| match msg {
            ChainMessage::Signed(inner) => Ok(inner),
            ChainMessage::Ipc(_) => Err(anyhow!("should not have ipc messages in user proposals")),
        })
        .collect::<anyhow::Result<Vec<_>>>()?;

    // Currently only one selector, we can potentially extend to more selectors
    // This selector enforces that the total cumulative gas limit of all messages is less than the
    // currently active block gas limit.
    let selectors = vec![GasLimitSelector {}];
    for s in selectors {
        user_msgs = s.select_messages(state, user_msgs)
    }

    Ok(user_msgs.into_iter().map(ChainMessage::Signed).collect())
>>>>>>> 130ae756
}<|MERGE_RESOLUTION|>--- conflicted
+++ resolved
@@ -4,14 +4,13 @@
 use std::collections::HashSet;
 use std::sync::Arc;
 
-use crate::fvm::state::ipc::GatewayCaller;
-use crate::fvm::store::ReadOnlyBlockstore;
-use crate::fvm::{topdown, BlockGasLimit, FvmApplyRet, PowerUpdates};
 use crate::selector::{GasLimitSelector, MessageSelector};
 use crate::{
+    fvm::state::ipc::GatewayCaller,
     fvm::state::FvmExecState,
     fvm::store::ReadOnlyBlockstore,
     fvm::FvmMessage,
+    fvm::{topdown, BlockGasLimit, FvmApplyRet, PowerUpdates},
     signed::{SignedMessageApplyRes, SignedMessageCheckRes, SyntheticMessage, VerifiableMessage},
     CheckInterpreter, ExecInterpreter, ProposalInterpreter, QueryInterpreter,
 };
@@ -151,11 +150,7 @@
     DB: Blockstore + Clone + 'static + Send + Sync,
     I: Sync + Send,
 {
-<<<<<<< HEAD
-    type State = (ChainEnv, FvmExecState<ReadOnlyBlockstore<DB>>);
-=======
     type State = (ChainEnv, FvmExecState<ReadOnlyBlockstore<Arc<DB>>>);
->>>>>>> 130ae756
     type Message = ChainMessage;
 
     /// Check whether there are any "ready" messages in the IPLD resolution mempool which can be
@@ -166,33 +161,19 @@
     /// checkpoints, to stay within gas limits.
     async fn prepare(
         &self,
-<<<<<<< HEAD
-        (env, mut state): Self::State,
-=======
-        (chain_env, state): Self::State,
->>>>>>> 130ae756
+        (chain_env, mut state): Self::State,
         mut msgs: Vec<Self::Message>,
     ) -> anyhow::Result<Vec<Self::Message>> {
         msgs = messages_selection(msgs, &state)?;
 
         // Collect resolved CIDs ready to be proposed from the pool.
-<<<<<<< HEAD
-        let ckpts = atomically(|| env.checkpoint_pool.collect_resolved()).await;
-=======
         let ckpts = atomically(|| chain_env.checkpoint_pool.collect_resolved()).await;
->>>>>>> 130ae756
 
         // Create transactions ready to be included on the chain.
         let ckpts = ckpts.into_iter().map(|ckpt| match ckpt {
             CheckpointPoolItem::BottomUp(ckpt) => ChainMessage::Ipc(IpcMessage::BottomUpExec(ckpt)),
         });
 
-<<<<<<< HEAD
-        // Prepare top-down proposals.
-        // Before we try to find a quorum, pause incoming votes. This is optional, but if there are
-        // lots of votes coming in, it might hold up proposals.
-        atomically(|| env.parent_finality_votes.pause_votes_until_find_quorum()).await;
-=======
         // Prepare top down proposals.
         // Before we try to find a quorum, pause incoming votes. This is optional but if there are lots of votes coming in it might hold up proposals.
         atomically(|| {
@@ -201,19 +182,13 @@
                 .pause_votes_until_find_quorum()
         })
         .await;
->>>>>>> 130ae756
 
         // The pre-requisite for a proposal is that there is a quorum of gossiped votes at that height.
         // The final proposal can be at most as high as the quorum, but can be less if we have already
         // hit some limits such as how many blocks we can propose in a single step.
         let finalities = atomically(|| {
-<<<<<<< HEAD
-            let parent = env.parent_finality_provider.next_proposal()?;
-            let quorum = env
-=======
             let parent = chain_env.parent_finality_provider.next_proposal()?;
             let quorum = chain_env
->>>>>>> 130ae756
                 .parent_finality_votes
                 .find_quorum()?
                 .map(|(height, block_hash)| IPCParentFinality { height, block_hash });
@@ -257,7 +232,7 @@
 
         // Collect and enqueue blobs that need to be resolved.
         state.state_tree_mut().begin_transaction();
-        let pending_blobs = get_pending_blobs(&mut state, env.blob_concurrency)?;
+        let pending_blobs = get_pending_blobs(&mut state, chain_env.blob_concurrency)?;
         state
             .state_tree_mut()
             .end_transaction(true)
@@ -265,7 +240,7 @@
         for (hash, sources) in pending_blobs {
             for (subscriber, source) in sources {
                 atomically(|| {
-                    env.blob_pool.add(BlobPoolItem {
+                    chain_env.blob_pool.add(BlobPoolItem {
                         subscriber,
                         hash,
                         source,
@@ -287,7 +262,7 @@
         // view of blob resolution, rather than considering those that _might_ have a quorum,
         // but have not yet been resolved by _this_ proposer. However, a blob like this will get
         // picked up by a different proposer who _does_ consider it resolved.
-        let local_finalized_blobs = atomically(|| env.blob_pool.collect_done()).await;
+        let local_finalized_blobs = atomically(|| chain_env.blob_pool.collect_done()).await;
 
         // Create transactions ready to be included on the chain. These are from locally resolved
         // or failed blobs that have reached a global quorum and are not yet finalized.
@@ -302,12 +277,13 @@
             for item in local_finalized_blobs.iter() {
                 if !is_blob_pending(&mut state, item.hash, item.subscriber)? {
                     tracing::debug!(hash = ?item.hash, "blob already finalized on chain; removing from pool");
-                    atomically(|| env.blob_pool.remove(item)).await;
+                    atomically(|| chain_env.blob_pool.remove(item)).await;
                     continue;
                 }
 
                 let (is_globally_finalized, succeeded) = atomically(|| {
-                    env.parent_finality_votes
+                    chain_env
+                        .parent_finality_votes
                         .find_blob_quorum(&item.hash.as_bytes().to_vec())
                 })
                 .await;
@@ -326,7 +302,7 @@
                 .end_transaction(true)
                 .expect("we just started a transaction");
 
-            let pending_blobs = atomically(|| env.blob_pool.count()).await;
+            let pending_blobs = atomically(|| chain_env.blob_pool.count()).await;
             tracing::info!(size = pending_blobs, "blob pool status");
 
             // Append at the end - if we run out of block space,
@@ -337,24 +313,14 @@
         Ok(msgs)
     }
 
-<<<<<<< HEAD
-    /// Perform finality checks on top-down transactions and availability checks on bottom-up
-    /// transactions.
-    async fn process(
-        &self,
-        (env, mut state): Self::State,
-        msgs: Vec<Self::Message>,
-    ) -> anyhow::Result<bool> {
-=======
     /// Perform finality checks on top-down transactions and availability checks on bottom-up transactions.
     async fn process(
         &self,
-        (chain_env, state): Self::State,
+        (chain_env, mut state): Self::State,
         msgs: Vec<Self::Message>,
     ) -> anyhow::Result<bool> {
         let mut block_gas_usage = 0;
 
->>>>>>> 130ae756
         for msg in msgs {
             match msg {
                 ChainMessage::Ipc(IpcMessage::BottomUpExec(msg)) => {
@@ -391,7 +357,6 @@
                         return Ok(false);
                     }
                 }
-<<<<<<< HEAD
                 ChainMessage::Ipc(IpcMessage::BlobFinalized(blob)) => {
                     // Ensure that the blob is ready to be included on-chain.
                     // We can accept the proposal if the blob has reached a global quorum and is
@@ -408,7 +373,8 @@
                         .expect("we just started a transaction");
 
                     let (is_globally_finalized, succeeded) = atomically(|| {
-                        env.parent_finality_votes
+                        chain_env
+                            .parent_finality_votes
                             .find_blob_quorum(&blob.hash.as_bytes().to_vec())
                     })
                     .await;
@@ -433,14 +399,14 @@
                         source: blob.source,
                     };
                     let is_locally_finalized =
-                        atomically(|| match env.blob_pool.get_status(&item)? {
+                        atomically(|| match chain_env.blob_pool.get_status(&item)? {
                             None => Ok(false),
                             Some(status) => Ok(status.is_resolved()? || status.is_failed()?),
                         })
                         .await;
                     if is_locally_finalized {
                         tracing::debug!(hash = ?blob.hash, "blob is locally finalized; removing from pool");
-                        atomically(|| env.blob_pool.remove(&item)).await;
+                        atomically(|| chain_env.blob_pool.remove(&item)).await;
                     } else {
                         tracing::debug!(hash = ?blob.hash, "blob is not locally finalized");
                     }
@@ -460,10 +426,9 @@
                         );
                         return Ok(false);
                     }
-=======
+                }
                 ChainMessage::Signed(signed) => {
                     block_gas_usage += signed.message.gas_limit;
->>>>>>> 130ae756
                 }
                 _ => {}
             };
@@ -908,7 +873,6 @@
     Ok(msg)
 }
 
-<<<<<<< HEAD
 /// Get pending blobs from on chain state.
 /// This approach uses an implicit FVM transaction to query a read-only blockstore.
 fn get_pending_blobs<DB>(
@@ -978,7 +942,8 @@
         false
     };
     Ok(pending)
-=======
+}
+
 /// Selects messages to be executed. Currently, this is a static function whose main purpose is to
 /// coordinate various selectors. However, it does not have formal semantics for doing so, e.g.
 /// do we daisy-chain selectors, do we parallelize, how do we treat rejections and acceptances?
@@ -1005,5 +970,4 @@
     }
 
     Ok(user_msgs.into_iter().map(ChainMessage::Signed).collect())
->>>>>>> 130ae756
 }