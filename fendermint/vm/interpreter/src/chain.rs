--- conflicted
+++ resolved
@@ -55,14 +55,11 @@
 
 /// A resolution pool for bottom-up and top-down checkpoints.
 pub type CheckpointPool = ResolvePool<CheckpointPoolItem>;
-<<<<<<< HEAD
 pub type TopDownFinalityProvider = Arc<Toggle<CachedFinalityProvider<IPCProviderProxy>>>;
 pub type BlobPool = IrohResolvePool<BlobPoolItem>;
 
 type PendingBlobItem = (Hash, HashSet<(Address, PublicKey)>);
-=======
 pub type TopDownFinalityProvider = Arc<Toggle<CachedFinalityProvider<IPCProviderProxyWithLatency>>>;
->>>>>>> cdc96613
 
 /// These are the extra state items that the chain interpreter needs,
 /// a sort of "environment" supporting IPC.
