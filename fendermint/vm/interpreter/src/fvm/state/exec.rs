// Copyright 2022-2024 Protocol Labs
// SPDX-License-Identifier: Apache-2.0, MIT

use std::collections::{HashMap, HashSet};

<<<<<<< HEAD
=======
use crate::fvm::activity::actor::ActorActivityTracker;
use crate::fvm::externs::FendermintExterns;
use crate::fvm::gas::BlockGasTracker;
>>>>>>> 1b6a7ff5
use anyhow::Ok;
use cid::Cid;
use fendermint_actors_api::gas_market::Reading;
use fendermint_crypto::PublicKey;
use fendermint_vm_actor_interface::eam::EthAddress;
use fendermint_vm_core::{chainid::HasChainID, Timestamp};
use fendermint_vm_encoding::IsHumanReadable;
use fendermint_vm_genesis::PowerScale;
use fvm::{
    call_manager::DefaultCallManager,
    engine::MultiEngine,
    executor::{ApplyFailure, ApplyKind, ApplyRet, Executor},
    machine::{DefaultMachine, Machine, Manifest, NetworkConfig},
    state_tree::StateTree,
};
use fvm_ipld_blockstore::Blockstore;
use fvm_ipld_encoding::RawBytes;
use fvm_shared::{
    address::Address, chainid::ChainID, clock::ChainEpoch, econ::TokenAmount, error::ExitCode,
    message::Message, receipt::Receipt, version::NetworkVersion, ActorID,
};
use hoku_executor::HokuExecutor;
use hoku_kernel::HokuKernel;
use serde::{Deserialize, Serialize};
use serde_with::serde_as;

use crate::fvm::externs::FendermintExterns;
use crate::fvm::gas::BlockGasTracker;

pub type BlockHash = [u8; 32];

pub type ActorAddressMap = HashMap<ActorID, Address>;

/// The result of the message application bundled with any delegated addresses of event emitters.
pub type ExecResult = anyhow::Result<(ApplyRet, ActorAddressMap)>;

/// Parts of the state which evolve during the lifetime of the chain.
#[serde_as]
#[derive(Serialize, Deserialize, Debug, Clone, Eq, PartialEq)]
pub struct FvmStateParams {
    /// Root CID of the actor state map.
    #[serde_as(as = "IsHumanReadable")]
    pub state_root: Cid,
    /// Last applied block time stamp.
    pub timestamp: Timestamp,
    /// FVM network version.
    pub network_version: NetworkVersion,
    /// Base fee for contract execution.
    #[serde_as(as = "IsHumanReadable")]
    pub base_fee: TokenAmount,
    /// Current circulating supply; changes in the context of IPC.
    #[serde_as(as = "IsHumanReadable")]
    pub circ_supply: TokenAmount,
    /// The [`ChainID`] is stored here to hint at the possibility that
    /// a chain ID might change during the lifetime of a chain, in case
    /// there is a fork, or perhaps a subnet migration in IPC.
    ///
    /// How exactly that would be communicated is uknown at this point.
    pub chain_id: u64,
    /// Conversion from collateral to voting power.
    pub power_scale: PowerScale,
    /// The application protocol version.
    #[serde(default)]
    pub app_version: u64,
    /// Block interval at which to debit all credit accounts.
    pub credit_debit_interval: ChainEpoch,
    /// Subnet capacity
    pub blob_storage_capacity: u64,
    /// Subnet debit rate
    pub blob_debit_rate: u64,
}

/// Parts of the state which can be updated by message execution, apart from the actor state.
///
/// This is just a technical thing to help us not forget about saving something.
///
/// TODO: `base_fee` should surely be here.
#[derive(Debug)]
pub struct FvmUpdatableParams {
    /// The application protocol version, which changes during upgrades.
    pub app_version: u64,
    /// The base fee has currently no automatic rules of being updated,
    /// but it's exposed to upgrades.
    pub base_fee: TokenAmount,
    /// The circulating supply changes if IPC is enabled and
    /// funds/releases are carried out with the parent.
    pub circ_supply: TokenAmount,
    /// Conversion between collateral and voting power.
    /// Doesn't change at the moment but in theory it could,
    /// and it doesn't have a place within the FVM.
    pub power_scale: PowerScale,
    /// Block interval at which to debit all credit accounts.
    pub credit_debit_interval: ChainEpoch,
    /// Subnet capacity
    pub blob_storage_capacity: u64,
    /// Subnet debit rate
    pub blob_debit_rate: u64,
}

pub type MachineBlockstore<DB> = <DefaultMachine<DB, FendermintExterns<DB>> as Machine>::Blockstore;

/// A state we create for the execution of all the messages in a block.
pub struct FvmExecState<DB>
where
    DB: Blockstore + Clone + 'static,
{
    #[allow(clippy::type_complexity)]
    executor:
        HokuExecutor<HokuKernel<DefaultCallManager<DefaultMachine<DB, FendermintExterns<DB>>>>>,
    /// Hash of the block currently being executed. For queries and checks this is empty.
    ///
    /// The main motivation to add it here was to make it easier to pass in data to the
    /// execution interpreter without having to add yet another piece to track at the app level.
    block_hash: Option<BlockHash>,
    /// Public key of the validator who created this block. For queries, checks, and proposal
    /// validations this is None.
    block_producer: Option<PublicKey>,
    /// Keeps track of block gas usage during execution, and takes care of updating
    /// the chosen gas market strategy (by default an on-chain actor delivering EIP-1559 behaviour).
    block_gas_tracker: BlockGasTracker,
    /// State of parameters that are outside the control of the FVM but can change and need to be persisted.
    params: FvmUpdatableParams,
    /// Indicate whether the parameters have been updated.
    params_dirty: bool,
}

impl<DB> FvmExecState<DB>
where
    DB: Blockstore + Clone + 'static,
{
    /// Create a new FVM execution environment.
    ///
    /// Calling this can be very slow unless we run in `--release` mode, because the [DefaultExecutor]
    /// pre-loads builtin-actor CIDs and wasm in debug mode is slow to instrument.
    pub fn new(
        blockstore: DB,
        multi_engine: &MultiEngine,
        block_height: ChainEpoch,
        params: FvmStateParams,
    ) -> anyhow::Result<Self> {
        let mut nc = NetworkConfig::new(params.network_version);
        // TODO (findme): Make this configurable
        nc.enable_actor_debugging();
        nc.chain_id = ChainID::from(params.chain_id);

        // TODO: Configure:
        // * circ_supply; by default it's for Filecoin
        // * base_fee; by default it's zero
        let mut mc = nc.for_epoch(block_height, params.timestamp.0, params.state_root);
        mc.set_base_fee(params.base_fee.clone());
        mc.set_circulating_supply(params.circ_supply.clone());

        // Creating a new machine every time is prohibitively slow.
        // let ec = EngineConfig::from(&nc);
        // let engine = EnginePool::new_default(ec)?;

        let engine = multi_engine.get(&nc)?;
        let externs = FendermintExterns::new(blockstore.clone(), params.state_root);
<<<<<<< HEAD
        let machine = DefaultMachine::new(&mc, blockstore, externs)?;
        let mut executor = HokuExecutor::new(engine, machine)?;
=======
        let machine = DefaultMachine::new(&mc, blockstore.clone(), externs)?;
        let mut executor = DefaultExecutor::new(engine.clone(), machine)?;
>>>>>>> 1b6a7ff5

        let block_gas_tracker = BlockGasTracker::create(&mut executor)?;

        Ok(Self {
            executor,
            block_hash: None,
            block_producer: None,
            block_gas_tracker,
            params: FvmUpdatableParams {
                app_version: params.app_version,
                base_fee: params.base_fee,
                circ_supply: params.circ_supply,
                power_scale: params.power_scale,
                credit_debit_interval: params.credit_debit_interval,
                blob_storage_capacity: params.blob_storage_capacity,
                blob_debit_rate: params.blob_debit_rate,
            },
            params_dirty: false,
        })
    }

    /// Set the block hash during execution.
    pub fn with_block_hash(mut self, block_hash: BlockHash) -> Self {
        self.block_hash = Some(block_hash);
        self
    }

    /// Set the validator during execution.
    pub fn with_block_producer(mut self, pubkey: PublicKey) -> Self {
        self.block_producer = Some(pubkey);
        self
    }

    pub fn block_gas_tracker(&self) -> &BlockGasTracker {
        &self.block_gas_tracker
    }

    pub fn block_gas_tracker_mut(&mut self) -> &mut BlockGasTracker {
        &mut self.block_gas_tracker
    }

    pub fn read_gas_market(&mut self) -> anyhow::Result<Reading> {
        BlockGasTracker::read_gas_market(&mut self.executor)
    }

    /// Execute message implicitly.
    pub fn execute_implicit(&mut self, msg: Message) -> ExecResult {
        self.execute_message(msg, ApplyKind::Implicit)
    }

    /// Execute message implicitly but ensures the execution is successful and returns only the ApplyRet.
    pub fn execute_implicit_ok(&mut self, msg: Message) -> ExecResult {
        let r = self.execute_implicit(msg)?;
        if let Some(err) = &r.0.failure_info {
            anyhow::bail!("failed to apply message: {}", err)
        } else {
            Ok(r)
        }
    }

    /// Execute message explicitly.
    pub fn execute_explicit(&mut self, msg: Message) -> ExecResult {
        self.execute_message(msg, ApplyKind::Explicit)
    }

    pub fn execute_message(&mut self, msg: Message, kind: ApplyKind) -> ExecResult {
        if let Err(e) = msg.check() {
            return Ok(check_error(e));
        }

        // TODO: We could preserve the message length by changing the input type.
        let raw_length = fvm_ipld_encoding::to_vec(&msg).map(|bz| bz.len())?;
        let ret = self.executor.execute_message(msg, kind, raw_length)?;
        let addrs = self.emitter_delegated_addresses(&ret)?;

        // Record the utilization of this message if the apply type was Explicit.
        if kind == ApplyKind::Explicit {
            self.block_gas_tracker.record_utilization(&ret);
        }

        Ok((ret, addrs))
    }

    /// Execute a function with the internal executor and return an arbitrary result.
    pub fn execute_with_executor<F, R>(&mut self, exec_func: F) -> anyhow::Result<R>
    where
        F: FnOnce(
            &mut HokuExecutor<
                HokuKernel<DefaultCallManager<DefaultMachine<DB, FendermintExterns<DB>>>>,
            >,
        ) -> anyhow::Result<R>,
    {
        exec_func(&mut self.executor)
    }

    /// Commit the state. It must not fail, but we're returning a result so that error
    /// handling can be done in the application root.
    ///
    /// For now this is not part of the `Interpreter` because it's not clear what atomic
    /// semantics we can hope to provide if the middlewares call each other: did it go
    /// all the way down, or did it stop somewhere? Easier to have one commit of the state
    /// as a whole.
    pub fn commit(mut self) -> anyhow::Result<(Cid, FvmUpdatableParams, bool)> {
        let cid = self.executor.flush()?;
        Ok((cid, self.params, self.params_dirty))
    }

    /// The height of the currently executing block.
    pub fn block_height(&self) -> ChainEpoch {
        self.executor.context().epoch
    }

    /// Identity of the block being executed, if we are indeed executing any blocks.
    pub fn block_hash(&self) -> Option<BlockHash> {
        self.block_hash
    }

    /// Identity of the block producer, if we are indeed executing any blocks.
    pub fn block_producer(&self) -> Option<PublicKey> {
        self.block_producer
    }

    /// The timestamp of the currently executing block.
    pub fn timestamp(&self) -> Timestamp {
        Timestamp(self.executor.context().timestamp)
    }

    /// Conversion between collateral and voting power.
    pub fn power_scale(&self) -> PowerScale {
        self.params.power_scale
    }

    pub fn app_version(&self) -> u64 {
        self.params.app_version
    }

    pub fn credit_debit_interval(&self) -> ChainEpoch {
        self.params.credit_debit_interval
    }

    pub fn blob_storage_capacity(&self) -> u64 {
        self.params.blob_storage_capacity
    }

    pub fn blob_debit_rate(&self) -> u64 {
        self.params.blob_debit_rate
    }

    /// Get a mutable reference to the underlying [StateTree].
    pub fn state_tree_mut(&mut self) -> &mut StateTree<MachineBlockstore<DB>> {
        self.executor.state_tree_mut()
    }

    /// Get a reference to the underlying [StateTree].
    pub fn state_tree(&self) -> &StateTree<MachineBlockstore<DB>> {
        self.executor.state_tree()
    }

    /// Built-in actor manifest to inspect code CIDs.
    pub fn builtin_actors(&self) -> &Manifest {
        self.executor.builtin_actors()
    }

    /// The [ChainID] from the network configuration.
    pub fn chain_id(&self) -> ChainID {
        self.executor.context().network.chain_id
    }

    pub fn activity_tracker(&mut self) -> ActorActivityTracker<DB> {
        ActorActivityTracker { executor: self }
    }

    /// Collect all the event emitters' delegated addresses, for those who have any.
    fn emitter_delegated_addresses(&self, apply_ret: &ApplyRet) -> anyhow::Result<ActorAddressMap> {
        let emitter_ids = apply_ret
            .events
            .iter()
            .map(|e| e.emitter)
            .collect::<HashSet<_>>();

        let mut emitters = HashMap::default();

        for id in emitter_ids {
            if let Some(actor) = self.executor.state_tree().get_actor(id)? {
                if let Some(addr) = actor.delegated_address {
                    emitters.insert(id, addr);
                }
            }
        }

        Ok(emitters)
    }

    /// Update the application version.
    pub fn update_app_version<F>(&mut self, f: F)
    where
        F: FnOnce(&mut u64),
    {
        self.update_params(|p| f(&mut p.app_version))
    }

    /// Finalizes updates to the gas market based on the transactions processed by this instance.
    /// Returns the new base fee for the next height.
    pub fn finalize_gas_market(&mut self) -> anyhow::Result<Reading> {
        let premium_recipient = match self.block_producer {
            Some(pubkey) => Some(Address::from(EthAddress::new_secp256k1(
                &pubkey.serialize(),
            )?)),
            None => None,
        };

        self.block_gas_tracker
            .finalize(&mut self.executor, premium_recipient)
            .inspect(|reading| self.update_params(|p| p.base_fee = reading.base_fee.clone()))
    }

    /// Update the circulating supply, effective from the next block.
    pub fn update_circ_supply<F>(&mut self, f: F)
    where
        F: FnOnce(&mut TokenAmount),
    {
        self.update_params(|p| f(&mut p.circ_supply))
    }

    pub fn update_credit_debit_interval<F>(&mut self, f: F)
    where
        F: FnOnce(&mut ChainEpoch),
    {
        self.update_params(|p| f(&mut p.credit_debit_interval))
    }

    pub fn update_blob_storage_capacity<F>(&mut self, f: F)
    where
        F: FnOnce(&mut u64),
    {
        self.update_params(|p| f(&mut p.blob_storage_capacity))
    }

    pub fn update_blob_debit_rate<F>(&mut self, f: F)
    where
        F: FnOnce(&mut u64),
    {
        self.update_params(|p| f(&mut p.blob_debit_rate))
    }

    /// Update the parameters and mark them as dirty.
    fn update_params<F>(&mut self, f: F)
    where
        F: FnOnce(&mut FvmUpdatableParams),
    {
        f(&mut self.params);
        self.params_dirty = true;
    }
}

impl<DB> HasChainID for FvmExecState<DB>
where
    DB: Blockstore + Clone,
{
    fn chain_id(&self) -> ChainID {
        self.executor.context().network.chain_id
    }
}

/// The FVM would return an error from `DefaultExecutor::preflight_message` if it was called
/// with a message that doesn't pass basic checks, for example it has no gas limit, as opposed
/// to returning an `ApplyRet`. This would cause our application to fail.
/// I'm not sure if it's intentional, or how Lotus handles it, it's not desireable to crash
/// because such messages can be included by malicious validators or user queries. We could
/// use ABCI++ to filter out messages from blocks, but that doesn't affect queries, so we
/// might as well encode it as an error. To keep the types simpler, let's fabricate an `ApplyRet`.
fn check_error(e: anyhow::Error) -> (ApplyRet, ActorAddressMap) {
    let zero = TokenAmount::from_atto(0);
    let ret = ApplyRet {
        msg_receipt: Receipt {
            exit_code: ExitCode::SYS_ASSERTION_FAILED,
            return_data: RawBytes::default(),
            gas_used: 0,
            events_root: None,
        },
        penalty: zero.clone(),
        miner_tip: zero.clone(),
        base_fee_burn: zero.clone(),
        over_estimation_burn: zero.clone(),
        refund: zero,
        gas_refund: 0,
        gas_burned: 0,
        failure_info: Some(ApplyFailure::PreValidation(format!("{:#}", e))),
        exec_trace: Vec::new(),
        events: Vec::new(),
    };
    (ret, Default::default())
}<|MERGE_RESOLUTION|>--- conflicted
+++ resolved
@@ -3,12 +3,9 @@
 
 use std::collections::{HashMap, HashSet};
 
-<<<<<<< HEAD
-=======
 use crate::fvm::activity::actor::ActorActivityTracker;
 use crate::fvm::externs::FendermintExterns;
 use crate::fvm::gas::BlockGasTracker;
->>>>>>> 1b6a7ff5
 use anyhow::Ok;
 use cid::Cid;
 use fendermint_actors_api::gas_market::Reading;
@@ -34,9 +31,6 @@
 use hoku_kernel::HokuKernel;
 use serde::{Deserialize, Serialize};
 use serde_with::serde_as;
-
-use crate::fvm::externs::FendermintExterns;
-use crate::fvm::gas::BlockGasTracker;
 
 pub type BlockHash = [u8; 32];
 
@@ -167,13 +161,8 @@
 
         let engine = multi_engine.get(&nc)?;
         let externs = FendermintExterns::new(blockstore.clone(), params.state_root);
-<<<<<<< HEAD
-        let machine = DefaultMachine::new(&mc, blockstore, externs)?;
-        let mut executor = HokuExecutor::new(engine, machine)?;
-=======
         let machine = DefaultMachine::new(&mc, blockstore.clone(), externs)?;
-        let mut executor = DefaultExecutor::new(engine.clone(), machine)?;
->>>>>>> 1b6a7ff5
+        let mut executor = HokuExecutor::new(engine.clone(), machine)?;
 
         let block_gas_tracker = BlockGasTracker::create(&mut executor)?;
 
