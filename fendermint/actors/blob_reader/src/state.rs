--- conflicted
+++ resolved
@@ -10,13 +10,7 @@
 use log::info;
 use recall_ipld::hamt::{self, map::TrackedFlushResult};
 
-<<<<<<< HEAD
-use crate::shared::{OpenReadRequestTuple, ReadRequest, ReadRequestStatus};
-=======
 use crate::shared::{ReadRequest, ReadRequestStatus, ReadRequestTuple};
-use recall_ipld::hamt;
-use recall_ipld::hamt::map::TrackedFlushResult;
->>>>>>> 04eb23c2
 
 const MAX_READ_REQUEST_LEN: u32 = 1024 * 1024; // 1MB
 
@@ -72,32 +66,13 @@
         Ok(request_id)
     }
 
-<<<<<<< HEAD
-    pub fn close_read_request<BS: Blockstore>(
-        &mut self,
-        store: &BS,
-        request_id: B256,
-    ) -> Result<(), ActorError> {
-        if self.get_read_request_status(store, request_id)?.is_none() {
-            return Err(ActorError::not_found(
-                "cannot close read request, it does not exist".to_string(),
-            ));
-        }
-
-        // remove the closed request
-        let mut read_requests = self.read_requests.hamt(store)?;
-        self.read_requests
-            .save_tracked(read_requests.delete_and_flush_tracked(&request_id)?.0);
-        Ok(())
-=======
     pub fn get_read_request_status<BS: Blockstore>(
         &self,
         store: BS,
-        id: Hash,
+        id: B256,
     ) -> Result<Option<ReadRequestStatus>, ActorError> {
         let read_requests = self.read_requests.hamt(store)?;
         Ok(read_requests.get(&id)?.map(|r| r.status.clone()))
->>>>>>> 04eb23c2
     }
 
     pub fn get_read_requests_by_status<BS: Blockstore>(
@@ -126,18 +101,6 @@
         Ok(requests)
     }
 
-<<<<<<< HEAD
-    pub fn get_read_request_status<BS: Blockstore>(
-        &self,
-        store: BS,
-        id: B256,
-    ) -> Result<Option<ReadRequestStatus>, ActorError> {
-        let read_requests = self.read_requests.hamt(store)?;
-        Ok(read_requests.get(&id)?.map(|r| r.status.clone()))
-    }
-
-=======
->>>>>>> 04eb23c2
     /// Set a read request status to pending.
     pub fn set_read_request_pending<BS: Blockstore>(
         &mut self,
@@ -163,13 +126,10 @@
         Ok(())
     }
 
-<<<<<<< HEAD
-    fn next_request_id(&mut self) -> B256 {
-=======
     pub fn close_read_request<BS: Blockstore>(
         &mut self,
         store: &BS,
-        request_id: Hash,
+        request_id: B256,
     ) -> Result<(), ActorError> {
         if self.get_read_request_status(store, request_id)?.is_none() {
             return Err(ActorError::not_found(
@@ -184,8 +144,7 @@
         Ok(())
     }
 
-    fn next_request_id(&mut self) -> Hash {
->>>>>>> 04eb23c2
+    fn next_request_id(&mut self) -> B256 {
         self.request_id_counter += 1;
         B256::from(self.request_id_counter)
     }
