--- conflicted
+++ resolved
@@ -338,7 +338,7 @@
     };
     use fendermint_actor_blobs_shared::state::{Subscription, SubscriptionGroup};
     use fendermint_actor_blobs_shared::{Method as BlobMethod, BLOBS_ACTOR_ADDR};
-    use fendermint_actor_blobs_testing::{new_address, new_hash, new_pk};
+    use fendermint_actor_blobs_testing::{new_hash, new_pk};
     use fendermint_actor_machine::{ConstructorParams, InitParams};
     use fil_actors_runtime::runtime::Runtime;
     use fil_actors_runtime::test_utils::{
@@ -352,8 +352,6 @@
     use fvm_shared::error::ExitCode;
     use fvm_shared::sys::SendFlags;
     use fvm_shared::MethodNum;
-<<<<<<< HEAD
-    use rand::{Rng, RngCore};
 
     fn get_runtime() -> (MockRuntime, Address) {
         let origin = Address::new_id(110);
@@ -362,13 +360,11 @@
         rt.set_origin(origin);
         (rt, origin)
     }
-=======
->>>>>>> 88c0ebba
 
     fn construct_and_verify(owner: Address) -> MockRuntime {
-        let receiver = new_address();
+        let buck_addr = Address::new_id(111);
         let rt = MockRuntime {
-            receiver,
+            receiver: buck_addr,
             ..Default::default()
         };
         rt.set_caller(*INIT_ACTOR_CODE_ID, INIT_ACTOR_ADDR);
@@ -387,7 +383,7 @@
         let actor_init = rt
             .call::<Actor>(
                 Method::Init as u64,
-                IpldBlock::serialize_cbor(&InitParams { address: receiver }).unwrap(),
+                IpldBlock::serialize_cbor(&InitParams { address: buck_addr }).unwrap(),
             )
             .unwrap();
         expect_empty(actor_init);
@@ -396,44 +392,10 @@
         rt
     }
 
-<<<<<<< HEAD
-    pub fn new_machine_address() -> Address {
-        let mut rng = rand::thread_rng();
-        let id: u64 = rng.gen_range(200..=300);
-        Address::new_id(id)
-    }
-
-    pub fn new_hash(size: usize) -> (Hash, u64) {
-        let mut rng = rand::thread_rng();
-        let mut data = vec![0u8; size];
-        rng.fill_bytes(&mut data);
-        (
-            Hash(*iroh_base::hash::Hash::new(&data).as_bytes()),
-            size as u64,
-        )
-    }
-
-    pub fn new_pk() -> PublicKey {
-        let mut rng = rand::thread_rng();
-        let mut data = [0u8; 32];
-        rng.fill_bytes(&mut data);
-        PublicKey(data)
-    }
-
-=======
->>>>>>> 88c0ebba
     #[test]
     pub fn test_add_object() {
         let (rt, origin) = get_runtime();
 
-<<<<<<< HEAD
-=======
-        let rt = construct_and_verify(f4_eth_addr);
-        rt.set_delegated_address(id_addr.id().unwrap(), f4_eth_addr);
-        rt.set_caller(*ETHACCOUNT_ACTOR_CODE_ID, id_addr);
-        rt.set_origin(id_addr);
-
->>>>>>> 88c0ebba
         // Add an object
         let hash = new_hash(256);
         let key = vec![0, 1, 2];
@@ -588,14 +550,6 @@
     pub fn test_add_overwrite_fail() {
         let (rt, origin) = get_runtime();
 
-<<<<<<< HEAD
-=======
-        let rt = construct_and_verify(f4_eth_addr);
-        rt.set_delegated_address(id_addr.id().unwrap(), f4_eth_addr);
-        rt.set_caller(*ETHACCOUNT_ACTOR_CODE_ID, id_addr);
-        rt.set_origin(id_addr);
-
->>>>>>> 88c0ebba
         // Add an object
         let hash = new_hash(256);
         let key = vec![0, 1, 2];
@@ -767,14 +721,6 @@
     pub fn test_get_object() {
         let (rt, origin) = get_runtime();
 
-<<<<<<< HEAD
-=======
-        let rt = construct_and_verify(f4_eth_addr);
-        rt.set_delegated_address(id_addr.id().unwrap(), f4_eth_addr);
-        rt.set_caller(*ETHACCOUNT_ACTOR_CODE_ID, id_addr);
-        rt.set_origin(id_addr);
-
->>>>>>> 88c0ebba
         // Add an object
         let key = vec![0, 1, 2];
         let hash = new_hash(256);
@@ -832,11 +778,7 @@
                             expiry: ttl,
                             auto_renew: false,
                             source: add_params.source,
-<<<<<<< HEAD
-                            delegate: Some((origin, origin)),
-=======
-                            delegate: Some(f4_eth_addr),
->>>>>>> 88c0ebba
+                            delegate: Some(origin),
                             failed: false,
                         },
                     )]),
@@ -964,11 +906,7 @@
                             expiry: ChainEpoch::from(3600),
                             auto_renew: false,
                             source: add_params.source,
-<<<<<<< HEAD
-                            delegate: Some((origin, origin)),
-=======
-                            delegate: Some(f4_eth_addr),
->>>>>>> 88c0ebba
+                            delegate: Some(origin),
                             failed: false,
                         },
                     )]),
