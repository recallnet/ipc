// Copyright 2022-2024 Recall Contributors
// Copyright 2022-2024 Protocol Labs
// SPDX-License-Identifier: Apache-2.0, MIT

use std::collections::HashMap;

use anyhow::Error;
<<<<<<< HEAD
use fendermint_actor_blobs_shared::bytes::B256;
use recall_actor_sdk::evm::TryIntoEVMEvent;
use recall_sol_facade::bucket as sol;
=======
use fendermint_actor_blobs_shared::state::{Hash, PublicKey};
use fil_actors_runtime::runtime::Runtime;
use fil_actors_runtime::{actor_error, ActorError};
use fvm_shared::clock::ChainEpoch;
use num_traits::Zero;
use recall_actor_sdk::{declare_abi_call, TryIntoEVMEvent};
use recall_sol_facade::bucket as sol;
use recall_sol_facade::types::{SolCall, SolInterface};
use std::collections::HashMap;
use std::string::ToString;

pub use recall_sol_facade::bucket::Calls;

use crate::{
    AddParams, DeleteParams, GetParams, ListObjectsReturn, ListParams, Object,
    UpdateObjectMetadataParams,
};

declare_abi_call!();

// ----- Events ----- //
>>>>>>> 04eb23c2

pub struct ObjectAdded<'a> {
    pub key: &'a Vec<u8>,
    pub blob_hash: &'a B256,
    pub metadata: &'a HashMap<String, String>,
}
impl<'a> ObjectAdded<'a> {
    pub fn new(
        key: &'a Vec<u8>,
        blob_hash: &'a B256,
        metadata: &'a HashMap<String, String>,
    ) -> Self {
        Self {
            key,
            blob_hash,
            metadata,
        }
    }
}
impl TryIntoEVMEvent for ObjectAdded<'_> {
    type Target = sol::Events;

    fn try_into_evm_event(self) -> Result<Self::Target, Error> {
        let metadata = fvm_ipld_encoding::to_vec(self.metadata)?;
        Ok(sol::Events::ObjectAdded(sol::ObjectAdded {
            key: self.key.clone().into(),
            blobHash: self.blob_hash.0.into(),
            metadata: metadata.into(),
        }))
    }
}

pub struct ObjectMetadataUpdated<'a> {
    pub key: &'a Vec<u8>,
    pub metadata: &'a HashMap<String, String>,
}
impl<'a> ObjectMetadataUpdated<'a> {
    pub fn new(key: &'a Vec<u8>, metadata: &'a HashMap<String, String>) -> Self {
        Self { key, metadata }
    }
}
impl<'a> TryIntoEVMEvent for ObjectMetadataUpdated<'a> {
    type Target = sol::Events;
    fn try_into_evm_event(self) -> Result<Self::Target, Error> {
        let metadata = fvm_ipld_encoding::to_vec(self.metadata)?;
        Ok(sol::Events::ObjectMetadataUpdated(
            sol::ObjectMetadataUpdated {
                key: self.key.clone().into(),
                metadata: metadata.into(),
            },
        ))
    }
}

pub struct ObjectDeleted<'a> {
    pub key: &'a Vec<u8>,
    pub blob_hash: &'a B256,
}
impl<'a> ObjectDeleted<'a> {
    pub fn new(key: &'a Vec<u8>, blob_hash: &'a B256) -> Self {
        Self { key, blob_hash }
    }
}
impl TryIntoEVMEvent for ObjectDeleted<'_> {
    type Target = sol::Events;
    fn try_into_evm_event(self) -> Result<Self::Target, Error> {
        Ok(sol::Events::ObjectDeleted(sol::ObjectDeleted {
            key: self.key.clone().into(),
            blobHash: self.blob_hash.0.into(),
        }))
    }
}

// ----- Calls ----- //

pub fn can_handle(input_data: &recall_actor_sdk::InputData) -> bool {
    Calls::valid_selector(input_data.selector())
}

pub fn parse_input(input: &recall_actor_sdk::InputData) -> Result<Calls, ActorError> {
    Calls::abi_decode_raw(input.selector(), input.calldata(), true)
        .map_err(|e| actor_error!(illegal_argument, format!("invalid call: {}", e)))
}

impl AbiCallRuntime for sol::addObject_0Call {
    type Params = AddParams;
    type Returns = ();
    type Output = Vec<u8>;

    fn params(&self, rt: &impl Runtime) -> Self::Params {
        let source = PublicKey(self.source.into());
        let key: Vec<u8> = self.key.clone().into_bytes();
        let hash = Hash(self.hash.into());
        let recovery_hash = Hash(self.recoveryHash.into());
        let size = self.size;
        let from = rt.message().caller();
        AddParams {
            source,
            key,
            hash,
            recovery_hash,
            size,
            ttl: None,
            metadata: HashMap::default(),
            overwrite: false,
            from,
        }
    }

    fn returns(&self, returns: Self::Returns) -> Self::Output {
        Self::abi_encode_returns(&returns)
    }
}

impl AbiCallRuntime for sol::addObject_1Call {
    type Params = AddParams;
    type Returns = ();
    type Output = Vec<u8>;
    fn params(&self, rt: &impl Runtime) -> Self::Params {
        let source = PublicKey(self.source.into());
        let key: Vec<u8> = self.key.clone().into_bytes();
        let hash = Hash(self.hash.into());
        let recovery_hash = Hash(self.recoveryHash.into());
        let size = self.size;
        let ttl = if self.ttl.clone().is_zero() {
            None
        } else {
            Some(self.ttl as ChainEpoch)
        };
        let mut metadata: HashMap<String, String> = HashMap::with_capacity(self.metadata.len());
        for kv in self.metadata.iter().cloned() {
            metadata.insert(kv.key, kv.value);
        }
        let overwrite = self.overwrite;
        let from = rt.message().caller();
        AddParams {
            source,
            key,
            hash,
            recovery_hash,
            size,
            ttl,
            metadata,
            overwrite,
            from,
        }
    }
    fn returns(&self, returns: Self::Returns) -> Self::Output {
        Self::abi_encode_returns(&returns)
    }
}

impl AbiCallRuntime for sol::deleteObjectCall {
    type Params = DeleteParams;
    type Returns = ();
    type Output = Vec<u8>;

    fn params(&self, rt: &impl Runtime) -> Self::Params {
        let key: Vec<u8> = self.key.clone().into_bytes();
        let from = rt.message().caller();
        DeleteParams { key, from }
    }

    fn returns(&self, returns: Self::Returns) -> Self::Output {
        Self::abi_encode_returns(&returns)
    }
}

impl AbiCall for sol::getObjectCall {
    type Params = GetParams;
    type Returns = Option<Object>;
    type Output = Vec<u8>;

    fn params(&self) -> Self::Params {
        let key = self.key.clone().into_bytes();
        GetParams(key)
    }

    fn returns(&self, returns: Self::Returns) -> Self::Output {
        let object = returns
            .map(|object| sol::ObjectValue {
                blobHash: object.hash.0.into(),
                recoveryHash: object.recovery_hash.0.into(),
                size: object.size,
                expiry: object.expiry as u64,
                metadata: sol_metadata(object.metadata),
            })
            .unwrap_or(sol::ObjectValue {
                blobHash: [0u8; 32].into(),
                recoveryHash: [0u8; 32].into(),
                size: 0,
                expiry: 0,
                metadata: vec![],
            });
        Self::abi_encode_returns(&(object,))
    }
}

fn sol_metadata(metadata: HashMap<String, String>) -> Vec<sol::KeyValue> {
    metadata
        .iter()
        .map(|(k, v)| sol::KeyValue {
            key: k.clone(),
            value: v.clone(),
        })
        .collect()
}

fn sol_query(list: ListObjectsReturn) -> sol::Query {
    sol::Query {
        objects: list
            .objects
            .iter()
            .map(|(key, object_state)| sol::Object {
                key: String::from_utf8_lossy(key.as_slice()).to_string(),
                state: sol::ObjectState {
                    blobHash: object_state.hash.0.into(),
                    size: object_state.size,
                    expiry: object_state.expiry as u64,
                    metadata: sol_metadata(object_state.metadata.clone()),
                },
            })
            .collect(),
        commonPrefixes: list
            .common_prefixes
            .iter()
            .map(|prefix| String::from_utf8_lossy(prefix.as_slice()).to_string())
            .collect(),
        nextKey: list
            .next_key
            .map(|k| String::from_utf8_lossy(k.as_slice()).to_string())
            .unwrap_or_default(),
    }
}

const DEFAULT_DELIMITER: &[u8] = b"/"; // "/" in ASCII and UTF-8
const DEFAULT_START_KEY: Vec<u8> = vec![]; //= ""
const DEFAULT_PREFIX: Vec<u8> = vec![]; //= ""
const DEFAULT_LIMIT: u64 = 0;

impl AbiCall for sol::queryObjects_0Call {
    type Params = ListParams;
    type Returns = ListObjectsReturn;
    type Output = Vec<u8>;

    fn params(&self) -> Self::Params {
        let prefix = self.prefix.clone().into_bytes();
        let delimiter = self.delimiter.clone().into_bytes();
        let start_key = self.startKey.clone().into_bytes();
        let limit = self.limit;
        ListParams {
            prefix,
            delimiter,
            start_key: Some(start_key),
            limit,
        }
    }

    fn returns(&self, returns: Self::Returns) -> Self::Output {
        let query = sol_query(returns);
        Self::abi_encode_returns(&(query,))
    }
}

impl AbiCall for sol::queryObjects_1Call {
    type Params = ListParams;
    type Returns = ListObjectsReturn;
    type Output = Vec<u8>;

    fn params(&self) -> Self::Params {
        let prefix = self.prefix.clone().into_bytes();
        let delimiter = self.delimiter.clone().into_bytes();
        let start_key = self.startKey.clone().into_bytes();
        let limit = DEFAULT_LIMIT;
        ListParams {
            prefix,
            delimiter,
            start_key: Some(start_key),
            limit,
        }
    }

    fn returns(&self, returns: Self::Returns) -> Self::Output {
        let query = sol_query(returns);
        Self::abi_encode_returns(&(query,))
    }
}

impl AbiCall for sol::queryObjects_2Call {
    type Params = ListParams;
    type Returns = ListObjectsReturn;
    type Output = Vec<u8>;

    fn params(&self) -> Self::Params {
        let prefix = self.prefix.clone().into_bytes();
        let delimiter = DEFAULT_DELIMITER.to_vec();
        let start_key = DEFAULT_START_KEY;
        let limit = DEFAULT_LIMIT;
        ListParams {
            prefix,
            delimiter,
            start_key: Some(start_key),
            limit,
        }
    }

    fn returns(&self, returns: Self::Returns) -> Self::Output {
        let query = sol_query(returns);
        Self::abi_encode_returns(&(query,))
    }
}

impl AbiCall for sol::queryObjects_3Call {
    type Params = ListParams;
    type Returns = ListObjectsReturn;
    type Output = Vec<u8>;

    fn params(&self) -> Self::Params {
        let prefix = DEFAULT_PREFIX;
        let delimiter = DEFAULT_DELIMITER.to_vec();
        let start_key = DEFAULT_START_KEY.to_vec();
        let limit = 0;
        ListParams {
            prefix,
            delimiter,
            start_key: Some(start_key),
            limit,
        }
    }

    fn returns(&self, returns: Self::Returns) -> Self::Output {
        let query = sol_query(returns);
        Self::abi_encode_returns(&(query,))
    }
}

impl AbiCall for sol::queryObjects_4Call {
    type Params = ListParams;
    type Returns = ListObjectsReturn;
    type Output = Vec<u8>;

    fn params(&self) -> Self::Params {
        let prefix = self.prefix.clone().into_bytes();
        let delimiter = self.delimiter.clone().into_bytes();
        let start_key = DEFAULT_START_KEY;
        let limit = DEFAULT_LIMIT;
        ListParams {
            prefix,
            delimiter,
            start_key: Some(start_key),
            limit,
        }
    }

    fn returns(&self, returns: Self::Returns) -> Self::Output {
        let query = sol_query(returns);
        Self::abi_encode_returns(&(query,))
    }
}

impl AbiCallRuntime for sol::updateObjectMetadataCall {
    type Params = UpdateObjectMetadataParams;
    type Returns = ();
    type Output = Vec<u8>;

    fn params(&self, rt: &impl Runtime) -> Self::Params {
        let mut metadata: HashMap<String, Option<String>> = HashMap::default();
        for kv in self.metadata.iter().cloned() {
            let key = kv.key;
            let value = kv.value;
            let value = if value.is_empty() { None } else { Some(value) };
            metadata.insert(key, value);
        }
        UpdateObjectMetadataParams {
            key: self.key.clone().into_bytes(),
            metadata,
            from: rt.message().caller(),
        }
    }

    fn returns(&self, returns: Self::Returns) -> Self::Output {
        Self::abi_encode_returns(&returns)
    }
}<|MERGE_RESOLUTION|>--- conflicted
+++ resolved
@@ -3,25 +3,19 @@
 // SPDX-License-Identifier: Apache-2.0, MIT
 
 use std::collections::HashMap;
+use std::string::ToString;
 
 use anyhow::Error;
-<<<<<<< HEAD
 use fendermint_actor_blobs_shared::bytes::B256;
-use recall_actor_sdk::evm::TryIntoEVMEvent;
-use recall_sol_facade::bucket as sol;
-=======
-use fendermint_actor_blobs_shared::state::{Hash, PublicKey};
-use fil_actors_runtime::runtime::Runtime;
-use fil_actors_runtime::{actor_error, ActorError};
+use fil_actors_runtime::{actor_error, runtime::Runtime, ActorError};
 use fvm_shared::clock::ChainEpoch;
 use num_traits::Zero;
-use recall_actor_sdk::{declare_abi_call, TryIntoEVMEvent};
-use recall_sol_facade::bucket as sol;
-use recall_sol_facade::types::{SolCall, SolInterface};
-use std::collections::HashMap;
-use std::string::ToString;
-
+use recall_actor_sdk::{declare_abi_call, evm::TryIntoEVMEvent};
 pub use recall_sol_facade::bucket::Calls;
+use recall_sol_facade::{
+    bucket as sol,
+    types::{SolCall, SolInterface},
+};
 
 use crate::{
     AddParams, DeleteParams, GetParams, ListObjectsReturn, ListParams, Object,
@@ -31,7 +25,6 @@
 declare_abi_call!();
 
 // ----- Events ----- //
->>>>>>> 04eb23c2
 
 pub struct ObjectAdded<'a> {
     pub key: &'a Vec<u8>,
@@ -107,11 +100,11 @@
 
 // ----- Calls ----- //
 
-pub fn can_handle(input_data: &recall_actor_sdk::InputData) -> bool {
+pub fn can_handle(input_data: &recall_actor_sdk::evm::InputData) -> bool {
     Calls::valid_selector(input_data.selector())
 }
 
-pub fn parse_input(input: &recall_actor_sdk::InputData) -> Result<Calls, ActorError> {
+pub fn parse_input(input: &recall_actor_sdk::evm::InputData) -> Result<Calls, ActorError> {
     Calls::abi_decode_raw(input.selector(), input.calldata(), true)
         .map_err(|e| actor_error!(illegal_argument, format!("invalid call: {}", e)))
 }
@@ -122,10 +115,10 @@
     type Output = Vec<u8>;
 
     fn params(&self, rt: &impl Runtime) -> Self::Params {
-        let source = PublicKey(self.source.into());
+        let source = B256(self.source.into());
         let key: Vec<u8> = self.key.clone().into_bytes();
-        let hash = Hash(self.hash.into());
-        let recovery_hash = Hash(self.recoveryHash.into());
+        let hash = B256(self.hash.into());
+        let recovery_hash = B256(self.recoveryHash.into());
         let size = self.size;
         let from = rt.message().caller();
         AddParams {
@@ -151,10 +144,10 @@
     type Returns = ();
     type Output = Vec<u8>;
     fn params(&self, rt: &impl Runtime) -> Self::Params {
-        let source = PublicKey(self.source.into());
+        let source = B256(self.source.into());
         let key: Vec<u8> = self.key.clone().into_bytes();
-        let hash = Hash(self.hash.into());
-        let recovery_hash = Hash(self.recoveryHash.into());
+        let hash = B256(self.hash.into());
+        let recovery_hash = B256(self.recoveryHash.into());
         let size = self.size;
         let ttl = if self.ttl.clone().is_zero() {
             None
