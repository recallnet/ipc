[package]
name = "fendermint_actors"
version = "0.1.0"
authors.workspace = true
edition.workspace = true
license.workspace = true

[target.'cfg(target_arch = "wasm32")'.dependencies]
<<<<<<< HEAD
fendermint_actor_blobs = { path = "blobs", features = ["fil-actor"] }
fendermint_actor_bucket = { path = "bucket", features = ["fil-actor"] }
fendermint_actor_chainmetadata = { path = "chainmetadata", features = [
    "fil-actor",
] }
=======
fendermint_actor_activity_tracker = { path = "activity-tracker", features = ["fil-actor"] }
fendermint_actor_chainmetadata = { path = "chainmetadata", features = ["fil-actor"] }
fendermint_actor_gas_market_eip1559 = { path = "gas_market/eip1559", features = ["fil-actor"] }
>>>>>>> 6f5521a2
fendermint_actor_eam = { path = "eam", features = ["fil-actor"] }
fendermint_actor_gas_market_eip1559 = { path = "gas_market/eip1559", features = [
    "fil-actor",
] }
fendermint_actor_blob_reader = { path = "blob_reader", features = ["fil-actor"] }
fendermint_actor_timehub = { path = "timehub", features = ["fil-actor"] }

[dependencies]
cid = { workspace = true }
anyhow = { workspace = true }
fvm_ipld_blockstore = { workspace = true }
fvm_ipld_encoding = { workspace = true }
fendermint_actor_blobs = { path = "blobs" }
fendermint_actor_bucket = { path = "bucket" }
fendermint_actor_chainmetadata = { path = "chainmetadata" }
fendermint_actor_eam = { path = "eam" }
fendermint_actor_gas_market_eip1559 = { path = "gas_market/eip1559" }
fendermint_actor_blob_reader = { path = "blob_reader" }
fendermint_actor_timehub = { path = "timehub" }

[build-dependencies]
anyhow = { workspace = true }
fil_actors_runtime = { workspace = true, features = ["test_utils"] }
fil_actor_bundler = "6.1.0"
num-traits = { workspace = true }
toml = { workspace = true }<|MERGE_RESOLUTION|>--- conflicted
+++ resolved
@@ -6,21 +6,12 @@
 license.workspace = true
 
 [target.'cfg(target_arch = "wasm32")'.dependencies]
-<<<<<<< HEAD
 fendermint_actor_blobs = { path = "blobs", features = ["fil-actor"] }
 fendermint_actor_bucket = { path = "bucket", features = ["fil-actor"] }
-fendermint_actor_chainmetadata = { path = "chainmetadata", features = [
-    "fil-actor",
-] }
-=======
 fendermint_actor_activity_tracker = { path = "activity-tracker", features = ["fil-actor"] }
 fendermint_actor_chainmetadata = { path = "chainmetadata", features = ["fil-actor"] }
+fendermint_actor_eam = { path = "eam", features = ["fil-actor"] }
 fendermint_actor_gas_market_eip1559 = { path = "gas_market/eip1559", features = ["fil-actor"] }
->>>>>>> 6f5521a2
-fendermint_actor_eam = { path = "eam", features = ["fil-actor"] }
-fendermint_actor_gas_market_eip1559 = { path = "gas_market/eip1559", features = [
-    "fil-actor",
-] }
 fendermint_actor_blob_reader = { path = "blob_reader", features = ["fil-actor"] }
 fendermint_actor_timehub = { path = "timehub", features = ["fil-actor"] }
 
