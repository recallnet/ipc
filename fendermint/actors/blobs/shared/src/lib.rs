// Copyright 2024 Hoku Contributors
// Copyright 2021-2023 Protocol Labs
// SPDX-License-Identifier: Apache-2.0, MIT

use fil_actors_runtime::runtime::Runtime;
use fil_actors_runtime::{deserialize_block, extract_send_result, ActorError};
use fvm_ipld_encoding::ipld_block::IpldBlock;
use fvm_shared::address::Address;
use fvm_shared::bigint::BigUint;
use fvm_shared::clock::ChainEpoch;
use fvm_shared::sys::SendFlags;
use fvm_shared::{ActorID, MethodNum, METHOD_CONSTRUCTOR};
use num_derive::FromPrimitive;

use crate::state::{Account, CreditApproval, Subscription};

pub mod params;
pub mod state;

pub const BLOBS_ACTOR_ID: ActorID = 49;
pub const BLOBS_ACTOR_ADDR: Address = Address::new_id(BLOBS_ACTOR_ID);

#[derive(FromPrimitive)]
#[repr(u64)]
pub enum Method {
    Constructor = METHOD_CONSTRUCTOR,
    GetStats = frc42_dispatch::method_hash!("GetStats"),
    BuyCredit = frc42_dispatch::method_hash!("BuyCredit"),
    ApproveCredit = frc42_dispatch::method_hash!("ApproveCredit"),
    RevokeCredit = frc42_dispatch::method_hash!("RevokeCredit"),
    GetAccount = frc42_dispatch::method_hash!("GetAccount"),
    DebitAccounts = frc42_dispatch::method_hash!("DebitAccounts"),
    AddBlob = frc42_dispatch::method_hash!("AddBlob"),
    GetBlob = frc42_dispatch::method_hash!("GetBlob"),
    GetBlobStatus = frc42_dispatch::method_hash!("GetBlobStatus"),
    GetPendingBlobs = frc42_dispatch::method_hash!("GetPendingBlobs"),
    FinalizeBlob = frc42_dispatch::method_hash!("FinalizeBlob"),
    DeleteBlob = frc42_dispatch::method_hash!("DeleteBlob"),
    GetPendingBlobsCount = frc42_dispatch::method_hash!("GetPendingBlobsCount"),
    GetPendingBytesCount = frc42_dispatch::method_hash!("GetPendingBytesCount"),
}

pub fn buy_credit(rt: &impl Runtime, recipient: Address) -> Result<Account, ActorError> {
    deserialize_block(extract_send_result(rt.send_simple(
        &BLOBS_ACTOR_ADDR,
        Method::BuyCredit as MethodNum,
        IpldBlock::serialize_cbor(&params::BuyCreditParams(recipient))?,
        rt.message().value_received(),
    ))?)
}

pub fn approve_credit(
    rt: &impl Runtime,
    from: Address,
    receiver: Address,
    required_caller: Option<Address>,
    limit: Option<BigUint>,
    ttl: Option<ChainEpoch>,
) -> Result<CreditApproval, ActorError> {
    deserialize_block(extract_send_result(rt.send_simple(
        &BLOBS_ACTOR_ADDR,
        Method::ApproveCredit as MethodNum,
        IpldBlock::serialize_cbor(&params::ApproveCreditParams {
            from,
            receiver,
            required_caller,
            limit,
            ttl,
        })?,
        rt.message().value_received(),
    ))?)
}

pub fn revoke_credit(
    rt: &impl Runtime,
    from: Address,
    receiver: Address,
    required_caller: Option<Address>,
) -> Result<(), ActorError> {
    extract_send_result(rt.send_simple(
        &BLOBS_ACTOR_ADDR,
        Method::RevokeCredit as MethodNum,
        IpldBlock::serialize_cbor(&params::RevokeCreditParams {
            from,
            receiver,
            required_caller,
        })?,
        rt.message().value_received(),
    ))?;
    Ok(())
}

pub fn add_blob(
    rt: &impl Runtime,
    sponsor: Option<Address>,
    source: state::PublicKey,
    hash: state::Hash,
<<<<<<< HEAD
    id: state::SubscriptionId,
=======
    metadata_hash: state::Hash,
>>>>>>> 28275c85
    size: u64,
    ttl: Option<ChainEpoch>,
) -> Result<Subscription, ActorError> {
    let params = IpldBlock::serialize_cbor(&params::AddBlobParams {
        sponsor,
        source,
        hash,
<<<<<<< HEAD
        id,
=======
        metadata_hash,
>>>>>>> 28275c85
        size,
        ttl,
    })?;
    deserialize_block(extract_send_result(rt.send_simple(
        &BLOBS_ACTOR_ADDR,
        Method::AddBlob as MethodNum,
        params,
        rt.message().value_received(),
    ))?)
}

pub fn get_blob(rt: &impl Runtime, hash: state::Hash) -> Result<Option<state::Blob>, ActorError> {
    deserialize_block(extract_send_result(rt.send(
        &BLOBS_ACTOR_ADDR,
        Method::GetBlob as MethodNum,
        IpldBlock::serialize_cbor(&params::GetBlobParams(hash))?,
        rt.message().value_received(),
        None,
        SendFlags::READ_ONLY,
    ))?)
}

pub fn delete_blob(
    rt: &impl Runtime,
    sponsor: Option<Address>,
    hash: state::Hash,
    id: state::SubscriptionId,
) -> Result<(), ActorError> {
    extract_send_result(rt.send_simple(
        &BLOBS_ACTOR_ADDR,
        Method::DeleteBlob as MethodNum,
        IpldBlock::serialize_cbor(&params::DeleteBlobParams { sponsor, hash, id })?,
        rt.message().value_received(),
    ))?;
    Ok(())
}<|MERGE_RESOLUTION|>--- conflicted
+++ resolved
@@ -34,10 +34,10 @@
     GetBlob = frc42_dispatch::method_hash!("GetBlob"),
     GetBlobStatus = frc42_dispatch::method_hash!("GetBlobStatus"),
     GetPendingBlobs = frc42_dispatch::method_hash!("GetPendingBlobs"),
+    GetPendingBlobsCount = frc42_dispatch::method_hash!("GetPendingBlobsCount"),
+    GetPendingBytesCount = frc42_dispatch::method_hash!("GetPendingBytesCount"),
     FinalizeBlob = frc42_dispatch::method_hash!("FinalizeBlob"),
     DeleteBlob = frc42_dispatch::method_hash!("DeleteBlob"),
-    GetPendingBlobsCount = frc42_dispatch::method_hash!("GetPendingBlobsCount"),
-    GetPendingBytesCount = frc42_dispatch::method_hash!("GetPendingBytesCount"),
 }
 
 pub fn buy_credit(rt: &impl Runtime, recipient: Address) -> Result<Account, ActorError> {
@@ -95,11 +95,8 @@
     sponsor: Option<Address>,
     source: state::PublicKey,
     hash: state::Hash,
-<<<<<<< HEAD
+    metadata_hash: state::Hash,
     id: state::SubscriptionId,
-=======
-    metadata_hash: state::Hash,
->>>>>>> 28275c85
     size: u64,
     ttl: Option<ChainEpoch>,
 ) -> Result<Subscription, ActorError> {
@@ -107,11 +104,8 @@
         sponsor,
         source,
         hash,
-<<<<<<< HEAD
+        metadata_hash,
         id,
-=======
-        metadata_hash,
->>>>>>> 28275c85
         size,
         ttl,
     })?;
