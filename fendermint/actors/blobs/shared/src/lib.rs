// Copyright 2024 Hoku Contributors
// Copyright 2021-2023 Protocol Labs
// SPDX-License-Identifier: Apache-2.0, MIT

use fil_actors_runtime::runtime::Runtime;
use fil_actors_runtime::{deserialize_block, extract_send_result, ActorError};
use fvm_ipld_encoding::ipld_block::IpldBlock;
use fvm_shared::address::Address;
use fvm_shared::bigint::BigUint;
use fvm_shared::clock::ChainEpoch;
use fvm_shared::sys::SendFlags;
use fvm_shared::{ActorID, MethodNum, METHOD_CONSTRUCTOR};
use num_derive::FromPrimitive;

use crate::state::{Account, CreditApproval, Subscription};

pub mod params;
pub mod state;

pub const BLOBS_ACTOR_ID: ActorID = 66;
pub const BLOBS_ACTOR_ADDR: Address = Address::new_id(BLOBS_ACTOR_ID);

#[derive(FromPrimitive)]
#[repr(u64)]
pub enum Method {
    Constructor = METHOD_CONSTRUCTOR,
    GetStats = frc42_dispatch::method_hash!("GetStats"),
    BuyCredit = frc42_dispatch::method_hash!("BuyCredit"),
    ApproveCredit = frc42_dispatch::method_hash!("ApproveCredit"),
    GetCreditApproval = frc42_dispatch::method_hash!("GetCreditApproval"),
    RevokeCredit = frc42_dispatch::method_hash!("RevokeCredit"),
    GetAccount = frc42_dispatch::method_hash!("GetAccount"),
    DebitAccounts = frc42_dispatch::method_hash!("DebitAccounts"),
    AddBlob = frc42_dispatch::method_hash!("AddBlob"),
    GetBlob = frc42_dispatch::method_hash!("GetBlob"),
    GetBlobStatus = frc42_dispatch::method_hash!("GetBlobStatus"),
    GetAddedBlobs = frc42_dispatch::method_hash!("GetAddedBlobs"),
    GetPendingBlobs = frc42_dispatch::method_hash!("GetPendingBlobs"),
<<<<<<< HEAD
    GetPendingBlobsCount = frc42_dispatch::method_hash!("GetPendingBlobsCount"),
    GetPendingBytesCount = frc42_dispatch::method_hash!("GetPendingBytesCount"),
=======
    SetPending = frc42_dispatch::method_hash!("SetPending"),
>>>>>>> 3c201a8f
    FinalizeBlob = frc42_dispatch::method_hash!("FinalizeBlob"),
    DeleteBlob = frc42_dispatch::method_hash!("DeleteBlob"),
}

pub fn buy_credit(rt: &impl Runtime, recipient: Address) -> Result<Account, ActorError> {
    deserialize_block(extract_send_result(rt.send_simple(
        &BLOBS_ACTOR_ADDR,
        Method::BuyCredit as MethodNum,
        IpldBlock::serialize_cbor(&params::BuyCreditParams(recipient))?,
        rt.message().value_received(),
    ))?)
}

pub fn approve_credit(
    rt: &impl Runtime,
    from: Address,
    receiver: Address,
    required_caller: Option<Address>,
    limit: Option<BigUint>,
    ttl: Option<ChainEpoch>,
) -> Result<CreditApproval, ActorError> {
    deserialize_block(extract_send_result(rt.send_simple(
        &BLOBS_ACTOR_ADDR,
        Method::ApproveCredit as MethodNum,
        IpldBlock::serialize_cbor(&params::ApproveCreditParams {
            from,
            receiver,
            required_caller,
            limit,
            ttl,
        })?,
        rt.message().value_received(),
    ))?)
}

pub fn revoke_credit(
    rt: &impl Runtime,
    from: Address,
    receiver: Address,
    required_caller: Option<Address>,
) -> Result<(), ActorError> {
    extract_send_result(rt.send_simple(
        &BLOBS_ACTOR_ADDR,
        Method::RevokeCredit as MethodNum,
        IpldBlock::serialize_cbor(&params::RevokeCreditParams {
            from,
            receiver,
            required_caller,
        })?,
        rt.message().value_received(),
    ))?;
    Ok(())
}

#[allow(clippy::too_many_arguments)]
pub fn add_blob(
    rt: &impl Runtime,
    sponsor: Option<Address>,
    source: state::PublicKey,
    hash: state::Hash,
    metadata_hash: state::Hash,
    id: state::SubscriptionId,
    size: u64,
    ttl: Option<ChainEpoch>,
) -> Result<Subscription, ActorError> {
    let params = IpldBlock::serialize_cbor(&params::AddBlobParams {
        sponsor,
        source,
        hash,
        metadata_hash,
        id,
        size,
        ttl,
    })?;
    deserialize_block(extract_send_result(rt.send_simple(
        &BLOBS_ACTOR_ADDR,
        Method::AddBlob as MethodNum,
        params,
        rt.message().value_received(),
    ))?)
}

pub fn get_blob(rt: &impl Runtime, hash: state::Hash) -> Result<Option<state::Blob>, ActorError> {
    deserialize_block(extract_send_result(rt.send(
        &BLOBS_ACTOR_ADDR,
        Method::GetBlob as MethodNum,
        IpldBlock::serialize_cbor(&params::GetBlobParams(hash))?,
        rt.message().value_received(),
        None,
        SendFlags::READ_ONLY,
    ))?)
}

pub fn delete_blob(
    rt: &impl Runtime,
    sponsor: Option<Address>,
    hash: state::Hash,
    id: state::SubscriptionId,
) -> Result<(), ActorError> {
    extract_send_result(rt.send_simple(
        &BLOBS_ACTOR_ADDR,
        Method::DeleteBlob as MethodNum,
        IpldBlock::serialize_cbor(&params::DeleteBlobParams { sponsor, hash, id })?,
        rt.message().value_received(),
    ))?;
    Ok(())
}<|MERGE_RESOLUTION|>--- conflicted
+++ resolved
@@ -36,12 +36,7 @@
     GetBlobStatus = frc42_dispatch::method_hash!("GetBlobStatus"),
     GetAddedBlobs = frc42_dispatch::method_hash!("GetAddedBlobs"),
     GetPendingBlobs = frc42_dispatch::method_hash!("GetPendingBlobs"),
-<<<<<<< HEAD
-    GetPendingBlobsCount = frc42_dispatch::method_hash!("GetPendingBlobsCount"),
-    GetPendingBytesCount = frc42_dispatch::method_hash!("GetPendingBytesCount"),
-=======
-    SetPending = frc42_dispatch::method_hash!("SetPending"),
->>>>>>> 3c201a8f
+    SetBlobPending = frc42_dispatch::method_hash!("SetBlobPending"),
     FinalizeBlob = frc42_dispatch::method_hash!("FinalizeBlob"),
     DeleteBlob = frc42_dispatch::method_hash!("DeleteBlob"),
 }
