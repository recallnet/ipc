--- conflicted
+++ resolved
@@ -11,51 +11,6 @@
 use fvm_shared::bigint::BigInt;
 use fvm_shared::clock::ChainEpoch;
 use serde::{Deserialize, Serialize};
-<<<<<<< HEAD
-=======
-use std::collections::HashMap;
-use std::fmt;
-
-/// Blob blake3 hash.
-#[derive(Clone, Copy, Debug, Hash, PartialEq, Eq, Ord, PartialOrd, Serialize, Deserialize)]
-#[serde(transparent)]
-pub struct Hash(pub [u8; 32]);
-
-/// Source https://github.com/n0-computer/iroh/blob/main/iroh-base/src/hash.rs
-impl fmt::Display for Hash {
-    fn fmt(&self, f: &mut fmt::Formatter<'_>) -> fmt::Result {
-        // the result will be 52 bytes
-        let mut res = [b'b'; 52];
-        // write the encoded bytes
-        data_encoding::BASE32_NOPAD.encode_mut(self.0.as_slice(), &mut res);
-        // convert to string, this is guaranteed to succeed
-        let t = std::str::from_utf8_mut(res.as_mut()).unwrap();
-        // hack since data_encoding doesn't have BASE32LOWER_NOPAD as a const
-        t.make_ascii_lowercase();
-        // write the str, no allocations
-        f.write_str(t)
-    }
-}
-
-impl TryFrom<&str> for Hash {
-    type Error = anyhow::Error;
-
-    fn try_from(value: &str) -> Result<Self, Self::Error> {
-        let mut res = [0u8; 32];
-        data_encoding::BASE32_NOPAD
-            .decode_mut(value.as_bytes(), &mut res)
-            .map_err(|_| anyhow::anyhow!("invalid hash"))?;
-        Ok(Self(res))
-    }
-}
-
-/// Iroh node public key.
-#[derive(
-    Clone, Copy, Debug, Default, PartialEq, Eq, Ord, PartialOrd, Hash, Serialize, Deserialize,
-)]
-#[serde(transparent)]
-pub struct PublicKey(pub [u8; 32]);
->>>>>>> 28275c85
 
 /// The stored representation of a credit account.
 #[derive(Clone, Debug, PartialEq, Serialize_tuple, Deserialize_tuple)]
@@ -102,7 +57,9 @@
 }
 
 /// Blob blake3 hash.
-#[derive(Clone, Copy, Debug, Hash, PartialEq, Eq, Ord, PartialOrd, Serialize, Deserialize)]
+#[derive(
+    Clone, Copy, Debug, Default, Hash, PartialEq, Eq, Ord, PartialOrd, Serialize, Deserialize,
+)]
 #[serde(transparent)]
 pub struct Hash(pub [u8; 32]);
 
@@ -122,6 +79,18 @@
     }
 }
 
+impl TryFrom<&str> for Hash {
+    type Error = anyhow::Error;
+
+    fn try_from(value: &str) -> Result<Self, Self::Error> {
+        let mut res = [0u8; 32];
+        data_encoding::BASE32_NOPAD
+            .decode_mut(value.as_bytes(), &mut res)
+            .map_err(|_| anyhow::anyhow!("invalid hash"))?;
+        Ok(Self(res))
+    }
+}
+
 /// Iroh node public key.
 #[derive(Clone, Copy, Debug, Default, PartialEq, Eq, Hash, Serialize, Deserialize)]
 #[serde(transparent)]
@@ -132,12 +101,12 @@
 pub struct Blob {
     /// The size of the content.
     pub size: u64,
+    /// Blob metadata that contains information for block recovery.
+    pub metadata_hash: Hash,
     /// Active subscribers (accounts) that are paying for the blob.
     pub subscribers: HashMap<Address, SubscriptionGroup>,
     /// Blob status.
     pub status: BlobStatus,
-    /// Blob metadata that contains information for block recovery.
-    pub metadata_hash: Hash,
 }
 
 /// An object used to determine what [`Account`](s) are accountable for a blob, and for how long.
