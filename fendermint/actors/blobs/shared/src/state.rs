--- conflicted
+++ resolved
@@ -33,13 +33,9 @@
     /// the origin is Alice.
     /// An approval for Bob might be valid from only one contract caller, so long as
     /// the origin is Bob.
-<<<<<<< HEAD
     pub approvals: HashMap<Address, CreditApproval>,
-=======
-    pub approvals: HashMap<Address, HashMap<Address, CreditApproval>>,
     /// The maximum allowed TTL for actor's blobs.
     pub max_ttl_epochs: ChainEpoch,
->>>>>>> 1b6a7ff5
 }
 
 impl Account {
