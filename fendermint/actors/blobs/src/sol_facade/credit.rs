--- conflicted
+++ resolved
@@ -15,27 +15,12 @@
 use fil_actors_runtime::{actor_error, runtime::Runtime, ActorError};
 use fvm_shared::{address::Address, clock::ChainEpoch, econ::TokenAmount};
 use recall_actor_sdk::{evm::TryIntoEVMEvent, util::token_to_biguint};
+pub use recall_sol_facade::credit::Calls;
 use recall_sol_facade::{
     credit as sol,
     primitives::U256,
     types::{BigUintWrapper, SolCall, SolInterface, H160},
 };
-<<<<<<< HEAD
-=======
-use fendermint_actor_blobs_shared::state::{AccountInfo, Credit, CreditApproval, TtlStatus};
-use fil_actors_runtime::runtime::Runtime;
-use fil_actors_runtime::{actor_error, ActorError};
-use fvm_shared::address::Address;
-use fvm_shared::clock::ChainEpoch;
-use fvm_shared::econ::TokenAmount;
-use recall_actor_sdk::{token_to_biguint, TryIntoEVMEvent};
-use recall_sol_facade::credit as sol;
-use recall_sol_facade::primitives::U256;
-use recall_sol_facade::types::{BigUintWrapper, SolCall, SolInterface, H160};
-use std::collections::{HashMap, HashSet};
->>>>>>> 04eb23c2
-
-pub use recall_sol_facade::credit::Calls;
 
 use crate::sol_facade::{AbiCall, AbiCallRuntime, AbiEncodeError};
 
@@ -454,7 +439,7 @@
             0 => AccountStatus::Default,
             1 => AccountStatus::Reduced,
             2 => AccountStatus::Extended,
-            _ => return Err(actor_error!(illegal_argument, "invalid AccountStatus")),
+            _ => return Err(actor_error!(illegal_argument, "invalid account status")),
         };
         Ok(SetAccountStatusParams {
             subscriber: subscriber.into(),
