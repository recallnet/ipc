--- conflicted
+++ resolved
@@ -14,13 +14,12 @@
 use fvm_shared::{address::Address, clock::ChainEpoch};
 use num_traits::Zero;
 use recall_actor_sdk::evm::TryIntoEVMEvent;
+pub use recall_sol_facade::blobs::Calls;
 use recall_sol_facade::{
     blobs as sol,
     primitives::U256,
     types::{BigUintWrapper, SolCall, SolInterface, H160},
 };
-
-pub use recall_sol_facade::blobs::Calls;
 
 use crate::sol_facade::{AbiCall, AbiCallRuntime, AbiEncodeError};
 
@@ -127,30 +126,18 @@
     type Returns = ();
     type Output = Vec<u8>;
     fn params(&self, rt: &impl Runtime) -> Self::Params {
-<<<<<<< HEAD
-        let sponsor: Option<Address> = H160::from(self.params.sponsor)
-            .as_option()
-            .map(|a| a.into());
-        let source = B256(self.params.source.into());
-        let hash = B256(self.params.blobHash.into());
-        let metadata_hash = B256(self.params.metadataHash.into());
-        let subscription_id: SubscriptionId = self.params.subscriptionId.clone().try_into()?;
-        let size = self.params.size;
-        let ttl = if self.params.ttl.is_zero() {
-=======
         let sponsor: Option<Address> = H160::from(self.sponsor).as_option().map(|a| a.into());
-        let source = PublicKey(self.source.into());
-        let hash = Hash(self.blobHash.into());
-        let metadata_hash = Hash(self.metadataHash.into());
-        let subscription_id: SubscriptionId = self.subscriptionId.clone().try_into()?;
+        let source = B256(self.source.into());
+        let hash = B256(self.blobHash.into());
+        let metadata_hash = B256(self.metadataHash.into());
+        let subscription_id = self.subscriptionId.clone().try_into()?;
         let size = self.size;
         let ttl = if self.ttl.is_zero() {
->>>>>>> 04eb23c2
             None
         } else {
             Some(self.ttl as ChainEpoch)
         };
-        let from: Address = rt.message().caller();
+        let from = rt.message().caller();
         Ok(AddBlobParams {
             sponsor,
             source,
@@ -174,8 +161,8 @@
     fn params(&self, rt: &impl Runtime) -> Self::Params {
         let subscriber = H160::from(self.subscriber).as_option().map(|a| a.into());
         let hash = B256(self.blobHash.into());
-        let subscription_id: SubscriptionId = self.subscriptionId.clone().try_into()?;
-        let from: Address = rt.message().caller();
+        let subscription_id = self.subscriptionId.clone().try_into()?;
+        let from = rt.message().caller();
         Ok(DeleteBlobParams {
             sponsor: subscriber,
             hash,
@@ -253,32 +240,19 @@
     type Returns = ();
     type Output = Vec<u8>;
     fn params(&self, rt: &impl Runtime) -> Self::Params {
-<<<<<<< HEAD
         let old_hash = B256(self.oldHash.into());
-        let sponsor = H160::from(self.params.sponsor)
-            .as_option()
-            .map(|a| a.into());
-        let source = B256(self.params.source.into());
-        let hash = B256(self.params.blobHash.into());
-        let metadata_hash = B256(self.params.metadataHash.into());
-        let subscription_id: SubscriptionId = self.params.subscriptionId.clone().try_into()?;
-        let size = self.params.size;
-        let ttl = if self.params.ttl.is_zero() {
-=======
-        let old_hash = Hash(self.oldHash.into());
         let sponsor = H160::from(self.sponsor).as_option().map(|a| a.into());
-        let source: PublicKey = PublicKey(self.source.into());
-        let hash: Hash = Hash(self.blobHash.into());
-        let metadata_hash: Hash = Hash(self.metadataHash.into());
-        let subscription_id: SubscriptionId = self.subscriptionId.clone().try_into()?;
+        let source = B256(self.source.into());
+        let hash = B256(self.blobHash.into());
+        let metadata_hash = B256(self.metadataHash.into());
+        let subscription_id = self.subscriptionId.clone().try_into()?;
         let size = self.size;
         let ttl = if self.ttl.is_zero() {
->>>>>>> 04eb23c2
             None
         } else {
             Some(self.ttl as ChainEpoch)
         };
-        let from: Address = rt.message().caller();
+        let from = rt.message().caller();
         Ok(OverwriteBlobParams {
             old_hash,
             add: AddBlobParams {
