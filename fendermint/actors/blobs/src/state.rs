--- conflicted
+++ resolved
@@ -193,7 +193,7 @@
         if add_credit.is_negative() {
             let credit_required = -add_credit.clone();
             ensure_credit(
-                addr,
+                &addr,
                 current_epoch,
                 &account.credit_free,
                 &credit_required,
@@ -1271,31 +1271,23 @@
     credit_required: &BigInt,
     delegation: &Option<CreditDelegation>,
 ) -> anyhow::Result<(), ActorError> {
-<<<<<<< HEAD
-    if credit_free < credit_required {
-        return Err(ActorError::insufficient_funds(format!(
-            "account {} has insufficient credit (available: {}; required: {})",
-            subscriber, credit_free, credit_required
-        )));
-=======
-    ensure_enough_credits(subscriber, credit_free, required_credit)?;
-    ensure_delegated_credit(subscriber, current_epoch, required_credit, delegation)
+    ensure_enough_credits(subscriber, credit_free, credit_required)?;
+    ensure_delegated_credit(subscriber, current_epoch, credit_required, delegation)
 }
 
 /// Check if `subscriber` owns enough free credits.
 fn ensure_enough_credits(
     subscriber: &Address,
     credit_free: &BigInt,
-    required_credit: &BigInt,
+    credit_required: &BigInt,
 ) -> anyhow::Result<(), ActorError> {
-    if credit_free >= required_credit {
+    if credit_free >= credit_required {
         Ok(())
     } else {
         Err(ActorError::insufficient_funds(format!(
             "account {} has insufficient credit (available: {}; required: {})",
-            subscriber, credit_free, required_credit
+            subscriber, credit_free, credit_required
         )))
->>>>>>> 89e2054a
     }
 }
 
@@ -1365,7 +1357,7 @@
 fn ensure_delegated_credit(
     subscriber: &Address,
     current_epoch: ChainEpoch,
-    required_credit: &BigInt,
+    credit_required: &BigInt,
     delegation: &Option<CreditDelegation>,
 ) -> anyhow::Result<(), ActorError> {
     if let Some(delegation) = delegation {
