// Copyright 2022-2024 Protocol Labs
// Copyright 2024 Hoku Contributors
// Copyright 2021-2023 Protocol Labs
// SPDX-License-Identifier: Apache-2.0, MIT

use std::collections::{BTreeMap, HashSet};

use fendermint_actor_blobs_shared::state::{Account, PublicKey, SubscriptionId};
use fendermint_actor_blobs_shared::state::{Blob, Hash};
use fil_actors_runtime::ActorError;
use fvm_ipld_blockstore::Blockstore;
use fvm_ipld_encoding::tuple::*;
use fvm_shared::address::Address;
use hoku_ipld::hamt;
use hoku_ipld::hamt::map::TrackedFlushResult;

#[derive(Debug, Serialize_tuple, Deserialize_tuple)]
pub struct AccountsState {
    pub root: hamt::Root<Address, Account>,
    size: u64,
}

impl AccountsState {
    pub fn new<BS: Blockstore>(store: &BS) -> Result<Self, ActorError> {
        let root = hamt::Root::<Address, Account>::new(store, "accounts")?;
        Ok(Self { root, size: 0 })
    }

    pub fn hamt<BS: Blockstore>(
        &self,
        store: BS,
    ) -> Result<hamt::map::Hamt<BS, Address, Account>, ActorError> {
        self.root.hamt(store, self.size)
    }

    pub fn save_tracked(&mut self, tracked_flush_result: TrackedFlushResult<Address, Account>) {
        self.root = tracked_flush_result.root;
        self.size = tracked_flush_result.size
    }

    pub fn len(&self) -> u64 {
        self.size
    }
}

#[derive(Debug, Serialize_tuple, Deserialize_tuple)]
pub struct BlobsState {
    pub root: hamt::Root<Hash, Blob>,
    size: u64,
}

impl BlobsState {
    pub fn new<BS: Blockstore>(store: &BS) -> Result<Self, ActorError> {
        let root = hamt::Root::<Hash, Blob>::new(store, "blobs")?;
        Ok(Self { root, size: 0 })
    }

    pub fn hamt<BS: Blockstore>(
        &self,
        store: BS,
    ) -> Result<hamt::map::Hamt<BS, Hash, Blob>, ActorError> {
        self.root.hamt(store, self.size)
    }

    pub fn save_tracked(&mut self, tracked_flush_result: TrackedFlushResult<Hash, Blob>) {
        self.root = tracked_flush_result.root;
        self.size = tracked_flush_result.size
    }

    pub fn len(&self) -> u64 {
        self.size
    }
}

#[derive(Debug, Default, Serialize_tuple, Deserialize_tuple)]
pub struct BlobsProgressCollection {
    map: BTreeMap<Hash, BlobsProgressValue>,
    bytes_size: u64,
}

type BlobsProgressValue = HashSet<(Address, SubscriptionId, PublicKey)>;

impl BlobsProgressCollection {
<<<<<<< HEAD
    /// Ammount of bytes for blobs in the collection
=======
    /// Number of bytes for blobs in the collection
>>>>>>> 51b1ab98
    pub fn bytes_size(&self) -> u64 {
        self.bytes_size
    }

    /// Number of entries
    pub fn len(&self) -> u64 {
        self.map.len() as u64
    }

    /// Add/update added with hash and its source
    pub fn upsert(
        &mut self,
        hash: Hash,
        subscriber: Address,
        id: SubscriptionId,
        source: PublicKey,
        blob_size: u64,
    ) {
        self.map
            .entry(hash)
            .and_modify(|sources| {
                sources.insert((subscriber, id.clone(), source));
            })
            .or_insert_with(|| {
                self.bytes_size += blob_size;
                HashSet::from([(subscriber, id, source)])
            });
    }

    pub fn take_page(&self, size: u32) -> Vec<(Hash, BlobsProgressValue)> {
        self.map
            .iter()
            .take(size as usize)
            .map(|element| (*element.0, element.1.clone()))
            .collect::<Vec<_>>()
    }

    pub fn remove_entry(
        &mut self,
        hash: Hash,
        subscriber: Address,
        sub_id: SubscriptionId,
        source: PublicKey,
        blob_size: u64,
    ) {
        if let Some(entry) = self.map.get_mut(&hash) {
            entry.remove(&(subscriber, sub_id, source));
            self.bytes_size -= blob_size;
            if entry.is_empty() {
                self.map.remove(&hash);
            }
        }
    }

    pub fn insert(
        &mut self,
        hash: Hash,
        value: BlobsProgressValue,
        blob_size: u64,
    ) -> Option<BlobsProgressValue> {
        let result = self.map.insert(hash, value);
        self.bytes_size += blob_size;
        result
    }

    pub fn remove(&mut self, hash: &Hash, blob_size: u64) -> Option<BlobsProgressValue> {
        let result = self.map.remove(hash);
        if result.is_some() {
            self.bytes_size -= blob_size;
        }
        result
    }
}<|MERGE_RESOLUTION|>--- conflicted
+++ resolved
@@ -81,11 +81,7 @@
 type BlobsProgressValue = HashSet<(Address, SubscriptionId, PublicKey)>;
 
 impl BlobsProgressCollection {
-<<<<<<< HEAD
-    /// Ammount of bytes for blobs in the collection
-=======
     /// Number of bytes for blobs in the collection
->>>>>>> 51b1ab98
     pub fn bytes_size(&self) -> u64 {
         self.bytes_size
     }
