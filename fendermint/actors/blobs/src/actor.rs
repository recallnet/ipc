// Copyright 2024 Hoku Contributors
// Copyright 2021-2023 Protocol Labs
// SPDX-License-Identifier: Apache-2.0, MIT

use std::collections::HashSet;

use crate::{State, BLOBS_ACTOR_NAME};
use fendermint_actor_blobs_shared::params::{
    AddBlobParams, ApproveCreditParams, BuyCreditParams, DeleteBlobParams, FinalizeBlobParams,
    GetAccountParams, GetAddedBlobsParams, GetBlobParams, GetBlobStatusParams,
    GetCreditApprovalParams, GetGasAllowanceParams, GetPendingBlobsParams, GetStatsReturn,
    OverwriteBlobParams, RevokeCreditParams, SetAccountStatusParams, SetBlobPendingParams,
    SetSponsorParams, TrimBlobExpiriesParams, UpdateGasAllowanceParams,
};
use fendermint_actor_blobs_shared::state::{
    Account, Blob, BlobStatus, CreditApproval, GasAllowance, Hash, PublicKey, Subscription,
    SubscriptionId,
};
use fendermint_actor_blobs_shared::Method;
use fendermint_actor_hoku_config_shared as hoku_config;
use fendermint_actor_hoku_config_shared::require_caller_is_admin;
use fendermint_actor_machine::{require_addr_is_origin_or_caller, to_id_address};
use fil_actors_runtime::{
    actor_dispatch, actor_error, extract_send_result,
    runtime::{ActorCode, Runtime},
    ActorError, FIRST_EXPORTED_METHOD_NUMBER, SYSTEM_ACTOR_ADDR,
};
use fvm_ipld_encoding::ipld_block::IpldBlock;
use fvm_shared::econ::TokenAmount;
use fvm_shared::error::ExitCode;
use fvm_shared::{address::Address, MethodNum, METHOD_SEND};
use num_traits::Zero;

#[cfg(feature = "fil-actor")]
fil_actors_runtime::wasm_trampoline!(BlobsActor);

/// Singleton actor for managing blob storage.
///
/// The [`Address`]es stored in this actor's state _must_ be ID-based addresses for
/// efficient comparison with message origin and caller addresses, which are always ID-based.
/// [`Address`]es in the method params can be of any type.
/// They will be resolved to ID-based addresses.
///
/// For simplicity, this actor currently manages both blobs and credit.
/// A future version of the protocol will likely separate them in some way.
pub struct BlobsActor;

/// The return type used when fetching "added" or "pending" blobs.
/// See `get_added_blobs` and `get_pending_blobs` for more information.
type BlobRequest = (Hash, HashSet<(Address, SubscriptionId, PublicKey)>);

impl BlobsActor {
    /// Creates a new `[BlobsActor]` state.
    ///
    /// This is only used in tests. This actor is created manually at genesis.
    fn constructor(rt: &impl Runtime) -> Result<(), ActorError> {
        rt.validate_immediate_caller_is(std::iter::once(&SYSTEM_ACTOR_ADDR))?;
        let state = State::new(rt.store())?;
        rt.create(&state)
    }

    /// Returns credit and storage usage statistics.
    fn get_stats(rt: &impl Runtime) -> Result<GetStatsReturn, ActorError> {
        rt.validate_immediate_caller_accept_any()?;
        let hoku_config = hoku_config::get_config(rt)?;
        let stats = rt
            .state::<State>()?
            .get_stats(rt.current_balance(), &hoku_config);
        Ok(stats)
    }

    /// Buy credit with token.
    ///
    /// The recipient address must be delegated (only delegated addresses can own credit).
    fn buy_credit(rt: &impl Runtime, params: BuyCreditParams) -> Result<Account, ActorError> {
        rt.validate_immediate_caller_accept_any()?;
        let to = to_id_address(rt, params.0, true)?;
        let hoku_config = hoku_config::get_config(rt)?;
        rt.transaction(|st: &mut State, rt| {
            st.buy_credit(
                &hoku_config,
                rt.store(),
                to,
                rt.message().value_received(),
                rt.curr_epoch(),
            )
        })
    }

    /// Updates gas allowance for the `from` address.
    ///
    /// The allowance update is applied to `sponsor` if it exists.
    /// The `from` address must have an approval from `sponsor`.
    /// This method is called by the hoku executor, and as such, cannot fail.
    fn update_gas_allowance(
        rt: &impl Runtime,
        params: UpdateGasAllowanceParams,
    ) -> Result<(), ActorError> {
        rt.validate_immediate_caller_is(std::iter::once(&SYSTEM_ACTOR_ADDR))?;
        let from = to_id_address(rt, params.from, false)?;
        let sponsor = if let Some(sponsor) = params.sponsor {
            Some(to_id_address(rt, sponsor, false)?)
        } else {
            None
        };
        rt.transaction(|st: &mut State, rt| {
            st.update_gas_allowance(
                rt.store(),
                from,
                sponsor,
                params.add_amount,
                rt.curr_epoch(),
            )
        })
    }

    /// Approve credit and gas usage from one account to another.
    ///
    /// The `from` address must be delegated (only delegated addresses can own credit).
    /// The `from` address must be the message origin or caller.
    /// The `to` address must be delegated (only delegated addresses can use credit).
    /// The `to` address must already exist in the FVM if it's specified as an external
    /// (non-ID) address (we must be able to get its actor ID from the init actor).
    /// TODO: Remove the `caller_allowlist` parameter.
    fn approve_credit(
        rt: &impl Runtime,
        params: ApproveCreditParams,
    ) -> Result<CreditApproval, ActorError> {
        rt.validate_immediate_caller_accept_any()?;
<<<<<<< HEAD
        let from = to_id_address(rt, params.from, true)?;
        require_addr_is_origin_or_caller(rt, from)?;
        let to = to_id_address(rt, params.to, true)?;
        let caller_allowlist = if let Some(allowlist) = params.caller_allowlist {
            let resolved: HashSet<_> = allowlist
                .into_iter()
                .map(|caller| {
                    let caller = to_id_address(rt, caller, false)?;
                    Ok::<Address, ActorError>(caller)
                })
                .collect::<Result<_, _>>()?;
            Some(resolved)
        } else {
            None
        };
=======
        let from = resolve_external_non_machine(rt, params.from)?;
        ensure_addr_is_origin_or_caller(rt, from)?;
        let to = resolve_external_non_machine(rt, params.to)?;
>>>>>>> 88c0ebba
        let hoku_config = hoku_config::get_config(rt)?;
        rt.transaction(|st: &mut State, rt| {
            st.approve_credit(
                &hoku_config,
                rt.store(),
                from,
                to,
                rt.curr_epoch(),
                params.credit_limit,
                params.gas_fee_limit,
                params.ttl,
            )
        })
    }

    /// Revoke credit and gas usage from one account to another.
    ///
    /// The `from` address must be delegated (only delegated addresses can own credit).
    /// The `from` address must be the message origin or caller.
    /// The `to` address must be delegated (only delegated addresses can use credit).
    fn revoke_credit(rt: &impl Runtime, params: RevokeCreditParams) -> Result<(), ActorError> {
        rt.validate_immediate_caller_accept_any()?;
<<<<<<< HEAD
        let from = to_id_address(rt, params.from, true)?;
        require_addr_is_origin_or_caller(rt, from)?;
        let to = to_id_address(rt, params.to, true)?;
        let for_caller = if let Some(caller) = params.for_caller {
            Some(to_id_address(rt, caller, false)?)
        } else {
            None
        };
        rt.transaction(|st: &mut State, rt| st.revoke_credit(rt.store(), from, to, for_caller))
=======
        let from = resolve_external_non_machine(rt, params.from)?;
        ensure_addr_is_origin_or_caller(rt, from)?;
        let to = resolve_external_non_machine(rt, params.to)?;

        rt.transaction(|st: &mut State, rt| st.revoke_credit(rt.store(), from, to))
>>>>>>> 88c0ebba
    }

    /// Sets or unsets a default credit and gas sponsor from one account to another.
    ///
    /// If `sponsor` does not exist, the default sponsor is unset.
    /// The `from` address must be delegated (only delegated addresses can use credit).
    /// The `from` address must be the message origin or caller.
    /// The `sponsor` address must be delegated (only delegated addresses can own credit).
    fn set_account_sponsor(rt: &impl Runtime, params: SetSponsorParams) -> Result<(), ActorError> {
        rt.validate_immediate_caller_accept_any()?;
        let from = to_id_address(rt, params.from, true)?;
        require_addr_is_origin_or_caller(rt, from)?;
        let sponsor = if let Some(sponsor) = params.sponsor {
            Some(to_id_address(rt, sponsor, true)?)
        } else {
            None
        };
        rt.transaction(|st: &mut State, rt| {
            st.set_account_sponsor(rt.store(), from, sponsor, rt.curr_epoch())
        })
    }

    /// Sets the account status for an address.
    fn set_account_status(
        rt: &impl Runtime,
        params: SetAccountStatusParams,
    ) -> Result<(), ActorError> {
        require_caller_is_admin(rt)?;
        let subscriber = to_id_address(rt, params.subscriber, true)?;
        rt.transaction(|st: &mut State, rt| {
            st.set_account_status(rt.store(), subscriber, params.status, rt.curr_epoch())
        })
    }

    /// Returns the account for an address.
    ///
    /// Only delegated addresses can own or use credit, but we don't need to waste gas enforcing
    /// that condition here.
    fn get_account(
        rt: &impl Runtime,
        params: GetAccountParams,
    ) -> Result<Option<Account>, ActorError> {
        rt.validate_immediate_caller_accept_any()?;
        let from = to_id_address(rt, params.0, false)?;
        let account = rt.state::<State>()?.get_account(rt.store(), from)?;
        Ok(account)
    }

    /// Returns the credit approval from one account to another if it exists.
    ///
    /// Only delegated addresses can own or use credit, but we don't need to waste gas enforcing
    /// that condition here.
    fn get_credit_approval(
        rt: &impl Runtime,
        params: GetCreditApprovalParams,
    ) -> Result<Option<CreditApproval>, ActorError> {
        rt.validate_immediate_caller_accept_any()?;
        let from = to_id_address(rt, params.from, false)?;
        let to = to_id_address(rt, params.to, false)?;
        let approval = rt
            .state::<State>()?
            .get_credit_approval(rt.store(), from, to)?;
        Ok(approval)
    }

    /// Returns the gas allowance from a credit purchase for an address.
    ///
    /// Only delegated addresses can own or use credit, but we don't need to waste gas enforcing
    /// that condition here.
    fn get_gas_allowance(
        rt: &impl Runtime,
        params: GetGasAllowanceParams,
    ) -> Result<GasAllowance, ActorError> {
        rt.validate_immediate_caller_is(std::iter::once(&SYSTEM_ACTOR_ADDR))?;
        let from = match to_id_address(rt, params.0, false) {
            Ok(to) => to,
            Err(e) => {
                return if e.exit_code() == ExitCode::USR_FORBIDDEN {
                    // Disallowed actor type (this is called by all txns so we can't error)
                    Ok(GasAllowance::default())
                } else {
                    Err(e)
                };
            }
        };
        let allowance =
            rt.state::<State>()?
                .get_gas_allowance(rt.store(), from, rt.curr_epoch())?;
        Ok(allowance)
    }

    /// Debits all accounts for current blob usage.
    ///
    /// This is called by the system actor every X blocks, where X is set in the hoku config actor.
    /// TODO: Take a start key and page limit to avoid out-of-gas errors.
    fn debit_accounts(rt: &impl Runtime) -> Result<(), ActorError> {
        rt.validate_immediate_caller_is(std::iter::once(&SYSTEM_ACTOR_ADDR))?;
        let hoku_config = hoku_config::get_config(rt)?;
        let deletes = rt.transaction(|st: &mut State, rt| {
            st.debit_accounts(&hoku_config, rt.store(), rt.curr_epoch())
        })?;
        for hash in deletes {
            delete_from_disc(hash)?;
        }
        Ok(())
    }

    /// Adds or updates a blob subscription.
    ///
    /// The subscriber will only need credits for blobs that are not already covered by one of
    /// their existing subscriptions.
    ///
    /// The `sponsor` will be the subscriber (the account responsible for payment), if it exists
    /// and there is an approval from `sponsor` to the message `origin` or `caller`.    
    ///
    /// Only delegated addresses can own or use credit, but we don't need to waste gas enforcing
    /// that condition here. This will return an error if the subscriber does not have an account,
    /// and the only way to get an account is to buy credits, which requires a delegated address.   
    fn add_blob(rt: &impl Runtime, params: AddBlobParams) -> Result<Subscription, ActorError> {
        rt.validate_immediate_caller_accept_any()?;
<<<<<<< HEAD
        let tokens_received = rt.message().value_received();
        let origin = rt.message().origin();
        let caller = rt.message().caller();
=======
        let (origin, _) = resolve_external(rt, rt.message().origin())?;
        // The blob subscriber will be the sponsor if specified and approved
>>>>>>> 88c0ebba
        let subscriber = if let Some(sponsor) = params.sponsor {
            to_id_address(rt, sponsor, tokens_received.is_positive())?
        } else {
            // If the origin is buying credits inline, perform the delegated address check,
            // otherwise, don't waste gas on it. If the account doesn't have credits, the txn
            // will fail, and the only way to buy credits it with a delegated address.
            if tokens_received.is_positive() {
                to_id_address(rt, origin, true)?
            } else {
                origin
            }
        };
        let hoku_config = hoku_config::get_config(rt)?;
        let (subscription, unspent_tokens) = rt.transaction(|st: &mut State, rt| {
            st.add_blob(
                &hoku_config,
                rt.store(),
                origin,
                subscriber,
                rt.curr_epoch(),
                params.hash,
                params.metadata_hash,
                params.id,
                params.size,
                params.ttl,
                params.source,
                tokens_received,
            )
        })?;
        // Send the tokens not required for the buying back
        if !unspent_tokens.is_zero() {
            extract_send_result(rt.send_simple(&origin, METHOD_SEND, None, unspent_tokens))?;
        }
        Ok(subscription)
    }

    /// Returns a blob by [`Hash`] if it exists.
    fn get_blob(rt: &impl Runtime, params: GetBlobParams) -> Result<Option<Blob>, ActorError> {
        rt.validate_immediate_caller_accept_any()?;
        let blob = rt.state::<State>()?.get_blob(rt.store(), params.0)?;
        Ok(blob)
    }

    /// Returns the current [`BlobStatus`] for a blob by [`Hash`].
    fn get_blob_status(
        rt: &impl Runtime,
        params: GetBlobStatusParams,
    ) -> Result<Option<BlobStatus>, ActorError> {
        rt.validate_immediate_caller_accept_any()?;
        let subscriber = to_id_address(rt, params.subscriber, false)?;
        let status =
            rt.state::<State>()?
                .get_blob_status(rt.store(), subscriber, params.hash, params.id);
        Ok(status)
    }

    /// Returns a list of [`BlobRequest`]s that are currenlty in the [`BlobStatus::Added`] state.
    ///
    /// All blobs that have been added but have not yet been picked up by validators for download
    /// are in the [`BlobStatus::Added`] state.
    fn get_added_blobs(
        rt: &impl Runtime,
        params: GetAddedBlobsParams,
    ) -> Result<Vec<BlobRequest>, ActorError> {
        rt.validate_immediate_caller_accept_any()?;
        let added = rt.state::<State>()?.get_added_blobs(params.0);
        Ok(added)
    }

    /// Returns a list of [`BlobRequest`]s that are currenlty in the [`BlobStatus::Pending`] state.
    ///
    /// All blobs that have been added and picked up by validators for download are in the
    /// [`BlobStatus::Pending`] state.
    /// These are the blobs that validators are currently coordinating to download. They will
    /// vote on the final status ([`BlobStatus::Resolved`] or [`BlobStatus::Failed`]), which is
    /// recorded on-chain with the `finalize_blob` method.
    fn get_pending_blobs(
        rt: &impl Runtime,
        params: GetPendingBlobsParams,
    ) -> Result<Vec<BlobRequest>, ActorError> {
        rt.validate_immediate_caller_accept_any()?;
        let pending = rt.state::<State>()?.get_pending_blobs(params.0);
        Ok(pending)
    }

    /// Sets a blob to the [`BlobStatus::Pending`] state.
    fn set_blob_pending(rt: &impl Runtime, params: SetBlobPendingParams) -> Result<(), ActorError> {
        rt.validate_immediate_caller_is(std::iter::once(&SYSTEM_ACTOR_ADDR))?;
        let subscriber = to_id_address(rt, params.subscriber, false)?;
        rt.transaction(|st: &mut State, rt| {
            st.set_blob_pending(
                rt.store(),
                subscriber,
                params.hash,
                params.id,
                params.source,
            )
        })
    }

    /// Finalizes a blob to the [`BlobStatus::Resolved`] or [`BlobStatus::Failed`] state.
    ///
    /// This is the final protocol step to add a blob, which is controlled by validator consensus.
    /// The [`BlobStatus::Resolved`] state means that a quorum of validators was able to download the blob.
    /// The [`BlobStatus::Failed`] state means that a quorum of validators was not able to download the blob.
    fn finalize_blob(rt: &impl Runtime, params: FinalizeBlobParams) -> Result<(), ActorError> {
        rt.validate_immediate_caller_is(std::iter::once(&SYSTEM_ACTOR_ADDR))?;
        let subscriber = to_id_address(rt, params.subscriber, false)?;
        rt.transaction(|st: &mut State, rt| {
            st.finalize_blob(
                rt.store(),
                subscriber,
                rt.curr_epoch(),
                params.hash,
                params.id,
                params.status,
            )
        })
    }

    /// Deletes a blob subscription.
    ///
    /// The `sponsor` will be the subscriber (the account responsible for payment), if it exists
    /// and there is an approval from `sponsor` to the message `origin` or `caller`.    
    ///
    /// Only delegated addresses can own or use credit, but we don't need to waste gas enforcing
    /// that condition here. This will return an error if the subscriber does not have an account,
    /// and the only way to get an account is to buy credits, which requires a delegated address.
    fn delete_blob(rt: &impl Runtime, params: DeleteBlobParams) -> Result<(), ActorError> {
        rt.validate_immediate_caller_accept_any()?;
        let origin = rt.message().origin();
        let caller = rt.message().caller();
        let subscriber = if let Some(sponsor) = params.sponsor {
            to_id_address(rt, sponsor, false)?
        } else {
            origin
        };
        let delete = rt.transaction(|st: &mut State, rt| {
            st.delete_blob(
                rt.store(),
                origin,
                caller,
                subscriber,
                rt.curr_epoch(),
                params.hash,
                params.id,
            )
        })?;
        if delete {
            delete_from_disc(params.hash)?;
        }
        Ok(())
    }

    /// Deletes a blob subscription and adds another in a sinlge call.
    ///
    /// This method is more efficient than two separate calls to `delete_blob` and `add_blob`,
    /// and is useful for some blob workflows like a replacing a key in a bucket actor.
    ///
    /// The `sponsor` will be the subscriber (the account responsible for payment), if it exists
    /// and there is an approval from `sponsor` to the message `origin` or `caller`.    
    ///
    /// Only delegated addresses can own or use credit, but we don't need to waste gas enforcing
    /// that condition here. This will return an error if the subscriber does not have an account,
    /// and the only way to get an account is to buy credits, which requires a delegated address.
    fn overwrite_blob(
        rt: &impl Runtime,
        params: OverwriteBlobParams,
    ) -> Result<Subscription, ActorError> {
        rt.validate_immediate_caller_accept_any()?;
        let origin = rt.message().origin();
        let caller = rt.message().caller();
        let subscriber = if let Some(sponsor) = params.add.sponsor {
            to_id_address(rt, sponsor, false)?
        } else {
            origin
        };
        let hoku_config = hoku_config::get_config(rt)?;

        // The call should be atomic, hence we wrap two independent calls in a transaction.
        let (delete, subscription) = rt.transaction(|st: &mut State, rt| {
            let add_params = params.add;
            let delete = st.delete_blob(
                rt.store(),
                origin,
                caller,
                subscriber,
                rt.curr_epoch(),
                params.old_hash,
                add_params.id.clone(),
            )?;
            let (subscription, _) = st.add_blob(
                &hoku_config,
                rt.store(),
                origin,
                subscriber,
                rt.curr_epoch(),
                add_params.hash,
                add_params.metadata_hash,
                add_params.id,
                add_params.size,
                add_params.ttl,
                add_params.source,
                TokenAmount::zero(),
            )?;
            Ok((delete, subscription))
        })?;
        if delete {
            delete_from_disc(params.old_hash)?;
        }
        Ok(subscription)
    }

    /// Trims the subscription expiries for an account based on its current maximum allowed blob TTL.
    ///
    /// This is used in conjunction with `set_account_status` when reducing an account's maximum
    /// allowed blob TTL.
    /// Returns the number of subscriptions processed and the next key to continue iteration.
    fn trim_blob_expiries(
        rt: &impl Runtime,
        params: TrimBlobExpiriesParams,
    ) -> Result<(u32, Option<Hash>), ActorError> {
        require_caller_is_admin(rt)?;
        let subscriber = to_id_address(rt, params.subscriber, true)?;
        let hoku_config = hoku_config::get_config(rt)?;
        let (processed, next_key, deleted_blobs) = rt.transaction(|st: &mut State, rt| {
            st.trim_blob_expiries(
                &hoku_config,
                rt.store(),
                subscriber,
                rt.curr_epoch(),
                params.starting_hash,
                params.limit,
            )
        })?;
        for hash in deleted_blobs {
            delete_from_disc(hash)?;
        }
        Ok((processed, next_key))
    }

    /// Fallback method for unimplemented method numbers.
    pub fn fallback(
        rt: &impl Runtime,
        method: MethodNum,
        _: Option<IpldBlock>,
    ) -> Result<Option<IpldBlock>, ActorError> {
        rt.validate_immediate_caller_accept_any()?;
        if method >= FIRST_EXPORTED_METHOD_NUMBER {
            Ok(None)
        } else {
            Err(actor_error!(unhandled_message; "invalid method: {}", method))
        }
    }
}

/// Makes a syscall that will delete a blob from the underlying Iroh-based data store.
fn delete_from_disc(hash: Hash) -> Result<(), ActorError> {
    #[cfg(feature = "fil-actor")]
    {
        hoku_actor_sdk::hash_rm(hash.0).map_err(|en| {
            ActorError::unspecified(format!("failed to delete blob from disc: {:?}", en))
        })?;
        log::debug!("deleted blob {} from disc", hash);
        Ok(())
    }
    #[cfg(not(feature = "fil-actor"))]
    {
        log::debug!("mock deletion from disc (hash={})", hash);
        Ok(())
    }
}

impl ActorCode for BlobsActor {
    type Methods = Method;

    fn name() -> &'static str {
        BLOBS_ACTOR_NAME
    }

    actor_dispatch! {
        Constructor => constructor,

        // User methods
        BuyCredit => buy_credit,
        ApproveCredit => approve_credit,
        RevokeCredit => revoke_credit,
        SetAccountSponsor => set_account_sponsor,
        GetAccount => get_account,
        GetCreditApproval => get_credit_approval,
        AddBlob => add_blob,
        GetBlob => get_blob,
        DeleteBlob => delete_blob,
        OverwriteBlob => overwrite_blob,

        // System methods
        GetGasAllowance => get_gas_allowance,
        UpdateGasAllowance => update_gas_allowance,
        GetBlobStatus => get_blob_status,
        GetAddedBlobs => get_added_blobs,
        GetPendingBlobs => get_pending_blobs,
        SetBlobPending => set_blob_pending,
        FinalizeBlob => finalize_blob,
        DebitAccounts => debit_accounts,

        // Admin methods
        SetAccountStatus => set_account_status,
        TrimBlobExpiries => trim_blob_expiries,

        // Metrics methods
        GetStats => get_stats,
        _ => fallback,
    }
}

#[cfg(test)]
mod tests {
    use super::*;

    use fendermint_actor_blobs_shared::state::Credit;
    use fendermint_actor_blobs_testing::{new_hash, new_pk};
    use fendermint_actor_hoku_config_shared::{HokuConfig, HOKU_CONFIG_ACTOR_ADDR};
    use fil_actors_evm_shared::address::EthAddress;
    use fil_actors_runtime::test_utils::{
        expect_empty, MockRuntime, ETHACCOUNT_ACTOR_CODE_ID, EVM_ACTOR_CODE_ID,
        SYSTEM_ACTOR_CODE_ID,
    };
    use fvm_shared::bigint::BigInt;
    use fvm_shared::clock::ChainEpoch;
    use fvm_shared::econ::TokenAmount;
    use fvm_shared::sys::SendFlags;
    use num_traits::Zero;

    pub fn construct_and_verify() -> MockRuntime {
        let rt = MockRuntime {
            receiver: Address::new_id(10),
            ..Default::default()
        };
        rt.set_caller(*SYSTEM_ACTOR_CODE_ID, SYSTEM_ACTOR_ADDR);
        rt.expect_validate_caller_addr(vec![SYSTEM_ACTOR_ADDR]);
        let result = rt
            .call::<BlobsActor>(Method::Constructor as u64, None)
            .unwrap();
        expect_empty(result);
        rt.verify();
        rt.reset();
        rt
    }

    fn expect_get_config(rt: &MockRuntime) {
        rt.expect_send(
            HOKU_CONFIG_ACTOR_ADDR,
            fendermint_actor_hoku_config_shared::Method::GetConfig as MethodNum,
            None,
            TokenAmount::zero(),
            None,
            SendFlags::READ_ONLY,
            IpldBlock::serialize_cbor(&HokuConfig::default()).unwrap(),
            ExitCode::OK,
            None,
        );
    }

    #[test]
    fn test_buy_credit() {
        let rt = construct_and_verify();

        // TODO(bcalza): Choose a rate different than default
        let token_credit_rate = BigInt::from(1000000000000000000u64);

        let id_addr = Address::new_id(110);
        let eth_addr = EthAddress(hex_literal::hex!(
            "CAFEB0BA00000000000000000000000000000000"
        ));
        let f4_eth_addr = Address::new_delegated(10, &eth_addr.0).unwrap();

        rt.set_delegated_address(id_addr.id().unwrap(), f4_eth_addr);
        rt.set_caller(*ETHACCOUNT_ACTOR_CODE_ID, id_addr);
        rt.set_origin(id_addr);

        let tokens = 1;
        let mut expected_credits =
            Credit::from_atto(1000000000000000000u64 * tokens * &token_credit_rate);
        let mut expected_gas_allowance = TokenAmount::from_whole(tokens);
        rt.set_received(TokenAmount::from_whole(tokens));
        rt.expect_validate_caller_any();
        let fund_params = BuyCreditParams(f4_eth_addr);
        expect_get_config(&rt);
        let result = rt
            .call::<BlobsActor>(
                Method::BuyCredit as u64,
                IpldBlock::serialize_cbor(&fund_params).unwrap(),
            )
            .unwrap()
            .unwrap()
            .deserialize::<Account>()
            .unwrap();
        assert_eq!(result.credit_free, expected_credits);
        assert_eq!(result.gas_allowance, expected_gas_allowance);
        rt.verify();

        expected_credits += Credit::from_atto(1000000000u64 * tokens * &token_credit_rate);
        expected_gas_allowance += TokenAmount::from_nano(tokens);
        rt.set_received(TokenAmount::from_nano(tokens));
        rt.expect_validate_caller_any();
        let fund_params = BuyCreditParams(f4_eth_addr);
        expect_get_config(&rt);
        let result = rt
            .call::<BlobsActor>(
                Method::BuyCredit as u64,
                IpldBlock::serialize_cbor(&fund_params).unwrap(),
            )
            .unwrap()
            .unwrap()
            .deserialize::<Account>()
            .unwrap();
        assert_eq!(result.credit_free, expected_credits);
        assert_eq!(result.gas_allowance, expected_gas_allowance);
        rt.verify();

        expected_credits += Credit::from_atto(tokens * &token_credit_rate);
        expected_gas_allowance += TokenAmount::from_atto(tokens);
        rt.set_received(TokenAmount::from_atto(tokens));
        rt.expect_validate_caller_any();
        let fund_params = BuyCreditParams(f4_eth_addr);
        expect_get_config(&rt);
        let result = rt
            .call::<BlobsActor>(
                Method::BuyCredit as u64,
                IpldBlock::serialize_cbor(&fund_params).unwrap(),
            )
            .unwrap()
            .unwrap()
            .deserialize::<Account>()
            .unwrap();
        assert_eq!(result.credit_free, expected_credits);
        assert_eq!(result.gas_allowance, expected_gas_allowance);
        rt.verify();
    }

    #[test]
    fn test_approve_credit() {
        let rt = construct_and_verify();

        // Credit owner
        let owner_id_addr = Address::new_id(110);
        let owner_eth_addr = EthAddress(hex_literal::hex!(
            "CAFEB0BA00000000000000000000000000000000"
        ));
        let owner_f4_eth_addr = Address::new_delegated(10, &owner_eth_addr.0).unwrap();
        rt.set_delegated_address(owner_id_addr.id().unwrap(), owner_f4_eth_addr);

        // Credit receiver
        let to_id_addr = Address::new_id(111);
        let receiver_eth_addr = EthAddress(hex_literal::hex!(
            "CAFEB0BA00000000000000000000000000000001"
        ));
        let receiver_f4_eth_addr = Address::new_delegated(10, &receiver_eth_addr.0).unwrap();
        rt.set_delegated_address(to_id_addr.id().unwrap(), receiver_f4_eth_addr);
        rt.set_address_actor_type(to_id_addr, *ETHACCOUNT_ACTOR_CODE_ID);

        // Proxy EVM contract on behalf of the credit owner
        let proxy_id_addr = Address::new_id(112);
        let proxy_eth_addr = EthAddress(hex_literal::hex!(
            "CAFEB0BA00000000000000000000000000000002"
        ));
        let proxy_f4_eth_addr = Address::new_delegated(10, &proxy_eth_addr.0).unwrap();
        rt.set_delegated_address(proxy_id_addr.id().unwrap(), proxy_f4_eth_addr);
        rt.set_address_actor_type(proxy_id_addr, *EVM_ACTOR_CODE_ID);

        // Caller/origin is the same as from (i.e., the standard case)
        rt.set_caller(*ETHACCOUNT_ACTOR_CODE_ID, owner_id_addr);
        rt.set_origin(owner_id_addr);
        rt.expect_validate_caller_any();
        expect_get_config(&rt);
        let approve_params = ApproveCreditParams {
            from: owner_id_addr,
            to: to_id_addr,
            caller_allowlist: None,
            credit_limit: None,
            gas_fee_limit: None,
            ttl: None,
        };
        let result = rt.call::<BlobsActor>(
            Method::ApproveCredit as u64,
            IpldBlock::serialize_cbor(&approve_params).unwrap(),
        );
        assert!(result.is_ok());
        rt.verify();

        // Proxy caller (caller mismatch with from, but is correct origin)
        rt.set_caller(*EVM_ACTOR_CODE_ID, proxy_id_addr);
        rt.set_origin(owner_id_addr);
        rt.expect_validate_caller_any();
        expect_get_config(&rt);
        let approve_params = ApproveCreditParams {
            from: owner_id_addr,
            to: to_id_addr,
            caller_allowlist: None,
            credit_limit: None,
            gas_fee_limit: None,
            ttl: None,
        };
        let result = rt.call::<BlobsActor>(
            Method::ApproveCredit as u64,
            IpldBlock::serialize_cbor(&approve_params).unwrap(),
        );
        assert!(result.is_ok());
        rt.verify();

        // Caller/origin mismatch with from
        rt.set_caller(*EVM_ACTOR_CODE_ID, proxy_id_addr);
        rt.set_origin(owner_id_addr);
        rt.expect_validate_caller_any();
        let approve_params = ApproveCreditParams {
            from: to_id_addr, // mismatch
            to: to_id_addr,
            caller_allowlist: None,
            credit_limit: None,
            gas_fee_limit: None,
            ttl: None,
        };
        let result = rt.call::<BlobsActor>(
            Method::ApproveCredit as u64,
            IpldBlock::serialize_cbor(&approve_params).unwrap(),
        );
        let expected_return = Err(ActorError::illegal_argument(format!(
            "address {} does not match origin or caller",
            to_id_addr
        )));
        assert_eq!(result, expected_return);
        rt.verify();
    }

    #[test]
    fn test_revoke_credit() {
        let rt = construct_and_verify();

        // Credit owner
        let owner_id_addr = Address::new_id(110);
        let owner_eth_addr = EthAddress(hex_literal::hex!(
            "CAFEB0BA00000000000000000000000000000000"
        ));
        let owner_f4_eth_addr = Address::new_delegated(10, &owner_eth_addr.0).unwrap();
        rt.set_delegated_address(owner_id_addr.id().unwrap(), owner_f4_eth_addr);

        // Credit receiver
        let to_id_addr = Address::new_id(111);
        let receiver_eth_addr = EthAddress(hex_literal::hex!(
            "CAFEB0BA00000000000000000000000000000001"
        ));
        let receiver_f4_eth_addr = Address::new_delegated(10, &receiver_eth_addr.0).unwrap();
        rt.set_delegated_address(to_id_addr.id().unwrap(), receiver_f4_eth_addr);
        rt.set_address_actor_type(to_id_addr, *ETHACCOUNT_ACTOR_CODE_ID);

        // Proxy EVM contract on behalf of the credit owner
        let proxy_id_addr = Address::new_id(112);
        let proxy_eth_addr = EthAddress(hex_literal::hex!(
            "CAFEB0BA00000000000000000000000000000002"
        ));
        let proxy_f4_eth_addr = Address::new_delegated(10, &proxy_eth_addr.0).unwrap();
        rt.set_delegated_address(proxy_id_addr.id().unwrap(), proxy_f4_eth_addr);
        rt.set_address_actor_type(proxy_id_addr, *EVM_ACTOR_CODE_ID);

        // Set up the approval to revoke
        rt.set_caller(*ETHACCOUNT_ACTOR_CODE_ID, owner_id_addr);
        rt.set_origin(owner_id_addr);
        rt.expect_validate_caller_any();
        expect_get_config(&rt);
        let approve_params = ApproveCreditParams {
            from: owner_id_addr,
            to: to_id_addr,
            caller_allowlist: None,
            credit_limit: None,
            gas_fee_limit: None,
            ttl: None,
        };
        let result = rt.call::<BlobsActor>(
            Method::ApproveCredit as u64,
            IpldBlock::serialize_cbor(&approve_params).unwrap(),
        );
        assert!(result.is_ok());
        rt.verify();

        // Caller/origin is the same as from (i.e., the standard case)
        rt.set_caller(*ETHACCOUNT_ACTOR_CODE_ID, owner_id_addr);
        rt.set_origin(owner_id_addr);
        rt.expect_validate_caller_any();
        let revoke_params = RevokeCreditParams {
            from: owner_id_addr,
            to: to_id_addr,
            for_caller: None,
        };
        let result = rt.call::<BlobsActor>(
            Method::RevokeCredit as u64,
            IpldBlock::serialize_cbor(&revoke_params).unwrap(),
        );
        assert!(result.is_ok());
        rt.verify();

        // Proxy caller (caller mismatch with from, but is correct origin)
        rt.set_caller(*EVM_ACTOR_CODE_ID, proxy_id_addr);
        rt.set_origin(owner_id_addr);
        rt.expect_validate_caller_any();
        let revoke_params = RevokeCreditParams {
            from: owner_id_addr,
            to: to_id_addr,
            for_caller: None,
        };
        let result = rt.call::<BlobsActor>(
            Method::RevokeCredit as u64,
            IpldBlock::serialize_cbor(&revoke_params).unwrap(),
        );
        // This should be a state error, not from the actor API
        assert!(result.is_err());
        assert!(result.err().unwrap().msg().contains("not found"),);
        rt.verify();

        // Caller/origin mismatch with from
        rt.set_caller(*EVM_ACTOR_CODE_ID, proxy_id_addr);
        rt.set_origin(owner_id_addr);
        rt.expect_validate_caller_any();
        let revoke_params = RevokeCreditParams {
            from: to_id_addr, // mismatch
            to: to_id_addr,
            for_caller: None,
        };
        let result = rt.call::<BlobsActor>(
            Method::RevokeCredit as u64,
            IpldBlock::serialize_cbor(&revoke_params).unwrap(),
        );
        let expected_return = Err(ActorError::illegal_argument(format!(
            "address {} does not match origin or caller",
            to_id_addr
        )));
        assert_eq!(result, expected_return);
        rt.verify();
    }

    #[test]
    fn test_add_blob() {
        let rt = construct_and_verify();

        let id_addr = Address::new_id(110);
        let eth_addr = EthAddress(hex_literal::hex!(
            "CAFEB0BA00000000000000000000000000000000"
        ));
        let f4_eth_addr = Address::new_delegated(10, &eth_addr.0).unwrap();

        rt.set_delegated_address(id_addr.id().unwrap(), f4_eth_addr);
        rt.set_caller(*ETHACCOUNT_ACTOR_CODE_ID, id_addr);
        rt.set_origin(id_addr);
        rt.set_epoch(ChainEpoch::from(0));

        // Try without first funding
        rt.expect_validate_caller_any();
        let hash = new_hash(1024);
        let add_params = AddBlobParams {
            sponsor: None,
            source: new_pk(),
            hash: hash.0,
            metadata_hash: new_hash(1024).0,
            id: SubscriptionId::default(),
            size: hash.1,
            ttl: Some(3600),
        };
        expect_get_config(&rt);
        let result = rt.call::<BlobsActor>(
            Method::AddBlob as u64,
            IpldBlock::serialize_cbor(&add_params).unwrap(),
        );
        assert!(result.is_err());
        rt.verify();

        // Fund an account
        let received = TokenAmount::from_whole(1);
        rt.set_received(received.clone());
        rt.expect_validate_caller_any();
        let fund_params = BuyCreditParams(f4_eth_addr);
        expect_get_config(&rt);
        let result = rt.call::<BlobsActor>(
            Method::BuyCredit as u64,
            IpldBlock::serialize_cbor(&fund_params).unwrap(),
        );
        assert!(result.is_ok());
        rt.verify();

        // Try with sufficient balance
        rt.set_epoch(ChainEpoch::from(5));
        rt.expect_validate_caller_any();
        expect_get_config(&rt);
        let subscription = rt
            .call::<BlobsActor>(
                Method::AddBlob as u64,
                IpldBlock::serialize_cbor(&add_params).unwrap(),
            )
            .unwrap()
            .unwrap()
            .deserialize::<Subscription>()
            .unwrap();
        assert_eq!(subscription.added, 5);
        assert_eq!(subscription.expiry, 3605);
        assert!(!subscription.auto_renew);
        assert_eq!(subscription.delegate, None);
        rt.verify();
    }

    #[test]
    fn test_add_blob_inline_buy() {
        let rt = construct_and_verify();

        let id_addr = Address::new_id(110);
        let eth_addr = EthAddress(hex_literal::hex!(
            "CAFEB0BA00000000000000000000000000000000"
        ));
        let f4_eth_addr = Address::new_delegated(10, &eth_addr.0).unwrap();

        rt.set_delegated_address(id_addr.id().unwrap(), f4_eth_addr);
        rt.set_caller(*ETHACCOUNT_ACTOR_CODE_ID, id_addr);
        rt.set_origin(id_addr);
        rt.set_epoch(ChainEpoch::from(0));

        // Try sending a lot
        rt.expect_validate_caller_any();
        let hash = new_hash(1024);
        let add_params = AddBlobParams {
            sponsor: None,
            source: new_pk(),
            hash: hash.0,
            metadata_hash: new_hash(1024).0,
            id: SubscriptionId::default(),
            size: hash.1,
            ttl: Some(3600),
        };
        let tokens_sent = TokenAmount::from_whole(1);
        rt.set_received(tokens_sent.clone());
        rt.set_balance(tokens_sent.clone());
        let tokens_required_atto = add_params.size * add_params.ttl.unwrap() as u64;
        let expected_tokens_unspent = tokens_sent.atto() - tokens_required_atto;
        expect_get_config(&rt);
        rt.expect_send_simple(
            id_addr,
            METHOD_SEND,
            None,
            TokenAmount::from_atto(expected_tokens_unspent),
            None,
            ExitCode::OK,
        );
        let result = rt.call::<BlobsActor>(
            Method::AddBlob as u64,
            IpldBlock::serialize_cbor(&add_params).unwrap(),
        );
        dbg!(result.clone().err());
        assert!(result.is_ok());
        rt.verify();

        // Try sending zero
        rt.expect_validate_caller_any();
        rt.set_received(TokenAmount::zero());
        let hash = new_hash(1024);
        let add_params = AddBlobParams {
            sponsor: None,
            hash: hash.0,
            metadata_hash: new_hash(1024).0,
            source: new_pk(),
            id: SubscriptionId::default(),
            size: hash.1,
            ttl: Some(3600),
        };
        expect_get_config(&rt);
        let response = rt.call::<BlobsActor>(
            Method::AddBlob as u64,
            IpldBlock::serialize_cbor(&add_params).unwrap(),
        );
        assert!(response.is_err());
        rt.verify();

        // Try sending exact amount
        let tokens_required_atto = add_params.size * add_params.ttl.unwrap() as u64;
        let tokens_sent = TokenAmount::from_atto(tokens_required_atto);
        rt.set_received(tokens_sent.clone());
        rt.expect_validate_caller_any();
        let hash = new_hash(1024);
        let add_params = AddBlobParams {
            sponsor: None,
            hash: hash.0,
            metadata_hash: new_hash(1024).0,
            source: new_pk(),
            id: SubscriptionId::default(),
            size: hash.1,
            ttl: Some(3600),
        };
        expect_get_config(&rt);
        let result = rt.call::<BlobsActor>(
            Method::AddBlob as u64,
            IpldBlock::serialize_cbor(&add_params).unwrap(),
        );
        assert!(result.is_ok());
        rt.verify();
    }

    #[test]
    fn test_add_blob_with_sponsor() {
        let rt = construct_and_verify();

        // Credit sponsor
        let sponsor_id_addr = Address::new_id(110);
        let sponsor_eth_addr = EthAddress(hex_literal::hex!(
            "CAFEB0BA00000000000000000000000000000000"
        ));
        let sponsor_f4_eth_addr = Address::new_delegated(10, &sponsor_eth_addr.0).unwrap();
        rt.set_delegated_address(sponsor_id_addr.id().unwrap(), sponsor_f4_eth_addr);

        // Credit spender
        let spender_id_addr = Address::new_id(111);
        let spender_eth_addr = EthAddress(hex_literal::hex!(
            "CAFEB0BA00000000000000000000000000000001"
        ));
        let spender_f4_eth_addr = Address::new_delegated(10, &spender_eth_addr.0).unwrap();
        rt.set_delegated_address(spender_id_addr.id().unwrap(), spender_f4_eth_addr);
        rt.set_address_actor_type(spender_id_addr, *ETHACCOUNT_ACTOR_CODE_ID);

        // Proxy EVM contract on behalf of the credit owner
        let proxy_id_addr = Address::new_id(112);
        let proxy_eth_addr = EthAddress(hex_literal::hex!(
            "CAFEB0BA00000000000000000000000000000002"
        ));
        let proxy_f4_eth_addr = Address::new_delegated(10, &proxy_eth_addr.0).unwrap();
        rt.set_delegated_address(proxy_id_addr.id().unwrap(), proxy_f4_eth_addr);
        rt.set_address_actor_type(proxy_id_addr, *EVM_ACTOR_CODE_ID);

        // Sponsor buys credit
        rt.set_caller(*ETHACCOUNT_ACTOR_CODE_ID, sponsor_id_addr);
        rt.set_received(TokenAmount::from_whole(1));
        rt.expect_validate_caller_any();
        let fund_params = BuyCreditParams(sponsor_id_addr);
        expect_get_config(&rt);
        let buy_credit_result = rt.call::<BlobsActor>(
            Method::BuyCredit as u64,
            IpldBlock::serialize_cbor(&fund_params).unwrap(),
        );
        assert!(buy_credit_result.is_ok());
        rt.verify();

        // Sponsors approves credit
        rt.set_caller(*ETHACCOUNT_ACTOR_CODE_ID, sponsor_id_addr);
        rt.set_origin(sponsor_id_addr);
        rt.expect_validate_caller_any();
        expect_get_config(&rt);
        let approve_params = ApproveCreditParams {
            from: sponsor_id_addr,
            to: spender_id_addr,
            caller_allowlist: None,
            credit_limit: None,
            gas_fee_limit: None,
            ttl: None,
        };
        let result = rt.call::<BlobsActor>(
            Method::ApproveCredit as u64,
            IpldBlock::serialize_cbor(&approve_params).unwrap(),
        );
        assert!(result.is_ok());
        rt.verify();

        rt.set_origin(sponsor_id_addr);
        rt.set_caller(*ETHACCOUNT_ACTOR_CODE_ID, sponsor_id_addr);
        rt.expect_validate_caller_any();
        let approve_params = ApproveCreditParams {
            from: sponsor_id_addr,
            to: spender_id_addr,
            caller_allowlist: None,
            credit_limit: None,
            gas_fee_limit: None,
            ttl: None,
        };
        expect_get_config(&rt);
        let approve_result = rt.call::<BlobsActor>(
            Method::ApproveCredit as u64,
            IpldBlock::serialize_cbor(&approve_params).unwrap(),
        );
        assert!(approve_result.is_ok());
        rt.verify();

        // Try sending zero
        rt.set_origin(spender_id_addr);
        rt.set_caller(*ETHACCOUNT_ACTOR_CODE_ID, spender_id_addr);
        rt.expect_validate_caller_any();
        rt.set_received(TokenAmount::zero());
        let hash = new_hash(1024);
        let add_params = AddBlobParams {
            sponsor: Some(sponsor_id_addr),
            hash: hash.0,
            metadata_hash: new_hash(1024).0,
            source: new_pk(),
            id: SubscriptionId::default(),
            size: hash.1,
            ttl: Some(3600),
        };
        expect_get_config(&rt);
        let response = rt.call::<BlobsActor>(
            Method::AddBlob as u64,
            IpldBlock::serialize_cbor(&add_params).unwrap(),
        );
        assert!(response.is_ok());
        rt.verify();

        // Try sending non-zero -> cannot buy for a sponsor
        rt.set_origin(spender_id_addr);
        rt.set_caller(*ETHACCOUNT_ACTOR_CODE_ID, spender_id_addr);
        rt.expect_validate_caller_any();
        rt.set_received(TokenAmount::from_whole(1));
        let hash = new_hash(1024);
        let add_params = AddBlobParams {
            sponsor: Some(sponsor_id_addr),
            hash: hash.0,
            metadata_hash: new_hash(1024).0,
            source: new_pk(),
            id: SubscriptionId::default(),
            size: hash.1,
            ttl: Some(3600),
        };
        expect_get_config(&rt);
        let response = rt.call::<BlobsActor>(
            Method::AddBlob as u64,
            IpldBlock::serialize_cbor(&add_params).unwrap(),
        );
        assert!(response.is_err());
        rt.verify();
    }
}<|MERGE_RESOLUTION|>--- conflicted
+++ resolved
@@ -127,27 +127,9 @@
         params: ApproveCreditParams,
     ) -> Result<CreditApproval, ActorError> {
         rt.validate_immediate_caller_accept_any()?;
-<<<<<<< HEAD
         let from = to_id_address(rt, params.from, true)?;
         require_addr_is_origin_or_caller(rt, from)?;
         let to = to_id_address(rt, params.to, true)?;
-        let caller_allowlist = if let Some(allowlist) = params.caller_allowlist {
-            let resolved: HashSet<_> = allowlist
-                .into_iter()
-                .map(|caller| {
-                    let caller = to_id_address(rt, caller, false)?;
-                    Ok::<Address, ActorError>(caller)
-                })
-                .collect::<Result<_, _>>()?;
-            Some(resolved)
-        } else {
-            None
-        };
-=======
-        let from = resolve_external_non_machine(rt, params.from)?;
-        ensure_addr_is_origin_or_caller(rt, from)?;
-        let to = resolve_external_non_machine(rt, params.to)?;
->>>>>>> 88c0ebba
         let hoku_config = hoku_config::get_config(rt)?;
         rt.transaction(|st: &mut State, rt| {
             st.approve_credit(
@@ -170,23 +152,10 @@
     /// The `to` address must be delegated (only delegated addresses can use credit).
     fn revoke_credit(rt: &impl Runtime, params: RevokeCreditParams) -> Result<(), ActorError> {
         rt.validate_immediate_caller_accept_any()?;
-<<<<<<< HEAD
         let from = to_id_address(rt, params.from, true)?;
         require_addr_is_origin_or_caller(rt, from)?;
         let to = to_id_address(rt, params.to, true)?;
-        let for_caller = if let Some(caller) = params.for_caller {
-            Some(to_id_address(rt, caller, false)?)
-        } else {
-            None
-        };
-        rt.transaction(|st: &mut State, rt| st.revoke_credit(rt.store(), from, to, for_caller))
-=======
-        let from = resolve_external_non_machine(rt, params.from)?;
-        ensure_addr_is_origin_or_caller(rt, from)?;
-        let to = resolve_external_non_machine(rt, params.to)?;
-
         rt.transaction(|st: &mut State, rt| st.revoke_credit(rt.store(), from, to))
->>>>>>> 88c0ebba
     }
 
     /// Sets or unsets a default credit and gas sponsor from one account to another.
@@ -307,14 +276,8 @@
     /// and the only way to get an account is to buy credits, which requires a delegated address.   
     fn add_blob(rt: &impl Runtime, params: AddBlobParams) -> Result<Subscription, ActorError> {
         rt.validate_immediate_caller_accept_any()?;
-<<<<<<< HEAD
         let tokens_received = rt.message().value_received();
         let origin = rt.message().origin();
-        let caller = rt.message().caller();
-=======
-        let (origin, _) = resolve_external(rt, rt.message().origin())?;
-        // The blob subscriber will be the sponsor if specified and approved
->>>>>>> 88c0ebba
         let subscriber = if let Some(sponsor) = params.sponsor {
             to_id_address(rt, sponsor, tokens_received.is_positive())?
         } else {
@@ -446,7 +409,6 @@
     fn delete_blob(rt: &impl Runtime, params: DeleteBlobParams) -> Result<(), ActorError> {
         rt.validate_immediate_caller_accept_any()?;
         let origin = rt.message().origin();
-        let caller = rt.message().caller();
         let subscriber = if let Some(sponsor) = params.sponsor {
             to_id_address(rt, sponsor, false)?
         } else {
@@ -456,7 +418,6 @@
             st.delete_blob(
                 rt.store(),
                 origin,
-                caller,
                 subscriber,
                 rt.curr_epoch(),
                 params.hash,
@@ -486,21 +447,18 @@
     ) -> Result<Subscription, ActorError> {
         rt.validate_immediate_caller_accept_any()?;
         let origin = rt.message().origin();
-        let caller = rt.message().caller();
         let subscriber = if let Some(sponsor) = params.add.sponsor {
             to_id_address(rt, sponsor, false)?
         } else {
             origin
         };
         let hoku_config = hoku_config::get_config(rt)?;
-
         // The call should be atomic, hence we wrap two independent calls in a transaction.
         let (delete, subscription) = rt.transaction(|st: &mut State, rt| {
             let add_params = params.add;
             let delete = st.delete_blob(
                 rt.store(),
                 origin,
-                caller,
                 subscriber,
                 rt.curr_epoch(),
                 params.old_hash,
