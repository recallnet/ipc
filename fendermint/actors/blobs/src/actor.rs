// Copyright 2024 Hoku Contributors
// Copyright 2021-2023 Protocol Labs
// SPDX-License-Identifier: Apache-2.0, MIT

use std::collections::HashSet;

use fendermint_actor_blobs_shared::params::{
    AddBlobParams, ApproveCreditParams, BuyCreditParams, DeleteBlobParams, FinalizeBlobParams,
<<<<<<< HEAD
    GetAccountParams, GetBlobParams, GetBlobStatusParams, GetCreditAllowanceParams,
    GetCreditApprovalParams, GetPendingBlobsParams, GetStatsReturn, RevokeCreditParams,
    UpdateCreditParams,
=======
    GetAccountParams, GetAddedBlobsParams, GetBlobParams, GetBlobStatusParams,
    GetCreditApprovalParams, GetPendingBlobsParams, GetStatsReturn, RevokeCreditParams,
    SetBlobPendingParams,
>>>>>>> 89e2054a
};
use fendermint_actor_blobs_shared::state::{
    Account, Blob, BlobStatus, CreditApproval, Hash, PublicKey, Subscription, SubscriptionId,
};
use fendermint_actor_blobs_shared::Method;
use fil_actors_runtime::{
    actor_dispatch, actor_error, deserialize_block, extract_send_result,
    runtime::{builtins::Type, ActorCode, Runtime},
    ActorError, AsActorError, FIRST_EXPORTED_METHOD_NUMBER, SYSTEM_ACTOR_ADDR,
};
use fvm_ipld_encoding::ipld_block::IpldBlock;
use fvm_shared::address::Address;
use fvm_shared::econ::TokenAmount;
use fvm_shared::sys::SendFlags;
use fvm_shared::{error::ExitCode, MethodNum, METHOD_SEND};
use num_traits::Zero;

use crate::{ext, ConstructorParams, State, BLOBS_ACTOR_NAME};

#[cfg(feature = "fil-actor")]
fil_actors_runtime::wasm_trampoline!(BlobsActor);

pub struct BlobsActor;

type BlobTuple = (Hash, HashSet<(Address, SubscriptionId, PublicKey)>);

impl BlobsActor {
    fn constructor(rt: &impl Runtime, params: ConstructorParams) -> Result<(), ActorError> {
        rt.validate_immediate_caller_is(std::iter::once(&SYSTEM_ACTOR_ADDR))?;
        let state = State::new(params.capacity, params.debit_rate);
        rt.create(&state)
    }

    fn get_stats(rt: &impl Runtime) -> Result<GetStatsReturn, ActorError> {
        rt.validate_immediate_caller_accept_any()?;
        let stats = rt.state::<State>()?.get_stats(rt.current_balance());
        Ok(stats)
    }

    fn buy_credit(rt: &impl Runtime, params: BuyCreditParams) -> Result<Account, ActorError> {
        rt.validate_immediate_caller_accept_any()?;
<<<<<<< HEAD
        let (to, actor_type) = resolve_external(rt, params.0)?;
        // Recipient cannot be a machine
        if matches!(actor_type, ActorType::Machine) {
            return Err(ActorError::illegal_argument(format!(
                "to {} cannot be a machine",
                to
            )));
        }
=======
        let recipient = resolve_external_non_machine(rt, params.0)?;
>>>>>>> 89e2054a
        rt.transaction(|st: &mut State, rt| {
            st.buy_credit(to, rt.message().value_received(), rt.curr_epoch())
        })
    }

    fn update_credit(rt: &impl Runtime, params: UpdateCreditParams) -> Result<(), ActorError> {
        rt.validate_immediate_caller_is(std::iter::once(&SYSTEM_ACTOR_ADDR))?;
        let (to, actor_type) = resolve_external(rt, params.to)?;
        // Credit owner cannot be a machine
        if matches!(actor_type, ActorType::Machine) {
            return Err(ActorError::illegal_argument(format!(
                "to {} cannot be a machine",
                to
            )));
        }
        let sponsor = if let Some(sponsor) = params.sponsor {
            let (sponsor, actor_type) = resolve_external(rt, sponsor)?;
            // Sponsor cannot be a machine
            if matches!(actor_type, ActorType::Machine) {
                return Err(ActorError::illegal_argument(format!(
                    "sponsor {} cannot be a machine",
                    sponsor
                )));
            }
            Some(sponsor)
        } else {
            None
        };
        rt.transaction(|st: &mut State, rt| {
            st.update_credit(to, sponsor, params.add_amount, rt.curr_epoch())
        })
    }

    fn approve_credit(
        rt: &impl Runtime,
        params: ApproveCreditParams,
    ) -> Result<CreditApproval, ActorError> {
        rt.validate_immediate_caller_accept_any()?;
<<<<<<< HEAD
        let (from, actor_type) = resolve_external(rt, params.from)?;
        // Credit owner cannot be a machine
        if matches!(actor_type, ActorType::Machine) {
            return Err(ActorError::illegal_argument(format!(
                "from {} cannot be a machine",
                from
            )));
        }
=======
        let from = resolve_external_non_machine(rt, params.from)?;
>>>>>>> 89e2054a
        let (origin, caller) = if rt.message().origin() == rt.message().caller() {
            let (origin, _) = resolve_external(rt, rt.message().origin())?;
            (origin, origin)
        } else {
            let (origin, _) = resolve_external(rt, rt.message().origin())?;
            let (caller, _) = resolve_external(rt, rt.message().caller())?;
            (origin, caller)
        };
        // Credit owner must be the transaction origin or caller
        if from != caller && from != origin {
            return Err(ActorError::illegal_argument(format!(
                "from {} does not match origin or caller",
                from
            )));
        }
<<<<<<< HEAD
        let (to, actor_type) = resolve_external(rt, params.to)?;
        // Receiver cannot be a machine
        if matches!(actor_type, ActorType::Machine) {
            return Err(ActorError::illegal_argument(format!(
                "to {} cannot be a machine",
                to
            )));
        }
        let caller_allowlist = if let Some(allowlist) = params.caller_allowlist {
            let resolved: HashSet<_> = allowlist
                .into_iter()
                .map(|caller| {
                    let (caller, _) = resolve_external(rt, caller)?;
                    Ok::<Address, ActorError>(caller)
                })
                .collect::<Result<_, _>>()?;
            Some(resolved)
=======
        let receiver = resolve_external_non_machine(rt, params.receiver)?;
        let required_caller = if let Some(required_caller) = params.required_caller {
            let (required_caller, _) = resolve_external(rt, required_caller)?;
            Some(required_caller)
>>>>>>> 89e2054a
        } else {
            None
        };
        rt.transaction(|st: &mut State, rt| {
            st.approve_credit(
                from,
                to,
                caller_allowlist,
                rt.curr_epoch(),
                params.limit,
                params.ttl,
            )
        })
    }

<<<<<<< HEAD
=======
    fn get_credit_approval(
        rt: &impl Runtime,
        params: GetCreditApprovalParams,
    ) -> Result<Option<CreditApproval>, ActorError> {
        rt.validate_immediate_caller_accept_any()?;
        let from = resolve_external_non_machine(rt, params.from)?;
        let receiver = resolve_external_non_machine(rt, params.receiver)?;
        let (caller, _) = resolve_external(rt, params.caller)?;
        let approval = rt
            .state::<State>()?
            .get_credit_approval(from, receiver, caller);
        Ok(approval)
    }

>>>>>>> 89e2054a
    fn revoke_credit(rt: &impl Runtime, params: RevokeCreditParams) -> Result<(), ActorError> {
        rt.validate_immediate_caller_accept_any()?;
        let from = resolve_external_non_machine(rt, params.from)?;
        let (origin, caller) = if rt.message().origin() == rt.message().caller() {
            let (origin, _) = resolve_external(rt, rt.message().origin())?;
            (origin, origin)
        } else {
            let (origin, _) = resolve_external(rt, rt.message().origin())?;
            let (caller, _) = resolve_external(rt, rt.message().caller())?;
            (origin, caller)
        };
        // Credit owner must be the transaction origin or caller
        if from != caller && from != origin {
            return Err(ActorError::illegal_argument(format!(
                "from {} does not match origin or caller",
                from
            )));
        }
<<<<<<< HEAD
        // Credit owner cannot be a machine
        if matches!(actor_type, ActorType::Machine) {
            return Err(ActorError::illegal_argument(format!(
                "from {} cannot be a machine",
                from
            )));
        }
        let (to, actor_type) = resolve_external(rt, params.to)?;
        // Receiver cannot be a machine
        if matches!(actor_type, ActorType::Machine) {
            return Err(ActorError::illegal_argument(format!(
                "to {} cannot be a machine",
                to
            )));
        }
        let for_caller = if let Some(caller) = params.for_caller {
            let (resolved, _) = resolve_external(rt, caller)?;
            Some(resolved)
=======
        let receiver = resolve_external_non_machine(rt, params.receiver)?;
        let required_caller = if let Some(required_caller) = params.required_caller {
            let (required_caller, _) = resolve_external(rt, required_caller)?;
            Some(required_caller)
>>>>>>> 89e2054a
        } else {
            None
        };
        rt.transaction(|st: &mut State, _| st.revoke_credit(from, to, for_caller))
    }

    fn get_account(
        rt: &impl Runtime,
        params: GetAccountParams,
    ) -> Result<Option<Account>, ActorError> {
        rt.validate_immediate_caller_accept_any()?;
        let account = rt.state::<State>()?.get_account(params.0);
        Ok(account)
    }

    fn get_credit_approval(
        rt: &impl Runtime,
        params: GetCreditApprovalParams,
    ) -> Result<Option<CreditApproval>, ActorError> {
        rt.validate_immediate_caller_accept_any()?;
        let (from, actor_type) = resolve_external(rt, params.from)?;
        // Credit owner cannot be a machine
        if matches!(actor_type, ActorType::Machine) {
            return Err(ActorError::illegal_argument(format!(
                "from address {} cannot be a machine",
                from
            )));
        }
        let (to, actor_type) = resolve_external(rt, params.to)?;
        // Receiver cannot be a machine
        if matches!(actor_type, ActorType::Machine) {
            return Err(ActorError::illegal_argument(format!(
                "to address {} cannot be a machine",
                to
            )));
        }
        let approval = rt.state::<State>()?.get_credit_approval(from, to);
        Ok(approval)
    }

    fn get_credit_allowance(
        rt: &impl Runtime,
        params: GetCreditAllowanceParams,
    ) -> Result<TokenAmount, ActorError> {
        rt.validate_immediate_caller_is(std::iter::once(&SYSTEM_ACTOR_ADDR))?;
        let (to, actor_type) = resolve_external(rt, params.to)?;
        // Credit owner cannot be a machine
        if matches!(actor_type, ActorType::Machine) {
            return Err(ActorError::illegal_argument(format!(
                "to address {} cannot be a machine",
                to
            )));
        }
        let sponsor = if let Some(sponsor) = params.sponsor {
            let (sponsor, actor_type) = resolve_external(rt, sponsor)?;
            // Sponsor cannot be a machine
            if matches!(actor_type, ActorType::Machine) {
                return Err(ActorError::illegal_argument(format!(
                    "sponsor {} cannot be a machine",
                    sponsor
                )));
            }
            Some(sponsor)
        } else {
            None
        };
        rt.state::<State>()?
            .get_credit_allowance(to, sponsor, rt.curr_epoch())
    }

    fn debit_accounts(rt: &impl Runtime) -> Result<(), ActorError> {
        rt.validate_immediate_caller_is(std::iter::once(&SYSTEM_ACTOR_ADDR))?;
        let deletes = rt.transaction(|st: &mut State, _| st.debit_accounts(rt.curr_epoch()))?;
        for hash in deletes {
            delete_from_disc(hash)?;
        }
        Ok(())
    }

    fn add_blob(rt: &impl Runtime, params: AddBlobParams) -> Result<Subscription, ActorError> {
        rt.validate_immediate_caller_accept_any()?;
        let (origin, _) = resolve_external(rt, rt.message().origin())?;
        let (caller, _) = resolve_external(rt, rt.message().caller())?;
        // The blob subscriber will be the sponsor if specified and approved
        let subscriber = if let Some(sponsor) = params.sponsor {
            resolve_external_non_machine(rt, sponsor)?
        } else {
            origin
        };
        let tokens_received = rt.message().value_received();
        let (subscription, unspent_tokens) = rt.transaction(|st: &mut State, rt| {
            st.add_blob(
                origin,
                caller,
                subscriber,
                rt.curr_epoch(),
                params.hash,
                params.metadata_hash,
                params.id,
                params.size,
                params.ttl,
                params.source,
                tokens_received,
            )
        })?;
        // Send the tokens not required for the buying back
        if !unspent_tokens.is_zero() {
            extract_send_result(rt.send_simple(&origin, METHOD_SEND, None, unspent_tokens))?;
        }
        Ok(subscription)
    }

    fn get_blob(rt: &impl Runtime, params: GetBlobParams) -> Result<Option<Blob>, ActorError> {
        rt.validate_immediate_caller_accept_any()?;
        let blob = rt.state::<State>()?.get_blob(params.0);
        Ok(blob)
    }

    fn get_blob_status(
        rt: &impl Runtime,
        params: GetBlobStatusParams,
    ) -> Result<Option<BlobStatus>, ActorError> {
        rt.validate_immediate_caller_accept_any()?;
        let status =
            rt.state::<State>()?
                .get_blob_status(params.subscriber, params.hash, params.id);
        Ok(status)
    }

    fn get_added_blobs(
        rt: &impl Runtime,
        params: GetAddedBlobsParams,
    ) -> Result<Vec<BlobTuple>, ActorError> {
        rt.validate_immediate_caller_accept_any()?;
        let added = rt.state::<State>()?.get_added_blobs(params.0);
        Ok(added)
    }

    fn get_pending_blobs(
        rt: &impl Runtime,
        params: GetPendingBlobsParams,
    ) -> Result<Vec<BlobTuple>, ActorError> {
        rt.validate_immediate_caller_accept_any()?;
        let pending = rt.state::<State>()?.get_pending_blobs(params.0);
        Ok(pending)
    }

    fn set_blob_pending(rt: &impl Runtime, params: SetBlobPendingParams) -> Result<(), ActorError> {
        rt.validate_immediate_caller_is(std::iter::once(&SYSTEM_ACTOR_ADDR))?;
        // We control this method call and can guarantee subscriber is an external address,
        // i.e., no need to resolve its external address.
        rt.transaction(|st: &mut State, _| {
            st.set_blob_pending(params.subscriber, params.hash, params.id, params.source)
        })
    }

    fn finalize_blob(rt: &impl Runtime, params: FinalizeBlobParams) -> Result<(), ActorError> {
        rt.validate_immediate_caller_is(std::iter::once(&SYSTEM_ACTOR_ADDR))?;
        let (subscriber, _) = resolve_external(rt, params.subscriber)?;
        rt.transaction(|st: &mut State, _| {
            st.finalize_blob(
                subscriber,
                rt.curr_epoch(),
                params.hash,
                params.id,
                params.status,
            )
        })
    }

    fn delete_blob(rt: &impl Runtime, params: DeleteBlobParams) -> Result<(), ActorError> {
        rt.validate_immediate_caller_accept_any()?;
        let (origin, _) = resolve_external(rt, rt.message().origin())?;
        let (caller, _) = resolve_external(rt, rt.message().caller())?;
        // The blob subscriber will be the sponsor if specified and approved
        let subscriber = if let Some(sponsor) = params.sponsor {
            resolve_external_non_machine(rt, sponsor)?
        } else {
            origin
        };
        let delete = rt.transaction(|st: &mut State, _| {
            st.delete_blob(
                origin,
                caller,
                subscriber,
                rt.curr_epoch(),
                params.hash,
                params.id,
            )
        })?;
        if delete {
            delete_from_disc(params.hash)?;
        }
        Ok(())
    }

    /// Fallback method for unimplemented method numbers.
    pub fn fallback(
        rt: &impl Runtime,
        method: MethodNum,
        _: Option<IpldBlock>,
    ) -> Result<Option<IpldBlock>, ActorError> {
        rt.validate_immediate_caller_accept_any()?;
        if method >= FIRST_EXPORTED_METHOD_NUMBER {
            Ok(None)
        } else {
            Err(actor_error!(unhandled_message; "invalid method: {}", method))
        }
    }
}

fn delete_from_disc(hash: Hash) -> Result<(), ActorError> {
    #[cfg(feature = "fil-actor")]
    {
        hoku_actor_sdk::hash_rm(hash.0).map_err(|en| {
            ActorError::unspecified(format!("failed to delete blob from disc: {:?}", en))
        })?;
        log::debug!("deleted blob {} from disc", hash);
        Ok(())
    }
    #[cfg(not(feature = "fil-actor"))]
    {
        log::debug!("mock deletion from disc (hash={})", hash);
        Ok(())
    }
}

impl ActorCode for BlobsActor {
    type Methods = Method;

    fn name() -> &'static str {
        BLOBS_ACTOR_NAME
    }

    actor_dispatch! {
        Constructor => constructor,
        GetStats => get_stats,
        BuyCredit => buy_credit,
        UpdateCredit => update_credit,
        ApproveCredit => approve_credit,
        RevokeCredit => revoke_credit,
        GetAccount => get_account,
        GetCreditApproval => get_credit_approval,
        GetCreditAllowance => get_credit_allowance,
        DebitAccounts => debit_accounts,
        AddBlob => add_blob,
        GetBlob => get_blob,
        GetBlobStatus => get_blob_status,
        GetAddedBlobs => get_added_blobs,
        GetPendingBlobs => get_pending_blobs,
        SetBlobPending => set_blob_pending,
        FinalizeBlob => finalize_blob,
        DeleteBlob => delete_blob,
        _ => fallback,
    }
}

enum ActorType {
    Account,
    Placeholder,
    Evm,
    EthAccount,
    Machine,
}

<<<<<<< HEAD
impl ActorType {
    fn from_builtin_type(t: Type) -> Result<Self, ActorError> {
        match t {
            Type::Account => Ok(ActorType::Account),
            Type::Placeholder => Ok(ActorType::Placeholder),
            Type::EVM => Ok(ActorType::Evm),
            Type::EthAccount => Ok(ActorType::EthAccount),
            _ => Err(ActorError::illegal_argument(format!(
                "builtin actor type {:?} cannot be mapped to actor type",
                t
            ))),
        }
    }
}

// Resolves robust address of an actor.
=======
/// Resolve robust address and ensure it is not a Machine actor type.
/// See `resolve_external`.
fn resolve_external_non_machine(
    rt: &impl Runtime,
    address: Address,
) -> Result<Address, ActorError> {
    let (address, actor_type) = resolve_external(rt, address)?;
    if matches!(actor_type, ActorType::Machine) {
        Err(ActorError::illegal_argument(format!(
            "address {} cannot be a machine",
            address
        )))
    } else {
        Ok(address)
    }
}

/// Resolves robust address of an actor.
>>>>>>> 89e2054a
fn resolve_external(
    rt: &impl Runtime,
    address: Address,
) -> Result<(Address, ActorType), ActorError> {
    let actor_id = rt
        .resolve_address(&address)
        .ok_or(ActorError::not_found(format!(
            "actor {} not found",
            address
        )))?;
    let code_cid = rt
        .get_actor_code_cid(&actor_id)
        .expect("failed to lookup caller code");
    match rt.resolve_builtin_actor_type(&code_cid) {
        Some(Type::Account) => {
            let result = rt
                .send(
                    &address,
                    ext::account::PUBKEY_ADDRESS_METHOD,
                    None,
                    Zero::zero(),
                    None,
                    SendFlags::READ_ONLY,
                )
                .context_code(
                    ExitCode::USR_ASSERTION_FAILED,
                    "account failed to return its key address",
                )?;
            if !result.exit_code.is_success() {
                return Err(ActorError::checked(
                    result.exit_code,
                    "failed to retrieve account robust address".to_string(),
                    None,
                ));
            }
            let robust_addr: Address = deserialize_block(result.return_data)?;
            Ok((robust_addr, ActorType::Account))
        }
        Some(t) => match t {
            Type::Placeholder | Type::EVM | Type::EthAccount => {
                let delegated_addr =
                    rt.lookup_delegated_address(actor_id)
                        .ok_or(ActorError::illegal_argument(format!(
                            "actor {} does not have delegated address",
                            actor_id
                        )))?;
                Ok((delegated_addr, ActorType::from_builtin_type(t)?))
            }
            _ => Err(ActorError::forbidden(format!(
                "disallowed caller type {} for address {}",
                t.name(),
                address
            ))),
        },
        None => {
            // The caller might be a machine
            let result = rt
                .send(
                    &address,
                    fendermint_actor_machine::GET_ADDRESS_METHOD,
                    None,
                    Zero::zero(),
                    None,
                    SendFlags::READ_ONLY,
                )
                .context_code(
                    ExitCode::USR_ASSERTION_FAILED,
                    "machine failed to return its key address",
                )?;
            if !result.exit_code.is_success() {
                return Err(ActorError::forbidden(format!(
                    "disallowed caller code {code_cid}"
                )));
            }
            let robust_addr: Address = deserialize_block(result.return_data)?;
            Ok((robust_addr, ActorType::Machine))
        }
    }
}

#[cfg(test)]
mod tests {
    use super::*;

    use fil_actors_evm_shared::address::EthAddress;
    use fil_actors_runtime::test_utils::{
        expect_empty, MockRuntime, ETHACCOUNT_ACTOR_CODE_ID, EVM_ACTOR_CODE_ID,
        SYSTEM_ACTOR_CODE_ID,
    };
    use fil_actors_runtime::SYSTEM_ACTOR_ADDR;
    use fvm_ipld_encoding::ipld_block::IpldBlock;
    use fvm_shared::address::Address;
    use fvm_shared::bigint::BigInt;
    use fvm_shared::clock::ChainEpoch;
    use fvm_shared::econ::TokenAmount;
    use rand::RngCore;

    pub fn new_hash(size: usize) -> (Hash, u64) {
        let mut rng = rand::thread_rng();
        let mut data = vec![0u8; size];
        rng.fill_bytes(&mut data);
        (
            Hash(*iroh_base::hash::Hash::new(&data).as_bytes()),
            size as u64,
        )
    }

    pub fn new_pk() -> PublicKey {
        let mut rng = rand::thread_rng();
        let mut data = [0u8; 32];
        rng.fill_bytes(&mut data);
        PublicKey(data)
    }

    pub fn construct_and_verify(capacity: u64, debit_rate: u64) -> MockRuntime {
        let rt = MockRuntime {
            receiver: Address::new_id(10),
            ..Default::default()
        };
        rt.set_caller(*SYSTEM_ACTOR_CODE_ID, SYSTEM_ACTOR_ADDR);
        rt.expect_validate_caller_addr(vec![SYSTEM_ACTOR_ADDR]);
        let result = rt
            .call::<BlobsActor>(
                Method::Constructor as u64,
                IpldBlock::serialize_cbor(&ConstructorParams {
                    capacity,
                    debit_rate,
                })
                .unwrap(),
            )
            .unwrap();
        expect_empty(result);
        rt.verify();
        rt.reset();
        rt
    }

    #[test]
    fn test_buy_credit() {
        let rt = construct_and_verify(1024 * 1024, 1);

        let id_addr = Address::new_id(110);
        let eth_addr = EthAddress(hex_literal::hex!(
            "CAFEB0BA00000000000000000000000000000000"
        ));
        let f4_eth_addr = Address::new_delegated(10, &eth_addr.0).unwrap();

        rt.set_delegated_address(id_addr.id().unwrap(), f4_eth_addr);
        rt.set_caller(*ETHACCOUNT_ACTOR_CODE_ID, id_addr);
        rt.set_origin(id_addr);

        let mut expected_credits = BigInt::from(1000000000000000000u64);
        rt.set_received(TokenAmount::from_whole(1));
        rt.expect_validate_caller_any();
        let fund_params = BuyCreditParams(f4_eth_addr);
        let result = rt
            .call::<BlobsActor>(
                Method::BuyCredit as u64,
                IpldBlock::serialize_cbor(&fund_params).unwrap(),
            )
            .unwrap()
            .unwrap()
            .deserialize::<Account>()
            .unwrap();
        assert_eq!(result.credit_free, expected_credits);
        rt.verify();

        expected_credits += BigInt::from(1000000000u64);
        rt.set_received(TokenAmount::from_nano(1));
        rt.expect_validate_caller_any();
        let fund_params = BuyCreditParams(f4_eth_addr);
        let result = rt
            .call::<BlobsActor>(
                Method::BuyCredit as u64,
                IpldBlock::serialize_cbor(&fund_params).unwrap(),
            )
            .unwrap()
            .unwrap()
            .deserialize::<Account>()
            .unwrap();
        assert_eq!(result.credit_free, expected_credits);
        rt.verify();

        expected_credits += BigInt::from(1u64);
        rt.set_received(TokenAmount::from_atto(1));
        rt.expect_validate_caller_any();
        let fund_params = BuyCreditParams(f4_eth_addr);
        let result = rt
            .call::<BlobsActor>(
                Method::BuyCredit as u64,
                IpldBlock::serialize_cbor(&fund_params).unwrap(),
            )
            .unwrap()
            .unwrap()
            .deserialize::<Account>()
            .unwrap();
        assert_eq!(result.credit_free, expected_credits);
        rt.verify();
    }

    #[test]
    fn test_approve_credit() {
        let rt = construct_and_verify(1024 * 1024, 1);

        // Credit owner
        let owner_id_addr = Address::new_id(110);
        let owner_eth_addr = EthAddress(hex_literal::hex!(
            "CAFEB0BA00000000000000000000000000000000"
        ));
        let owner_f4_eth_addr = Address::new_delegated(10, &owner_eth_addr.0).unwrap();
        rt.set_delegated_address(owner_id_addr.id().unwrap(), owner_f4_eth_addr);

        // Credit receiver
        let to_id_addr = Address::new_id(111);
        let receiver_eth_addr = EthAddress(hex_literal::hex!(
            "CAFEB0BA00000000000000000000000000000001"
        ));
        let receiver_f4_eth_addr = Address::new_delegated(10, &receiver_eth_addr.0).unwrap();
        rt.set_delegated_address(to_id_addr.id().unwrap(), receiver_f4_eth_addr);
        rt.set_address_actor_type(to_id_addr, *ETHACCOUNT_ACTOR_CODE_ID);

        // Proxy EVM contract on behalf of the credit owner
        let proxy_id_addr = Address::new_id(112);
        let proxy_eth_addr = EthAddress(hex_literal::hex!(
            "CAFEB0BA00000000000000000000000000000002"
        ));
        let proxy_f4_eth_addr = Address::new_delegated(10, &proxy_eth_addr.0).unwrap();
        rt.set_delegated_address(proxy_id_addr.id().unwrap(), proxy_f4_eth_addr);
        rt.set_address_actor_type(proxy_id_addr, *EVM_ACTOR_CODE_ID);

        // Caller/origin is the same as from (i.e., the standard case)
        rt.set_caller(*ETHACCOUNT_ACTOR_CODE_ID, owner_id_addr);
        rt.set_origin(owner_id_addr);
        rt.expect_validate_caller_any();
        let approve_params = ApproveCreditParams {
            from: owner_id_addr,
            to: to_id_addr,
            caller_allowlist: None,
            limit: None,
            ttl: None,
        };
        let result = rt.call::<BlobsActor>(
            Method::ApproveCredit as u64,
            IpldBlock::serialize_cbor(&approve_params).unwrap(),
        );
        assert!(result.is_ok());
        rt.verify();

        // Proxy caller (caller mismatch with from, but is correct origin)
        rt.set_caller(*EVM_ACTOR_CODE_ID, proxy_id_addr);
        rt.set_origin(owner_id_addr);
        rt.expect_validate_caller_any();
        let approve_params = ApproveCreditParams {
            from: owner_id_addr,
            to: to_id_addr,
            caller_allowlist: None,
            limit: None,
            ttl: None,
        };
        let result = rt.call::<BlobsActor>(
            Method::ApproveCredit as u64,
            IpldBlock::serialize_cbor(&approve_params).unwrap(),
        );
        assert!(result.is_ok());
        rt.verify();

        // Caller/origin mismatch with from
        rt.set_caller(*EVM_ACTOR_CODE_ID, proxy_id_addr);
        rt.set_origin(owner_id_addr);
        rt.expect_validate_caller_any();
        let approve_params = ApproveCreditParams {
            from: to_id_addr, // mismatch
            to: to_id_addr,
            caller_allowlist: None,
            limit: None,
            ttl: None,
        };
        let result = rt.call::<BlobsActor>(
            Method::ApproveCredit as u64,
            IpldBlock::serialize_cbor(&approve_params).unwrap(),
        );
        let expected_return = Err(ActorError::illegal_argument(format!(
            "from {} does not match origin or caller",
            receiver_f4_eth_addr
        )));
        assert_eq!(result, expected_return);
        rt.verify();
    }

    #[test]
    fn test_revoke_credit() {
        let rt = construct_and_verify(1024 * 1024, 1);

        // Credit owner
        let owner_id_addr = Address::new_id(110);
        let owner_eth_addr = EthAddress(hex_literal::hex!(
            "CAFEB0BA00000000000000000000000000000000"
        ));
        let owner_f4_eth_addr = Address::new_delegated(10, &owner_eth_addr.0).unwrap();
        rt.set_delegated_address(owner_id_addr.id().unwrap(), owner_f4_eth_addr);

        // Credit receiver
        let to_id_addr = Address::new_id(111);
        let receiver_eth_addr = EthAddress(hex_literal::hex!(
            "CAFEB0BA00000000000000000000000000000001"
        ));
        let receiver_f4_eth_addr = Address::new_delegated(10, &receiver_eth_addr.0).unwrap();
        rt.set_delegated_address(to_id_addr.id().unwrap(), receiver_f4_eth_addr);
        rt.set_address_actor_type(to_id_addr, *ETHACCOUNT_ACTOR_CODE_ID);

        // Proxy EVM contract on behalf of the credit owner
        let proxy_id_addr = Address::new_id(112);
        let proxy_eth_addr = EthAddress(hex_literal::hex!(
            "CAFEB0BA00000000000000000000000000000002"
        ));
        let proxy_f4_eth_addr = Address::new_delegated(10, &proxy_eth_addr.0).unwrap();
        rt.set_delegated_address(proxy_id_addr.id().unwrap(), proxy_f4_eth_addr);
        rt.set_address_actor_type(proxy_id_addr, *EVM_ACTOR_CODE_ID);

        // Set up the approval to revoke
        rt.set_caller(*ETHACCOUNT_ACTOR_CODE_ID, owner_id_addr);
        rt.set_origin(owner_id_addr);
        rt.expect_validate_caller_any();
        let approve_params = ApproveCreditParams {
            from: owner_id_addr,
            to: to_id_addr,
            caller_allowlist: None,
            limit: None,
            ttl: None,
        };
        let result = rt.call::<BlobsActor>(
            Method::ApproveCredit as u64,
            IpldBlock::serialize_cbor(&approve_params).unwrap(),
        );
        assert!(result.is_ok());
        rt.verify();

        // Caller/origin is the same as from (i.e., the standard case)
        rt.set_caller(*ETHACCOUNT_ACTOR_CODE_ID, owner_id_addr);
        rt.set_origin(owner_id_addr);
        rt.expect_validate_caller_any();
        let revoke_params = RevokeCreditParams {
            from: owner_id_addr,
            to: to_id_addr,
            for_caller: None,
        };
        let result = rt.call::<BlobsActor>(
            Method::RevokeCredit as u64,
            IpldBlock::serialize_cbor(&revoke_params).unwrap(),
        );
        assert!(result.is_ok());
        rt.verify();

        // Proxy caller (caller mismatch with from, but is correct origin)
        rt.set_caller(*EVM_ACTOR_CODE_ID, proxy_id_addr);
        rt.set_origin(owner_id_addr);
        rt.expect_validate_caller_any();
        let revoke_params = RevokeCreditParams {
            from: owner_id_addr,
            to: to_id_addr,
            for_caller: None,
        };
        let result = rt.call::<BlobsActor>(
            Method::RevokeCredit as u64,
            IpldBlock::serialize_cbor(&revoke_params).unwrap(),
        );
        // This should be a state error, not from the actor API
        assert!(result.is_err());
        assert!(result.err().unwrap().msg().contains("not found"),);
        rt.verify();

        // Caller/origin mismatch with from
        rt.set_caller(*EVM_ACTOR_CODE_ID, proxy_id_addr);
        rt.set_origin(owner_id_addr);
        rt.expect_validate_caller_any();
        let revoke_params = RevokeCreditParams {
            from: to_id_addr, // mismatch
            to: to_id_addr,
            for_caller: None,
        };
        let result = rt.call::<BlobsActor>(
            Method::RevokeCredit as u64,
            IpldBlock::serialize_cbor(&revoke_params).unwrap(),
        );
        let expected_return = Err(ActorError::illegal_argument(format!(
            "from {} does not match origin or caller",
            receiver_f4_eth_addr
        )));
        assert_eq!(result, expected_return);
        rt.verify();
    }

    #[test]
    fn test_add_blob() {
        let rt = construct_and_verify(1024 * 1024, 1);

        let id_addr = Address::new_id(110);
        let eth_addr = EthAddress(hex_literal::hex!(
            "CAFEB0BA00000000000000000000000000000000"
        ));
        let f4_eth_addr = Address::new_delegated(10, &eth_addr.0).unwrap();

        rt.set_delegated_address(id_addr.id().unwrap(), f4_eth_addr);
        rt.set_caller(*ETHACCOUNT_ACTOR_CODE_ID, id_addr);
        rt.set_origin(id_addr);
        rt.set_epoch(ChainEpoch::from(0));

        // Try without first funding
        rt.expect_validate_caller_any();
        let hash = new_hash(1024);
        let add_params = AddBlobParams {
            sponsor: None,
            source: new_pk(),
            hash: hash.0,
            metadata_hash: new_hash(1024).0,
            id: SubscriptionId::Default,
            size: hash.1,
            ttl: Some(3600),
        };
        let result = rt.call::<BlobsActor>(
            Method::AddBlob as u64,
            IpldBlock::serialize_cbor(&add_params).unwrap(),
        );
        assert!(result.is_err());
        rt.verify();

        // Fund an account
        rt.set_received(TokenAmount::from_whole(1));
        rt.expect_validate_caller_any();
        let fund_params = BuyCreditParams(f4_eth_addr);
        let result = rt.call::<BlobsActor>(
            Method::BuyCredit as u64,
            IpldBlock::serialize_cbor(&fund_params).unwrap(),
        );
        assert!(result.is_ok());
        rt.verify();

        // Try with sufficient balance
        rt.set_epoch(ChainEpoch::from(5));
        rt.expect_validate_caller_any();
        let subscription = rt
            .call::<BlobsActor>(
                Method::AddBlob as u64,
                IpldBlock::serialize_cbor(&add_params).unwrap(),
            )
            .unwrap()
            .unwrap()
            .deserialize::<Subscription>()
            .unwrap();
        assert_eq!(subscription.added, 5);
        assert_eq!(subscription.expiry, 3605);
        assert!(!subscription.auto_renew);
        assert_eq!(subscription.delegate, None);
        rt.verify();
    }

    #[test]
    fn test_add_blob_inline_buy() {
        let rt = construct_and_verify(1024 * 1024, 1);

        let id_addr = Address::new_id(110);
        let eth_addr = EthAddress(hex_literal::hex!(
            "CAFEB0BA00000000000000000000000000000000"
        ));
        let f4_eth_addr = Address::new_delegated(10, &eth_addr.0).unwrap();

        rt.set_delegated_address(id_addr.id().unwrap(), f4_eth_addr);
        rt.set_caller(*ETHACCOUNT_ACTOR_CODE_ID, id_addr);
        rt.set_origin(id_addr);
        rt.set_epoch(ChainEpoch::from(0));

        // Try sending a lot
        rt.expect_validate_caller_any();
        let hash = new_hash(1024);
        let add_params = AddBlobParams {
            sponsor: None,
            hash: hash.0,
            metadata_hash: new_hash(1024).0,
            source: new_pk(),
            id: SubscriptionId::Default,
            size: hash.1,
            ttl: Some(3600),
        };
        let tokens_sent = TokenAmount::from_whole(1);
        rt.set_received(tokens_sent.clone());
        rt.set_balance(tokens_sent.clone());
        let tokens_required_atto = add_params.size * add_params.ttl.unwrap() as u64;
        let expected_tokens_unspent = tokens_sent.atto() - tokens_required_atto;
        rt.expect_send_simple(
            f4_eth_addr,
            METHOD_SEND,
            None,
            TokenAmount::from_atto(expected_tokens_unspent),
            None,
            ExitCode::OK,
        );
        let result = rt.call::<BlobsActor>(
            Method::AddBlob as u64,
            IpldBlock::serialize_cbor(&add_params).unwrap(),
        );
        assert!(result.is_ok());
        rt.verify();

        // Try sending zero
        rt.expect_validate_caller_any();
        rt.set_received(TokenAmount::zero());
        let hash = new_hash(1024);
        let add_params = AddBlobParams {
            sponsor: None,
            hash: hash.0,
            metadata_hash: new_hash(1024).0,
            source: new_pk(),
            id: SubscriptionId::Default,
            size: hash.1,
            ttl: Some(3600),
        };
        let response = rt.call::<BlobsActor>(
            Method::AddBlob as u64,
            IpldBlock::serialize_cbor(&add_params).unwrap(),
        );
        assert!(response.is_err());
        rt.verify();

        // Try sending exact amount
        let tokens_required_atto = add_params.size * add_params.ttl.unwrap() as u64;
        let tokens_sent = TokenAmount::from_atto(tokens_required_atto);
        rt.set_received(tokens_sent.clone());
        rt.expect_validate_caller_any();
        let hash = new_hash(1024);
        let add_params = AddBlobParams {
            sponsor: None,
            hash: hash.0,
            metadata_hash: new_hash(1024).0,
            source: new_pk(),
            id: SubscriptionId::Default,
            size: hash.1,
            ttl: Some(3600),
        };
        let result = rt.call::<BlobsActor>(
            Method::AddBlob as u64,
            IpldBlock::serialize_cbor(&add_params).unwrap(),
        );
        assert!(result.is_ok());
        rt.verify();
    }

    #[test]
    fn test_add_blob_with_sponsor() {
        let rt = construct_and_verify(1024 * 1024, 1);

        // Credit sponsor
        let sponsor_id_addr = Address::new_id(110);
        let sponsor_eth_addr = EthAddress(hex_literal::hex!(
            "CAFEB0BA00000000000000000000000000000000"
        ));
        let sponsor_f4_eth_addr = Address::new_delegated(10, &sponsor_eth_addr.0).unwrap();
        rt.set_delegated_address(sponsor_id_addr.id().unwrap(), sponsor_f4_eth_addr);

<<<<<<< HEAD
        // Check pending bytes count is the sum of both blob sizes
=======
        // Credit spender
        let spender_id_addr = Address::new_id(111);
        let spender_eth_addr = EthAddress(hex_literal::hex!(
            "CAFEB0BA00000000000000000000000000000001"
        ));
        let spender_f4_eth_addr = Address::new_delegated(10, &spender_eth_addr.0).unwrap();
        rt.set_delegated_address(spender_id_addr.id().unwrap(), spender_f4_eth_addr);
        rt.set_address_actor_type(spender_id_addr, *ETHACCOUNT_ACTOR_CODE_ID);

        // Proxy EVM contract on behalf of the credit owner
        let proxy_id_addr = Address::new_id(112);
        let proxy_eth_addr = EthAddress(hex_literal::hex!(
            "CAFEB0BA00000000000000000000000000000002"
        ));
        let proxy_f4_eth_addr = Address::new_delegated(10, &proxy_eth_addr.0).unwrap();
        rt.set_delegated_address(proxy_id_addr.id().unwrap(), proxy_f4_eth_addr);
        rt.set_address_actor_type(proxy_id_addr, *EVM_ACTOR_CODE_ID);

        // Sponsor buys credit
        rt.set_caller(*ETHACCOUNT_ACTOR_CODE_ID, sponsor_id_addr);
        rt.set_received(TokenAmount::from_whole(1));
>>>>>>> 89e2054a
        rt.expect_validate_caller_any();
        let fund_params = BuyCreditParams(sponsor_id_addr);
        let buy_credit_result = rt.call::<BlobsActor>(
            Method::BuyCredit as u64,
            IpldBlock::serialize_cbor(&fund_params).unwrap(),
        );
        assert!(buy_credit_result.is_ok());
        rt.verify();

        // Sponsors approves credit
        rt.set_caller(*ETHACCOUNT_ACTOR_CODE_ID, sponsor_id_addr);
        rt.set_origin(sponsor_id_addr);
        rt.expect_validate_caller_any();
        let approve_params = ApproveCreditParams {
            from: sponsor_id_addr,
            receiver: spender_id_addr,
            required_caller: None,
            limit: None,
            ttl: None,
        };
        let result = rt.call::<BlobsActor>(
            Method::ApproveCredit as u64,
            IpldBlock::serialize_cbor(&approve_params).unwrap(),
        );
        assert!(result.is_ok());
        rt.verify();

        rt.set_origin(sponsor_id_addr);
        rt.set_caller(*ETHACCOUNT_ACTOR_CODE_ID, sponsor_id_addr);
        rt.expect_validate_caller_any();
        let approve_params = ApproveCreditParams {
            from: sponsor_id_addr,
            receiver: spender_id_addr,
            required_caller: None,
            limit: None,
            ttl: None,
        };
        let approve_result = rt.call::<BlobsActor>(
            Method::ApproveCredit as u64,
            IpldBlock::serialize_cbor(&approve_params).unwrap(),
        );
        assert!(approve_result.is_ok());
        rt.verify();

        // Try sending zero
        rt.set_origin(spender_id_addr);
        rt.set_caller(*ETHACCOUNT_ACTOR_CODE_ID, spender_id_addr);
        rt.expect_validate_caller_any();
        rt.set_received(TokenAmount::zero());
        let hash = new_hash(1024);
        let add_params = AddBlobParams {
            sponsor: Some(sponsor_id_addr),
            hash: hash.0,
            metadata_hash: new_hash(1024).0,
            source: new_pk(),
            id: SubscriptionId::Default,
            size: hash.1,
            ttl: Some(3600),
        };
        let response = rt.call::<BlobsActor>(
            Method::AddBlob as u64,
            IpldBlock::serialize_cbor(&add_params).unwrap(),
        );
        assert!(response.is_ok());
        rt.verify();

        // Try sending non-zero -> cannot buy for a sponsor
        rt.set_origin(spender_id_addr);
        rt.set_caller(*ETHACCOUNT_ACTOR_CODE_ID, spender_id_addr);
        rt.expect_validate_caller_any();
        rt.set_received(TokenAmount::from_whole(1));
        let hash = new_hash(1024);
        let add_params = AddBlobParams {
            sponsor: Some(sponsor_id_addr),
            hash: hash.0,
            metadata_hash: new_hash(1024).0,
            source: new_pk(),
            id: SubscriptionId::Default,
            size: hash.1,
            ttl: Some(3600),
        };
        let response = rt.call::<BlobsActor>(
            Method::AddBlob as u64,
            IpldBlock::serialize_cbor(&add_params).unwrap(),
        );
        assert!(response.is_err());
        rt.verify();
    }
}<|MERGE_RESOLUTION|>--- conflicted
+++ resolved
@@ -6,15 +6,9 @@
 
 use fendermint_actor_blobs_shared::params::{
     AddBlobParams, ApproveCreditParams, BuyCreditParams, DeleteBlobParams, FinalizeBlobParams,
-<<<<<<< HEAD
-    GetAccountParams, GetBlobParams, GetBlobStatusParams, GetCreditAllowanceParams,
-    GetCreditApprovalParams, GetPendingBlobsParams, GetStatsReturn, RevokeCreditParams,
-    UpdateCreditParams,
-=======
     GetAccountParams, GetAddedBlobsParams, GetBlobParams, GetBlobStatusParams,
-    GetCreditApprovalParams, GetPendingBlobsParams, GetStatsReturn, RevokeCreditParams,
-    SetBlobPendingParams,
->>>>>>> 89e2054a
+    GetCreditAllowanceParams, GetCreditApprovalParams, GetPendingBlobsParams, GetStatsReturn,
+    RevokeCreditParams, SetBlobPendingParams, UpdateCreditParams,
 };
 use fendermint_actor_blobs_shared::state::{
     Account, Blob, BlobStatus, CreditApproval, Hash, PublicKey, Subscription, SubscriptionId,
@@ -56,18 +50,7 @@
 
     fn buy_credit(rt: &impl Runtime, params: BuyCreditParams) -> Result<Account, ActorError> {
         rt.validate_immediate_caller_accept_any()?;
-<<<<<<< HEAD
-        let (to, actor_type) = resolve_external(rt, params.0)?;
-        // Recipient cannot be a machine
-        if matches!(actor_type, ActorType::Machine) {
-            return Err(ActorError::illegal_argument(format!(
-                "to {} cannot be a machine",
-                to
-            )));
-        }
-=======
-        let recipient = resolve_external_non_machine(rt, params.0)?;
->>>>>>> 89e2054a
+        let to = resolve_external_non_machine(rt, params.0)?;
         rt.transaction(|st: &mut State, rt| {
             st.buy_credit(to, rt.message().value_received(), rt.curr_epoch())
         })
@@ -75,24 +58,9 @@
 
     fn update_credit(rt: &impl Runtime, params: UpdateCreditParams) -> Result<(), ActorError> {
         rt.validate_immediate_caller_is(std::iter::once(&SYSTEM_ACTOR_ADDR))?;
-        let (to, actor_type) = resolve_external(rt, params.to)?;
-        // Credit owner cannot be a machine
-        if matches!(actor_type, ActorType::Machine) {
-            return Err(ActorError::illegal_argument(format!(
-                "to {} cannot be a machine",
-                to
-            )));
-        }
+        let to = resolve_external_non_machine(rt, params.to)?;
         let sponsor = if let Some(sponsor) = params.sponsor {
-            let (sponsor, actor_type) = resolve_external(rt, sponsor)?;
-            // Sponsor cannot be a machine
-            if matches!(actor_type, ActorType::Machine) {
-                return Err(ActorError::illegal_argument(format!(
-                    "sponsor {} cannot be a machine",
-                    sponsor
-                )));
-            }
-            Some(sponsor)
+            Some(resolve_external_non_machine(rt, sponsor)?)
         } else {
             None
         };
@@ -106,18 +74,7 @@
         params: ApproveCreditParams,
     ) -> Result<CreditApproval, ActorError> {
         rt.validate_immediate_caller_accept_any()?;
-<<<<<<< HEAD
-        let (from, actor_type) = resolve_external(rt, params.from)?;
-        // Credit owner cannot be a machine
-        if matches!(actor_type, ActorType::Machine) {
-            return Err(ActorError::illegal_argument(format!(
-                "from {} cannot be a machine",
-                from
-            )));
-        }
-=======
         let from = resolve_external_non_machine(rt, params.from)?;
->>>>>>> 89e2054a
         let (origin, caller) = if rt.message().origin() == rt.message().caller() {
             let (origin, _) = resolve_external(rt, rt.message().origin())?;
             (origin, origin)
@@ -133,15 +90,7 @@
                 from
             )));
         }
-<<<<<<< HEAD
-        let (to, actor_type) = resolve_external(rt, params.to)?;
-        // Receiver cannot be a machine
-        if matches!(actor_type, ActorType::Machine) {
-            return Err(ActorError::illegal_argument(format!(
-                "to {} cannot be a machine",
-                to
-            )));
-        }
+        let to = resolve_external_non_machine(rt, params.to)?;
         let caller_allowlist = if let Some(allowlist) = params.caller_allowlist {
             let resolved: HashSet<_> = allowlist
                 .into_iter()
@@ -151,12 +100,6 @@
                 })
                 .collect::<Result<_, _>>()?;
             Some(resolved)
-=======
-        let receiver = resolve_external_non_machine(rt, params.receiver)?;
-        let required_caller = if let Some(required_caller) = params.required_caller {
-            let (required_caller, _) = resolve_external(rt, required_caller)?;
-            Some(required_caller)
->>>>>>> 89e2054a
         } else {
             None
         };
@@ -172,23 +115,6 @@
         })
     }
 
-<<<<<<< HEAD
-=======
-    fn get_credit_approval(
-        rt: &impl Runtime,
-        params: GetCreditApprovalParams,
-    ) -> Result<Option<CreditApproval>, ActorError> {
-        rt.validate_immediate_caller_accept_any()?;
-        let from = resolve_external_non_machine(rt, params.from)?;
-        let receiver = resolve_external_non_machine(rt, params.receiver)?;
-        let (caller, _) = resolve_external(rt, params.caller)?;
-        let approval = rt
-            .state::<State>()?
-            .get_credit_approval(from, receiver, caller);
-        Ok(approval)
-    }
-
->>>>>>> 89e2054a
     fn revoke_credit(rt: &impl Runtime, params: RevokeCreditParams) -> Result<(), ActorError> {
         rt.validate_immediate_caller_accept_any()?;
         let from = resolve_external_non_machine(rt, params.from)?;
@@ -207,31 +133,10 @@
                 from
             )));
         }
-<<<<<<< HEAD
-        // Credit owner cannot be a machine
-        if matches!(actor_type, ActorType::Machine) {
-            return Err(ActorError::illegal_argument(format!(
-                "from {} cannot be a machine",
-                from
-            )));
-        }
-        let (to, actor_type) = resolve_external(rt, params.to)?;
-        // Receiver cannot be a machine
-        if matches!(actor_type, ActorType::Machine) {
-            return Err(ActorError::illegal_argument(format!(
-                "to {} cannot be a machine",
-                to
-            )));
-        }
+        let to = resolve_external_non_machine(rt, params.to)?;
         let for_caller = if let Some(caller) = params.for_caller {
             let (resolved, _) = resolve_external(rt, caller)?;
             Some(resolved)
-=======
-        let receiver = resolve_external_non_machine(rt, params.receiver)?;
-        let required_caller = if let Some(required_caller) = params.required_caller {
-            let (required_caller, _) = resolve_external(rt, required_caller)?;
-            Some(required_caller)
->>>>>>> 89e2054a
         } else {
             None
         };
@@ -252,22 +157,8 @@
         params: GetCreditApprovalParams,
     ) -> Result<Option<CreditApproval>, ActorError> {
         rt.validate_immediate_caller_accept_any()?;
-        let (from, actor_type) = resolve_external(rt, params.from)?;
-        // Credit owner cannot be a machine
-        if matches!(actor_type, ActorType::Machine) {
-            return Err(ActorError::illegal_argument(format!(
-                "from address {} cannot be a machine",
-                from
-            )));
-        }
-        let (to, actor_type) = resolve_external(rt, params.to)?;
-        // Receiver cannot be a machine
-        if matches!(actor_type, ActorType::Machine) {
-            return Err(ActorError::illegal_argument(format!(
-                "to address {} cannot be a machine",
-                to
-            )));
-        }
+        let from = resolve_external_non_machine(rt, params.from)?;
+        let to = resolve_external_non_machine(rt, params.to)?;
         let approval = rt.state::<State>()?.get_credit_approval(from, to);
         Ok(approval)
     }
@@ -277,24 +168,9 @@
         params: GetCreditAllowanceParams,
     ) -> Result<TokenAmount, ActorError> {
         rt.validate_immediate_caller_is(std::iter::once(&SYSTEM_ACTOR_ADDR))?;
-        let (to, actor_type) = resolve_external(rt, params.to)?;
-        // Credit owner cannot be a machine
-        if matches!(actor_type, ActorType::Machine) {
-            return Err(ActorError::illegal_argument(format!(
-                "to address {} cannot be a machine",
-                to
-            )));
-        }
+        let to = resolve_external_non_machine(rt, params.to)?;
         let sponsor = if let Some(sponsor) = params.sponsor {
-            let (sponsor, actor_type) = resolve_external(rt, sponsor)?;
-            // Sponsor cannot be a machine
-            if matches!(actor_type, ActorType::Machine) {
-                return Err(ActorError::illegal_argument(format!(
-                    "sponsor {} cannot be a machine",
-                    sponsor
-                )));
-            }
-            Some(sponsor)
+            Some(resolve_external_non_machine(rt, sponsor)?)
         } else {
             None
         };
@@ -497,7 +373,6 @@
     Machine,
 }
 
-<<<<<<< HEAD
 impl ActorType {
     fn from_builtin_type(t: Type) -> Result<Self, ActorError> {
         match t {
@@ -513,8 +388,6 @@
     }
 }
 
-// Resolves robust address of an actor.
-=======
 /// Resolve robust address and ensure it is not a Machine actor type.
 /// See `resolve_external`.
 fn resolve_external_non_machine(
@@ -533,7 +406,6 @@
 }
 
 /// Resolves robust address of an actor.
->>>>>>> 89e2054a
 fn resolve_external(
     rt: &impl Runtime,
     address: Address,
@@ -1092,9 +964,6 @@
         let sponsor_f4_eth_addr = Address::new_delegated(10, &sponsor_eth_addr.0).unwrap();
         rt.set_delegated_address(sponsor_id_addr.id().unwrap(), sponsor_f4_eth_addr);
 
-<<<<<<< HEAD
-        // Check pending bytes count is the sum of both blob sizes
-=======
         // Credit spender
         let spender_id_addr = Address::new_id(111);
         let spender_eth_addr = EthAddress(hex_literal::hex!(
@@ -1116,7 +985,6 @@
         // Sponsor buys credit
         rt.set_caller(*ETHACCOUNT_ACTOR_CODE_ID, sponsor_id_addr);
         rt.set_received(TokenAmount::from_whole(1));
->>>>>>> 89e2054a
         rt.expect_validate_caller_any();
         let fund_params = BuyCreditParams(sponsor_id_addr);
         let buy_credit_result = rt.call::<BlobsActor>(
@@ -1132,8 +1000,8 @@
         rt.expect_validate_caller_any();
         let approve_params = ApproveCreditParams {
             from: sponsor_id_addr,
-            receiver: spender_id_addr,
-            required_caller: None,
+            to: spender_id_addr,
+            caller_allowlist: None,
             limit: None,
             ttl: None,
         };
@@ -1149,8 +1017,8 @@
         rt.expect_validate_caller_any();
         let approve_params = ApproveCreditParams {
             from: sponsor_id_addr,
-            receiver: spender_id_addr,
-            required_caller: None,
+            to: spender_id_addr,
+            caller_allowlist: None,
             limit: None,
             ttl: None,
         };
