--- conflicted
+++ resolved
@@ -67,8 +67,10 @@
             st.debit_accounts(rt.curr_epoch())
                 .map_err(to_state_error("failed to debit accounts"))
         })?;
-        for _delete in deletes {
-            // TODO: make syscall to delete blob from Iroh
+        for hash in deletes {
+            blobs_actor_sdk::hash_rm(hash.0).map_err(|en| {
+                ActorError::unspecified(format!("failed to delete blob from storage: {:?}", en))
+            })?;
         }
         Ok(())
     }
@@ -127,23 +129,15 @@
 
     fn delete_blob(rt: &impl Runtime, params: DeleteBlobParams) -> Result<Account, ActorError> {
         rt.validate_immediate_caller_accept_any()?;
-<<<<<<< HEAD
         let caller = resolve_caller(rt, params.from)?;
         let (account, delete) = rt.transaction(|st: &mut State, _| {
             st.delete_blob(caller, rt.curr_epoch(), params.hash)
-=======
-        let hash = params.0;
-        let hash_bytes = hash.0;
-        blobs_actor_sdk::hash_rm(hash_bytes)
-            .map_err(|en| ActorError::unspecified(format!("failed to remove hash: {:?}", en)))?;
-
-        rt.transaction(|st: &mut State, _| {
-            st.delete_blob(params.0)
->>>>>>> 82073afd
                 .map_err(to_state_error("failed to delete blob"))
         })?;
         if delete {
-            // TODO: make syscall to delete blob from Iroh
+            blobs_actor_sdk::hash_rm(params.hash.0).map_err(|en| {
+                ActorError::unspecified(format!("failed to delete blob from storage: {:?}", en))
+            })?;
         }
         Ok(account)
     }
