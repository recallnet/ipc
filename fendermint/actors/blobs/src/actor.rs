// Copyright 2024 Hoku Contributors
// Copyright 2021-2023 Protocol Labs
// SPDX-License-Identifier: Apache-2.0, MIT

use std::collections::HashSet;

use fendermint_actor_blobs_shared::params::{
    AddBlobParams, ApproveCreditParams, BuyCreditParams, DeleteBlobParams, FinalizeBlobParams,
    GetAccountParams, GetAddedBlobsParams, GetBlobParams, GetBlobStatusParams,
    GetCreditAllowanceParams, GetCreditApprovalParams, GetPendingBlobsParams, GetStatsReturn,
    RevokeCreditParams, SetBlobPendingParams, UpdateCreditParams,
};
use fendermint_actor_blobs_shared::state::{
    Account, Blob, BlobStatus, CreditApproval, Hash, PublicKey, Subscription, SubscriptionId,
};

use crate::{ConstructorParams, State, BLOBS_ACTOR_NAME};
use fendermint_actor_blobs_shared::Method;
use fendermint_actor_machine::{resolve_external, resolve_external_non_machine};
use fil_actors_runtime::{
    actor_dispatch, actor_error, extract_send_result,
    runtime::{ActorCode, Runtime},
    ActorError, FIRST_EXPORTED_METHOD_NUMBER, SYSTEM_ACTOR_ADDR,
};
use fvm_ipld_encoding::ipld_block::IpldBlock;
use fvm_shared::address::Address;
<<<<<<< HEAD
use fvm_shared::econ::TokenAmount;
use fvm_shared::sys::SendFlags;
use fvm_shared::{error::ExitCode, MethodNum, METHOD_SEND};
use num_traits::Zero;

use crate::{ext, ConstructorParams, State, BLOBS_ACTOR_NAME};
=======
use fvm_shared::{MethodNum, METHOD_SEND};
>>>>>>> c57fa7d4

#[cfg(feature = "fil-actor")]
fil_actors_runtime::wasm_trampoline!(BlobsActor);

pub struct BlobsActor;

type BlobTuple = (Hash, HashSet<(Address, SubscriptionId, PublicKey)>);

impl BlobsActor {
    fn constructor(rt: &impl Runtime, params: ConstructorParams) -> Result<(), ActorError> {
        rt.validate_immediate_caller_is(std::iter::once(&SYSTEM_ACTOR_ADDR))?;
        let state = State::new(params.capacity, params.debit_rate);
        rt.create(&state)
    }

    fn get_stats(rt: &impl Runtime) -> Result<GetStatsReturn, ActorError> {
        rt.validate_immediate_caller_accept_any()?;
        let stats = rt.state::<State>()?.get_stats(rt.current_balance());
        Ok(stats)
    }

    fn buy_credit(rt: &impl Runtime, params: BuyCreditParams) -> Result<Account, ActorError> {
        rt.validate_immediate_caller_accept_any()?;
        let to = resolve_external_non_machine(rt, params.0)?;
        rt.transaction(|st: &mut State, rt| {
            st.buy_credit(to, rt.message().value_received(), rt.curr_epoch())
        })
    }

    fn update_credit(rt: &impl Runtime, params: UpdateCreditParams) -> Result<(), ActorError> {
        rt.validate_immediate_caller_is(std::iter::once(&SYSTEM_ACTOR_ADDR))?;
        let to = resolve_external_non_machine(rt, params.to)?;
        let sponsor = if let Some(sponsor) = params.sponsor {
            Some(resolve_external_non_machine(rt, sponsor)?)
        } else {
            None
        };
        rt.transaction(|st: &mut State, rt| {
            st.update_credit(to, sponsor, params.add_amount, rt.curr_epoch())
        })
    }

    fn approve_credit(
        rt: &impl Runtime,
        params: ApproveCreditParams,
    ) -> Result<CreditApproval, ActorError> {
        rt.validate_immediate_caller_accept_any()?;
        let from = resolve_external_non_machine(rt, params.from)?;
        let (origin, caller) = if rt.message().origin() == rt.message().caller() {
            let (origin, _) = resolve_external(rt, rt.message().origin())?;
            (origin, origin)
        } else {
            let (origin, _) = resolve_external(rt, rt.message().origin())?;
            let (caller, _) = resolve_external(rt, rt.message().caller())?;
            (origin, caller)
        };
        // Credit owner must be the transaction origin or caller
        if from != caller && from != origin {
            return Err(ActorError::illegal_argument(format!(
                "from {} does not match origin or caller",
                from
            )));
        }
        let to = resolve_external_non_machine(rt, params.to)?;
        let caller_allowlist = if let Some(allowlist) = params.caller_allowlist {
            let resolved: HashSet<_> = allowlist
                .into_iter()
                .map(|caller| {
                    let (caller, _) = resolve_external(rt, caller)?;
                    Ok::<Address, ActorError>(caller)
                })
                .collect::<Result<_, _>>()?;
            Some(resolved)
        } else {
            None
        };
        rt.transaction(|st: &mut State, rt| {
            st.approve_credit(
                from,
                to,
                caller_allowlist,
                rt.curr_epoch(),
                params.limit,
                params.ttl,
            )
        })
    }

    fn revoke_credit(rt: &impl Runtime, params: RevokeCreditParams) -> Result<(), ActorError> {
        rt.validate_immediate_caller_accept_any()?;
        let from = resolve_external_non_machine(rt, params.from)?;
        let (origin, caller) = if rt.message().origin() == rt.message().caller() {
            let (origin, _) = resolve_external(rt, rt.message().origin())?;
            (origin, origin)
        } else {
            let (origin, _) = resolve_external(rt, rt.message().origin())?;
            let (caller, _) = resolve_external(rt, rt.message().caller())?;
            (origin, caller)
        };
        // Credit owner must be the transaction origin or caller
        if from != caller && from != origin {
            return Err(ActorError::illegal_argument(format!(
                "from {} does not match origin or caller",
                from
            )));
        }
        let to = resolve_external_non_machine(rt, params.to)?;
        let for_caller = if let Some(caller) = params.for_caller {
            let (resolved, _) = resolve_external(rt, caller)?;
            Some(resolved)
        } else {
            None
        };
        rt.transaction(|st: &mut State, _| st.revoke_credit(from, to, for_caller))
    }

    fn get_account(
        rt: &impl Runtime,
        params: GetAccountParams,
    ) -> Result<Option<Account>, ActorError> {
        rt.validate_immediate_caller_accept_any()?;
        let account = rt.state::<State>()?.get_account(params.0);
        Ok(account)
    }

    fn get_credit_approval(
        rt: &impl Runtime,
        params: GetCreditApprovalParams,
    ) -> Result<Option<CreditApproval>, ActorError> {
        rt.validate_immediate_caller_accept_any()?;
        let from = resolve_external_non_machine(rt, params.from)?;
        let to = resolve_external_non_machine(rt, params.to)?;
        let approval = rt.state::<State>()?.get_credit_approval(from, to);
        Ok(approval)
    }

    fn get_credit_allowance(
        rt: &impl Runtime,
        params: GetCreditAllowanceParams,
    ) -> Result<TokenAmount, ActorError> {
        rt.validate_immediate_caller_is(std::iter::once(&SYSTEM_ACTOR_ADDR))?;
        let to = resolve_external_non_machine(rt, params.to)?;
        let sponsor = if let Some(sponsor) = params.sponsor {
            Some(resolve_external_non_machine(rt, sponsor)?)
        } else {
            None
        };
        rt.state::<State>()?
            .get_credit_allowance(to, sponsor, rt.curr_epoch())
    }

    fn debit_accounts(rt: &impl Runtime) -> Result<(), ActorError> {
        rt.validate_immediate_caller_is(std::iter::once(&SYSTEM_ACTOR_ADDR))?;
        let deletes = rt.transaction(|st: &mut State, _| st.debit_accounts(rt.curr_epoch()))?;
        for hash in deletes {
            delete_from_disc(hash)?;
        }
        Ok(())
    }

    fn add_blob(rt: &impl Runtime, params: AddBlobParams) -> Result<Subscription, ActorError> {
        rt.validate_immediate_caller_accept_any()?;
        let (origin, _) = resolve_external(rt, rt.message().origin())?;
        let (caller, _) = resolve_external(rt, rt.message().caller())?;
        // The blob subscriber will be the sponsor if specified and approved
        let subscriber = if let Some(sponsor) = params.sponsor {
            resolve_external_non_machine(rt, sponsor)?
        } else {
            origin
        };
        let tokens_received = rt.message().value_received();
        let (subscription, unspent_tokens) = rt.transaction(|st: &mut State, rt| {
            st.add_blob(
                origin,
                caller,
                subscriber,
                rt.curr_epoch(),
                params.hash,
                params.metadata_hash,
                params.id,
                params.size,
                params.ttl,
                params.source,
                tokens_received,
            )
        })?;
        // Send the tokens not required for the buying back
        if !unspent_tokens.is_zero() {
            extract_send_result(rt.send_simple(&origin, METHOD_SEND, None, unspent_tokens))?;
        }
        Ok(subscription)
    }

    fn get_blob(rt: &impl Runtime, params: GetBlobParams) -> Result<Option<Blob>, ActorError> {
        rt.validate_immediate_caller_accept_any()?;
        let blob = rt.state::<State>()?.get_blob(params.0);
        Ok(blob)
    }

    fn get_blob_status(
        rt: &impl Runtime,
        params: GetBlobStatusParams,
    ) -> Result<Option<BlobStatus>, ActorError> {
        rt.validate_immediate_caller_accept_any()?;
        let status =
            rt.state::<State>()?
                .get_blob_status(params.subscriber, params.hash, params.id);
        Ok(status)
    }

    fn get_added_blobs(
        rt: &impl Runtime,
        params: GetAddedBlobsParams,
    ) -> Result<Vec<BlobTuple>, ActorError> {
        rt.validate_immediate_caller_accept_any()?;
        let added = rt.state::<State>()?.get_added_blobs(params.0);
        Ok(added)
    }

    fn get_pending_blobs(
        rt: &impl Runtime,
        params: GetPendingBlobsParams,
    ) -> Result<Vec<BlobTuple>, ActorError> {
        rt.validate_immediate_caller_accept_any()?;
        let pending = rt.state::<State>()?.get_pending_blobs(params.0);
        Ok(pending)
    }

    fn set_blob_pending(rt: &impl Runtime, params: SetBlobPendingParams) -> Result<(), ActorError> {
        rt.validate_immediate_caller_is(std::iter::once(&SYSTEM_ACTOR_ADDR))?;
        // We control this method call and can guarantee subscriber is an external address,
        // i.e., no need to resolve its external address.
        rt.transaction(|st: &mut State, _| {
            st.set_blob_pending(params.subscriber, params.hash, params.id, params.source)
        })
    }

    fn finalize_blob(rt: &impl Runtime, params: FinalizeBlobParams) -> Result<(), ActorError> {
        rt.validate_immediate_caller_is(std::iter::once(&SYSTEM_ACTOR_ADDR))?;
        let (subscriber, _) = resolve_external(rt, params.subscriber)?;
        rt.transaction(|st: &mut State, _| {
            st.finalize_blob(
                subscriber,
                rt.curr_epoch(),
                params.hash,
                params.id,
                params.status,
            )
        })
    }

    fn delete_blob(rt: &impl Runtime, params: DeleteBlobParams) -> Result<(), ActorError> {
        rt.validate_immediate_caller_accept_any()?;
        let (origin, _) = resolve_external(rt, rt.message().origin())?;
        let (caller, _) = resolve_external(rt, rt.message().caller())?;
        // The blob subscriber will be the sponsor if specified and approved
        let subscriber = if let Some(sponsor) = params.sponsor {
            resolve_external_non_machine(rt, sponsor)?
        } else {
            origin
        };
        let delete = rt.transaction(|st: &mut State, _| {
            st.delete_blob(
                origin,
                caller,
                subscriber,
                rt.curr_epoch(),
                params.hash,
                params.id,
            )
        })?;
        if delete {
            delete_from_disc(params.hash)?;
        }
        Ok(())
    }

    /// Fallback method for unimplemented method numbers.
    pub fn fallback(
        rt: &impl Runtime,
        method: MethodNum,
        _: Option<IpldBlock>,
    ) -> Result<Option<IpldBlock>, ActorError> {
        rt.validate_immediate_caller_accept_any()?;
        if method >= FIRST_EXPORTED_METHOD_NUMBER {
            Ok(None)
        } else {
            Err(actor_error!(unhandled_message; "invalid method: {}", method))
        }
    }
}

fn delete_from_disc(hash: Hash) -> Result<(), ActorError> {
    #[cfg(feature = "fil-actor")]
    {
        hoku_actor_sdk::hash_rm(hash.0).map_err(|en| {
            ActorError::unspecified(format!("failed to delete blob from disc: {:?}", en))
        })?;
        log::debug!("deleted blob {} from disc", hash);
        Ok(())
    }
    #[cfg(not(feature = "fil-actor"))]
    {
        log::debug!("mock deletion from disc (hash={})", hash);
        Ok(())
    }
}

impl ActorCode for BlobsActor {
    type Methods = Method;

    fn name() -> &'static str {
        BLOBS_ACTOR_NAME
    }

    actor_dispatch! {
        Constructor => constructor,
        GetStats => get_stats,
        BuyCredit => buy_credit,
        UpdateCredit => update_credit,
        ApproveCredit => approve_credit,
        RevokeCredit => revoke_credit,
        GetAccount => get_account,
        GetCreditApproval => get_credit_approval,
        GetCreditAllowance => get_credit_allowance,
        DebitAccounts => debit_accounts,
        AddBlob => add_blob,
        GetBlob => get_blob,
        GetBlobStatus => get_blob_status,
        GetAddedBlobs => get_added_blobs,
        GetPendingBlobs => get_pending_blobs,
        SetBlobPending => set_blob_pending,
        FinalizeBlob => finalize_blob,
        DeleteBlob => delete_blob,
        _ => fallback,
    }
}

<<<<<<< HEAD
enum ActorType {
    Account,
    Placeholder,
    Evm,
    EthAccount,
    Machine,
}

impl ActorType {
    fn from_builtin_type(t: Type) -> Result<Self, ActorError> {
        match t {
            Type::Account => Ok(ActorType::Account),
            Type::Placeholder => Ok(ActorType::Placeholder),
            Type::EVM => Ok(ActorType::Evm),
            Type::EthAccount => Ok(ActorType::EthAccount),
            _ => Err(ActorError::illegal_argument(format!(
                "builtin actor type {:?} cannot be mapped to actor type",
                t
            ))),
        }
    }
}

/// Resolve robust address and ensure it is not a Machine actor type.
/// See `resolve_external`.
fn resolve_external_non_machine(
    rt: &impl Runtime,
    address: Address,
) -> Result<Address, ActorError> {
    let (address, actor_type) = resolve_external(rt, address)?;
    if matches!(actor_type, ActorType::Machine) {
        Err(ActorError::illegal_argument(format!(
            "address {} cannot be a machine",
            address
        )))
    } else {
        Ok(address)
    }
}

/// Resolves robust address of an actor.
fn resolve_external(
    rt: &impl Runtime,
    address: Address,
) -> Result<(Address, ActorType), ActorError> {
    let actor_id = rt
        .resolve_address(&address)
        .ok_or(ActorError::not_found(format!(
            "actor {} not found",
            address
        )))?;
    let code_cid = rt
        .get_actor_code_cid(&actor_id)
        .expect("failed to lookup caller code");
    match rt.resolve_builtin_actor_type(&code_cid) {
        Some(Type::Account) => {
            let result = rt
                .send(
                    &address,
                    ext::account::PUBKEY_ADDRESS_METHOD,
                    None,
                    Zero::zero(),
                    None,
                    SendFlags::READ_ONLY,
                )
                .context_code(
                    ExitCode::USR_ASSERTION_FAILED,
                    "account failed to return its key address",
                )?;
            if !result.exit_code.is_success() {
                return Err(ActorError::checked(
                    result.exit_code,
                    "failed to retrieve account robust address".to_string(),
                    None,
                ));
            }
            let robust_addr: Address = deserialize_block(result.return_data)?;
            Ok((robust_addr, ActorType::Account))
        }
        Some(t) => match t {
            Type::Placeholder | Type::EVM | Type::EthAccount => {
                let delegated_addr =
                    rt.lookup_delegated_address(actor_id)
                        .ok_or(ActorError::illegal_argument(format!(
                            "actor {} does not have delegated address",
                            actor_id
                        )))?;
                Ok((delegated_addr, ActorType::from_builtin_type(t)?))
            }
            _ => Err(ActorError::forbidden(format!(
                "disallowed caller type {} for address {}",
                t.name(),
                address
            ))),
        },
        None => {
            // The caller might be a machine
            let result = rt
                .send(
                    &address,
                    fendermint_actor_machine::GET_ADDRESS_METHOD,
                    None,
                    Zero::zero(),
                    None,
                    SendFlags::READ_ONLY,
                )
                .context_code(
                    ExitCode::USR_ASSERTION_FAILED,
                    "machine failed to return its key address",
                )?;
            if !result.exit_code.is_success() {
                return Err(ActorError::forbidden(format!(
                    "disallowed caller code {code_cid}"
                )));
            }
            let robust_addr: Address = deserialize_block(result.return_data)?;
            Ok((robust_addr, ActorType::Machine))
        }
    }
}

=======
>>>>>>> c57fa7d4
#[cfg(test)]
mod tests {
    use super::*;

    use fil_actors_evm_shared::address::EthAddress;
    use fil_actors_runtime::test_utils::{
        expect_empty, MockRuntime, ETHACCOUNT_ACTOR_CODE_ID, EVM_ACTOR_CODE_ID,
        SYSTEM_ACTOR_CODE_ID,
    };
    use fil_actors_runtime::SYSTEM_ACTOR_ADDR;
    use fvm_ipld_encoding::ipld_block::IpldBlock;
    use fvm_shared::address::Address;
    use fvm_shared::bigint::BigInt;
    use fvm_shared::clock::ChainEpoch;
    use fvm_shared::econ::TokenAmount;
    use fvm_shared::{error::ExitCode, METHOD_SEND};
    use num_traits::Zero;
    use rand::RngCore;

    pub fn new_hash(size: usize) -> (Hash, u64) {
        let mut rng = rand::thread_rng();
        let mut data = vec![0u8; size];
        rng.fill_bytes(&mut data);
        (
            Hash(*iroh_base::hash::Hash::new(&data).as_bytes()),
            size as u64,
        )
    }

    pub fn new_pk() -> PublicKey {
        let mut rng = rand::thread_rng();
        let mut data = [0u8; 32];
        rng.fill_bytes(&mut data);
        PublicKey(data)
    }

    pub fn construct_and_verify(capacity: u64, debit_rate: u64) -> MockRuntime {
        let rt = MockRuntime {
            receiver: Address::new_id(10),
            ..Default::default()
        };
        rt.set_caller(*SYSTEM_ACTOR_CODE_ID, SYSTEM_ACTOR_ADDR);
        rt.expect_validate_caller_addr(vec![SYSTEM_ACTOR_ADDR]);
        let result = rt
            .call::<BlobsActor>(
                Method::Constructor as u64,
                IpldBlock::serialize_cbor(&ConstructorParams {
                    capacity,
                    debit_rate,
                })
                .unwrap(),
            )
            .unwrap();
        expect_empty(result);
        rt.verify();
        rt.reset();
        rt
    }

    #[test]
    fn test_buy_credit() {
        let rt = construct_and_verify(1024 * 1024, 1);

        let id_addr = Address::new_id(110);
        let eth_addr = EthAddress(hex_literal::hex!(
            "CAFEB0BA00000000000000000000000000000000"
        ));
        let f4_eth_addr = Address::new_delegated(10, &eth_addr.0).unwrap();

        rt.set_delegated_address(id_addr.id().unwrap(), f4_eth_addr);
        rt.set_caller(*ETHACCOUNT_ACTOR_CODE_ID, id_addr);
        rt.set_origin(id_addr);

        let mut expected_credits = BigInt::from(1000000000000000000u64);
        rt.set_received(TokenAmount::from_whole(1));
        rt.expect_validate_caller_any();
        let fund_params = BuyCreditParams(f4_eth_addr);
        let result = rt
            .call::<BlobsActor>(
                Method::BuyCredit as u64,
                IpldBlock::serialize_cbor(&fund_params).unwrap(),
            )
            .unwrap()
            .unwrap()
            .deserialize::<Account>()
            .unwrap();
        assert_eq!(result.credit_free, expected_credits);
        rt.verify();

        expected_credits += BigInt::from(1000000000u64);
        rt.set_received(TokenAmount::from_nano(1));
        rt.expect_validate_caller_any();
        let fund_params = BuyCreditParams(f4_eth_addr);
        let result = rt
            .call::<BlobsActor>(
                Method::BuyCredit as u64,
                IpldBlock::serialize_cbor(&fund_params).unwrap(),
            )
            .unwrap()
            .unwrap()
            .deserialize::<Account>()
            .unwrap();
        assert_eq!(result.credit_free, expected_credits);
        rt.verify();

        expected_credits += BigInt::from(1u64);
        rt.set_received(TokenAmount::from_atto(1));
        rt.expect_validate_caller_any();
        let fund_params = BuyCreditParams(f4_eth_addr);
        let result = rt
            .call::<BlobsActor>(
                Method::BuyCredit as u64,
                IpldBlock::serialize_cbor(&fund_params).unwrap(),
            )
            .unwrap()
            .unwrap()
            .deserialize::<Account>()
            .unwrap();
        assert_eq!(result.credit_free, expected_credits);
        rt.verify();
    }

    #[test]
    fn test_approve_credit() {
        let rt = construct_and_verify(1024 * 1024, 1);

        // Credit owner
        let owner_id_addr = Address::new_id(110);
        let owner_eth_addr = EthAddress(hex_literal::hex!(
            "CAFEB0BA00000000000000000000000000000000"
        ));
        let owner_f4_eth_addr = Address::new_delegated(10, &owner_eth_addr.0).unwrap();
        rt.set_delegated_address(owner_id_addr.id().unwrap(), owner_f4_eth_addr);

        // Credit receiver
        let to_id_addr = Address::new_id(111);
        let receiver_eth_addr = EthAddress(hex_literal::hex!(
            "CAFEB0BA00000000000000000000000000000001"
        ));
        let receiver_f4_eth_addr = Address::new_delegated(10, &receiver_eth_addr.0).unwrap();
        rt.set_delegated_address(to_id_addr.id().unwrap(), receiver_f4_eth_addr);
        rt.set_address_actor_type(to_id_addr, *ETHACCOUNT_ACTOR_CODE_ID);

        // Proxy EVM contract on behalf of the credit owner
        let proxy_id_addr = Address::new_id(112);
        let proxy_eth_addr = EthAddress(hex_literal::hex!(
            "CAFEB0BA00000000000000000000000000000002"
        ));
        let proxy_f4_eth_addr = Address::new_delegated(10, &proxy_eth_addr.0).unwrap();
        rt.set_delegated_address(proxy_id_addr.id().unwrap(), proxy_f4_eth_addr);
        rt.set_address_actor_type(proxy_id_addr, *EVM_ACTOR_CODE_ID);

        // Caller/origin is the same as from (i.e., the standard case)
        rt.set_caller(*ETHACCOUNT_ACTOR_CODE_ID, owner_id_addr);
        rt.set_origin(owner_id_addr);
        rt.expect_validate_caller_any();
        let approve_params = ApproveCreditParams {
            from: owner_id_addr,
            to: to_id_addr,
            caller_allowlist: None,
            limit: None,
            ttl: None,
        };
        let result = rt.call::<BlobsActor>(
            Method::ApproveCredit as u64,
            IpldBlock::serialize_cbor(&approve_params).unwrap(),
        );
        assert!(result.is_ok());
        rt.verify();

        // Proxy caller (caller mismatch with from, but is correct origin)
        rt.set_caller(*EVM_ACTOR_CODE_ID, proxy_id_addr);
        rt.set_origin(owner_id_addr);
        rt.expect_validate_caller_any();
        let approve_params = ApproveCreditParams {
            from: owner_id_addr,
            to: to_id_addr,
            caller_allowlist: None,
            limit: None,
            ttl: None,
        };
        let result = rt.call::<BlobsActor>(
            Method::ApproveCredit as u64,
            IpldBlock::serialize_cbor(&approve_params).unwrap(),
        );
        assert!(result.is_ok());
        rt.verify();

        // Caller/origin mismatch with from
        rt.set_caller(*EVM_ACTOR_CODE_ID, proxy_id_addr);
        rt.set_origin(owner_id_addr);
        rt.expect_validate_caller_any();
        let approve_params = ApproveCreditParams {
            from: to_id_addr, // mismatch
            to: to_id_addr,
            caller_allowlist: None,
            limit: None,
            ttl: None,
        };
        let result = rt.call::<BlobsActor>(
            Method::ApproveCredit as u64,
            IpldBlock::serialize_cbor(&approve_params).unwrap(),
        );
        let expected_return = Err(ActorError::illegal_argument(format!(
            "from {} does not match origin or caller",
            receiver_f4_eth_addr
        )));
        assert_eq!(result, expected_return);
        rt.verify();
    }

    #[test]
    fn test_revoke_credit() {
        let rt = construct_and_verify(1024 * 1024, 1);

        // Credit owner
        let owner_id_addr = Address::new_id(110);
        let owner_eth_addr = EthAddress(hex_literal::hex!(
            "CAFEB0BA00000000000000000000000000000000"
        ));
        let owner_f4_eth_addr = Address::new_delegated(10, &owner_eth_addr.0).unwrap();
        rt.set_delegated_address(owner_id_addr.id().unwrap(), owner_f4_eth_addr);

        // Credit receiver
        let to_id_addr = Address::new_id(111);
        let receiver_eth_addr = EthAddress(hex_literal::hex!(
            "CAFEB0BA00000000000000000000000000000001"
        ));
        let receiver_f4_eth_addr = Address::new_delegated(10, &receiver_eth_addr.0).unwrap();
        rt.set_delegated_address(to_id_addr.id().unwrap(), receiver_f4_eth_addr);
        rt.set_address_actor_type(to_id_addr, *ETHACCOUNT_ACTOR_CODE_ID);

        // Proxy EVM contract on behalf of the credit owner
        let proxy_id_addr = Address::new_id(112);
        let proxy_eth_addr = EthAddress(hex_literal::hex!(
            "CAFEB0BA00000000000000000000000000000002"
        ));
        let proxy_f4_eth_addr = Address::new_delegated(10, &proxy_eth_addr.0).unwrap();
        rt.set_delegated_address(proxy_id_addr.id().unwrap(), proxy_f4_eth_addr);
        rt.set_address_actor_type(proxy_id_addr, *EVM_ACTOR_CODE_ID);

        // Set up the approval to revoke
        rt.set_caller(*ETHACCOUNT_ACTOR_CODE_ID, owner_id_addr);
        rt.set_origin(owner_id_addr);
        rt.expect_validate_caller_any();
        let approve_params = ApproveCreditParams {
            from: owner_id_addr,
            to: to_id_addr,
            caller_allowlist: None,
            limit: None,
            ttl: None,
        };
        let result = rt.call::<BlobsActor>(
            Method::ApproveCredit as u64,
            IpldBlock::serialize_cbor(&approve_params).unwrap(),
        );
        assert!(result.is_ok());
        rt.verify();

        // Caller/origin is the same as from (i.e., the standard case)
        rt.set_caller(*ETHACCOUNT_ACTOR_CODE_ID, owner_id_addr);
        rt.set_origin(owner_id_addr);
        rt.expect_validate_caller_any();
        let revoke_params = RevokeCreditParams {
            from: owner_id_addr,
            to: to_id_addr,
            for_caller: None,
        };
        let result = rt.call::<BlobsActor>(
            Method::RevokeCredit as u64,
            IpldBlock::serialize_cbor(&revoke_params).unwrap(),
        );
        assert!(result.is_ok());
        rt.verify();

        // Proxy caller (caller mismatch with from, but is correct origin)
        rt.set_caller(*EVM_ACTOR_CODE_ID, proxy_id_addr);
        rt.set_origin(owner_id_addr);
        rt.expect_validate_caller_any();
        let revoke_params = RevokeCreditParams {
            from: owner_id_addr,
            to: to_id_addr,
            for_caller: None,
        };
        let result = rt.call::<BlobsActor>(
            Method::RevokeCredit as u64,
            IpldBlock::serialize_cbor(&revoke_params).unwrap(),
        );
        // This should be a state error, not from the actor API
        assert!(result.is_err());
        assert!(result.err().unwrap().msg().contains("not found"),);
        rt.verify();

        // Caller/origin mismatch with from
        rt.set_caller(*EVM_ACTOR_CODE_ID, proxy_id_addr);
        rt.set_origin(owner_id_addr);
        rt.expect_validate_caller_any();
        let revoke_params = RevokeCreditParams {
            from: to_id_addr, // mismatch
            to: to_id_addr,
            for_caller: None,
        };
        let result = rt.call::<BlobsActor>(
            Method::RevokeCredit as u64,
            IpldBlock::serialize_cbor(&revoke_params).unwrap(),
        );
        let expected_return = Err(ActorError::illegal_argument(format!(
            "from {} does not match origin or caller",
            receiver_f4_eth_addr
        )));
        assert_eq!(result, expected_return);
        rt.verify();
    }

    #[test]
    fn test_add_blob() {
        let rt = construct_and_verify(1024 * 1024, 1);

        let id_addr = Address::new_id(110);
        let eth_addr = EthAddress(hex_literal::hex!(
            "CAFEB0BA00000000000000000000000000000000"
        ));
        let f4_eth_addr = Address::new_delegated(10, &eth_addr.0).unwrap();

        rt.set_delegated_address(id_addr.id().unwrap(), f4_eth_addr);
        rt.set_caller(*ETHACCOUNT_ACTOR_CODE_ID, id_addr);
        rt.set_origin(id_addr);
        rt.set_epoch(ChainEpoch::from(0));

        // Try without first funding
        rt.expect_validate_caller_any();
        let hash = new_hash(1024);
        let add_params = AddBlobParams {
            sponsor: None,
            source: new_pk(),
            hash: hash.0,
            metadata_hash: new_hash(1024).0,
            id: SubscriptionId::Default,
            size: hash.1,
            ttl: Some(3600),
        };
        let result = rt.call::<BlobsActor>(
            Method::AddBlob as u64,
            IpldBlock::serialize_cbor(&add_params).unwrap(),
        );
        assert!(result.is_err());
        rt.verify();

        // Fund an account
        rt.set_received(TokenAmount::from_whole(1));
        rt.expect_validate_caller_any();
        let fund_params = BuyCreditParams(f4_eth_addr);
        let result = rt.call::<BlobsActor>(
            Method::BuyCredit as u64,
            IpldBlock::serialize_cbor(&fund_params).unwrap(),
        );
        assert!(result.is_ok());
        rt.verify();

        // Try with sufficient balance
        rt.set_epoch(ChainEpoch::from(5));
        rt.expect_validate_caller_any();
        let subscription = rt
            .call::<BlobsActor>(
                Method::AddBlob as u64,
                IpldBlock::serialize_cbor(&add_params).unwrap(),
            )
            .unwrap()
            .unwrap()
            .deserialize::<Subscription>()
            .unwrap();
        assert_eq!(subscription.added, 5);
        assert_eq!(subscription.expiry, 3605);
        assert!(!subscription.auto_renew);
        assert_eq!(subscription.delegate, None);
        rt.verify();
    }

    #[test]
    fn test_add_blob_inline_buy() {
        let rt = construct_and_verify(1024 * 1024, 1);

        let id_addr = Address::new_id(110);
        let eth_addr = EthAddress(hex_literal::hex!(
            "CAFEB0BA00000000000000000000000000000000"
        ));
        let f4_eth_addr = Address::new_delegated(10, &eth_addr.0).unwrap();

        rt.set_delegated_address(id_addr.id().unwrap(), f4_eth_addr);
        rt.set_caller(*ETHACCOUNT_ACTOR_CODE_ID, id_addr);
        rt.set_origin(id_addr);
        rt.set_epoch(ChainEpoch::from(0));

        // Try sending a lot
        rt.expect_validate_caller_any();
        let hash = new_hash(1024);
        let add_params = AddBlobParams {
            sponsor: None,
            hash: hash.0,
            metadata_hash: new_hash(1024).0,
            source: new_pk(),
            id: SubscriptionId::Default,
            size: hash.1,
            ttl: Some(3600),
        };
        let tokens_sent = TokenAmount::from_whole(1);
        rt.set_received(tokens_sent.clone());
        rt.set_balance(tokens_sent.clone());
        let tokens_required_atto = add_params.size * add_params.ttl.unwrap() as u64;
        let expected_tokens_unspent = tokens_sent.atto() - tokens_required_atto;
        rt.expect_send_simple(
            f4_eth_addr,
            METHOD_SEND,
            None,
            TokenAmount::from_atto(expected_tokens_unspent),
            None,
            ExitCode::OK,
        );
        let result = rt.call::<BlobsActor>(
            Method::AddBlob as u64,
            IpldBlock::serialize_cbor(&add_params).unwrap(),
        );
        assert!(result.is_ok());
        rt.verify();

        // Try sending zero
        rt.expect_validate_caller_any();
        rt.set_received(TokenAmount::zero());
        let hash = new_hash(1024);
        let add_params = AddBlobParams {
            sponsor: None,
            hash: hash.0,
            metadata_hash: new_hash(1024).0,
            source: new_pk(),
            id: SubscriptionId::Default,
            size: hash.1,
            ttl: Some(3600),
        };
        let response = rt.call::<BlobsActor>(
            Method::AddBlob as u64,
            IpldBlock::serialize_cbor(&add_params).unwrap(),
        );
        assert!(response.is_err());
        rt.verify();

        // Try sending exact amount
        let tokens_required_atto = add_params.size * add_params.ttl.unwrap() as u64;
        let tokens_sent = TokenAmount::from_atto(tokens_required_atto);
        rt.set_received(tokens_sent.clone());
        rt.expect_validate_caller_any();
        let hash = new_hash(1024);
        let add_params = AddBlobParams {
            sponsor: None,
            hash: hash.0,
            metadata_hash: new_hash(1024).0,
            source: new_pk(),
            id: SubscriptionId::Default,
            size: hash.1,
            ttl: Some(3600),
        };
        let result = rt.call::<BlobsActor>(
            Method::AddBlob as u64,
            IpldBlock::serialize_cbor(&add_params).unwrap(),
        );
        assert!(result.is_ok());
        rt.verify();
    }

    #[test]
    fn test_add_blob_with_sponsor() {
        let rt = construct_and_verify(1024 * 1024, 1);

        // Credit sponsor
        let sponsor_id_addr = Address::new_id(110);
        let sponsor_eth_addr = EthAddress(hex_literal::hex!(
            "CAFEB0BA00000000000000000000000000000000"
        ));
        let sponsor_f4_eth_addr = Address::new_delegated(10, &sponsor_eth_addr.0).unwrap();
        rt.set_delegated_address(sponsor_id_addr.id().unwrap(), sponsor_f4_eth_addr);

        // Credit spender
        let spender_id_addr = Address::new_id(111);
        let spender_eth_addr = EthAddress(hex_literal::hex!(
            "CAFEB0BA00000000000000000000000000000001"
        ));
        let spender_f4_eth_addr = Address::new_delegated(10, &spender_eth_addr.0).unwrap();
        rt.set_delegated_address(spender_id_addr.id().unwrap(), spender_f4_eth_addr);
        rt.set_address_actor_type(spender_id_addr, *ETHACCOUNT_ACTOR_CODE_ID);

        // Proxy EVM contract on behalf of the credit owner
        let proxy_id_addr = Address::new_id(112);
        let proxy_eth_addr = EthAddress(hex_literal::hex!(
            "CAFEB0BA00000000000000000000000000000002"
        ));
        let proxy_f4_eth_addr = Address::new_delegated(10, &proxy_eth_addr.0).unwrap();
        rt.set_delegated_address(proxy_id_addr.id().unwrap(), proxy_f4_eth_addr);
        rt.set_address_actor_type(proxy_id_addr, *EVM_ACTOR_CODE_ID);

        // Sponsor buys credit
        rt.set_caller(*ETHACCOUNT_ACTOR_CODE_ID, sponsor_id_addr);
        rt.set_received(TokenAmount::from_whole(1));
        rt.expect_validate_caller_any();
        let fund_params = BuyCreditParams(sponsor_id_addr);
        let buy_credit_result = rt.call::<BlobsActor>(
            Method::BuyCredit as u64,
            IpldBlock::serialize_cbor(&fund_params).unwrap(),
        );
        assert!(buy_credit_result.is_ok());
        rt.verify();

        // Sponsors approves credit
        rt.set_caller(*ETHACCOUNT_ACTOR_CODE_ID, sponsor_id_addr);
        rt.set_origin(sponsor_id_addr);
        rt.expect_validate_caller_any();
        let approve_params = ApproveCreditParams {
            from: sponsor_id_addr,
            to: spender_id_addr,
            caller_allowlist: None,
            limit: None,
            ttl: None,
        };
        let result = rt.call::<BlobsActor>(
            Method::ApproveCredit as u64,
            IpldBlock::serialize_cbor(&approve_params).unwrap(),
        );
        assert!(result.is_ok());
        rt.verify();

        rt.set_origin(sponsor_id_addr);
        rt.set_caller(*ETHACCOUNT_ACTOR_CODE_ID, sponsor_id_addr);
        rt.expect_validate_caller_any();
        let approve_params = ApproveCreditParams {
            from: sponsor_id_addr,
            to: spender_id_addr,
            caller_allowlist: None,
            limit: None,
            ttl: None,
        };
        let approve_result = rt.call::<BlobsActor>(
            Method::ApproveCredit as u64,
            IpldBlock::serialize_cbor(&approve_params).unwrap(),
        );
        assert!(approve_result.is_ok());
        rt.verify();

        // Try sending zero
        rt.set_origin(spender_id_addr);
        rt.set_caller(*ETHACCOUNT_ACTOR_CODE_ID, spender_id_addr);
        rt.expect_validate_caller_any();
        rt.set_received(TokenAmount::zero());
        let hash = new_hash(1024);
        let add_params = AddBlobParams {
            sponsor: Some(sponsor_id_addr),
            hash: hash.0,
            metadata_hash: new_hash(1024).0,
            source: new_pk(),
            id: SubscriptionId::Default,
            size: hash.1,
            ttl: Some(3600),
        };
        let response = rt.call::<BlobsActor>(
            Method::AddBlob as u64,
            IpldBlock::serialize_cbor(&add_params).unwrap(),
        );
        assert!(response.is_ok());
        rt.verify();

        // Try sending non-zero -> cannot buy for a sponsor
        rt.set_origin(spender_id_addr);
        rt.set_caller(*ETHACCOUNT_ACTOR_CODE_ID, spender_id_addr);
        rt.expect_validate_caller_any();
        rt.set_received(TokenAmount::from_whole(1));
        let hash = new_hash(1024);
        let add_params = AddBlobParams {
            sponsor: Some(sponsor_id_addr),
            hash: hash.0,
            metadata_hash: new_hash(1024).0,
            source: new_pk(),
            id: SubscriptionId::Default,
            size: hash.1,
            ttl: Some(3600),
        };
        let response = rt.call::<BlobsActor>(
            Method::AddBlob as u64,
            IpldBlock::serialize_cbor(&add_params).unwrap(),
        );
        assert!(response.is_err());
        rt.verify();
    }
}<|MERGE_RESOLUTION|>--- conflicted
+++ resolved
@@ -13,8 +13,6 @@
 use fendermint_actor_blobs_shared::state::{
     Account, Blob, BlobStatus, CreditApproval, Hash, PublicKey, Subscription, SubscriptionId,
 };
-
-use crate::{ConstructorParams, State, BLOBS_ACTOR_NAME};
 use fendermint_actor_blobs_shared::Method;
 use fendermint_actor_machine::{resolve_external, resolve_external_non_machine};
 use fil_actors_runtime::{
@@ -23,17 +21,10 @@
     ActorError, FIRST_EXPORTED_METHOD_NUMBER, SYSTEM_ACTOR_ADDR,
 };
 use fvm_ipld_encoding::ipld_block::IpldBlock;
-use fvm_shared::address::Address;
-<<<<<<< HEAD
 use fvm_shared::econ::TokenAmount;
-use fvm_shared::sys::SendFlags;
-use fvm_shared::{error::ExitCode, MethodNum, METHOD_SEND};
-use num_traits::Zero;
-
-use crate::{ext, ConstructorParams, State, BLOBS_ACTOR_NAME};
-=======
-use fvm_shared::{MethodNum, METHOD_SEND};
->>>>>>> c57fa7d4
+use fvm_shared::{address::Address, MethodNum, METHOD_SEND};
+
+use crate::{ConstructorParams, State, BLOBS_ACTOR_NAME};
 
 #[cfg(feature = "fil-actor")]
 fil_actors_runtime::wasm_trampoline!(BlobsActor);
@@ -372,130 +363,6 @@
     }
 }
 
-<<<<<<< HEAD
-enum ActorType {
-    Account,
-    Placeholder,
-    Evm,
-    EthAccount,
-    Machine,
-}
-
-impl ActorType {
-    fn from_builtin_type(t: Type) -> Result<Self, ActorError> {
-        match t {
-            Type::Account => Ok(ActorType::Account),
-            Type::Placeholder => Ok(ActorType::Placeholder),
-            Type::EVM => Ok(ActorType::Evm),
-            Type::EthAccount => Ok(ActorType::EthAccount),
-            _ => Err(ActorError::illegal_argument(format!(
-                "builtin actor type {:?} cannot be mapped to actor type",
-                t
-            ))),
-        }
-    }
-}
-
-/// Resolve robust address and ensure it is not a Machine actor type.
-/// See `resolve_external`.
-fn resolve_external_non_machine(
-    rt: &impl Runtime,
-    address: Address,
-) -> Result<Address, ActorError> {
-    let (address, actor_type) = resolve_external(rt, address)?;
-    if matches!(actor_type, ActorType::Machine) {
-        Err(ActorError::illegal_argument(format!(
-            "address {} cannot be a machine",
-            address
-        )))
-    } else {
-        Ok(address)
-    }
-}
-
-/// Resolves robust address of an actor.
-fn resolve_external(
-    rt: &impl Runtime,
-    address: Address,
-) -> Result<(Address, ActorType), ActorError> {
-    let actor_id = rt
-        .resolve_address(&address)
-        .ok_or(ActorError::not_found(format!(
-            "actor {} not found",
-            address
-        )))?;
-    let code_cid = rt
-        .get_actor_code_cid(&actor_id)
-        .expect("failed to lookup caller code");
-    match rt.resolve_builtin_actor_type(&code_cid) {
-        Some(Type::Account) => {
-            let result = rt
-                .send(
-                    &address,
-                    ext::account::PUBKEY_ADDRESS_METHOD,
-                    None,
-                    Zero::zero(),
-                    None,
-                    SendFlags::READ_ONLY,
-                )
-                .context_code(
-                    ExitCode::USR_ASSERTION_FAILED,
-                    "account failed to return its key address",
-                )?;
-            if !result.exit_code.is_success() {
-                return Err(ActorError::checked(
-                    result.exit_code,
-                    "failed to retrieve account robust address".to_string(),
-                    None,
-                ));
-            }
-            let robust_addr: Address = deserialize_block(result.return_data)?;
-            Ok((robust_addr, ActorType::Account))
-        }
-        Some(t) => match t {
-            Type::Placeholder | Type::EVM | Type::EthAccount => {
-                let delegated_addr =
-                    rt.lookup_delegated_address(actor_id)
-                        .ok_or(ActorError::illegal_argument(format!(
-                            "actor {} does not have delegated address",
-                            actor_id
-                        )))?;
-                Ok((delegated_addr, ActorType::from_builtin_type(t)?))
-            }
-            _ => Err(ActorError::forbidden(format!(
-                "disallowed caller type {} for address {}",
-                t.name(),
-                address
-            ))),
-        },
-        None => {
-            // The caller might be a machine
-            let result = rt
-                .send(
-                    &address,
-                    fendermint_actor_machine::GET_ADDRESS_METHOD,
-                    None,
-                    Zero::zero(),
-                    None,
-                    SendFlags::READ_ONLY,
-                )
-                .context_code(
-                    ExitCode::USR_ASSERTION_FAILED,
-                    "machine failed to return its key address",
-                )?;
-            if !result.exit_code.is_success() {
-                return Err(ActorError::forbidden(format!(
-                    "disallowed caller code {code_cid}"
-                )));
-            }
-            let robust_addr: Address = deserialize_block(result.return_data)?;
-            Ok((robust_addr, ActorType::Machine))
-        }
-    }
-}
-
-=======
->>>>>>> c57fa7d4
 #[cfg(test)]
 mod tests {
     use super::*;
@@ -505,13 +372,9 @@
         expect_empty, MockRuntime, ETHACCOUNT_ACTOR_CODE_ID, EVM_ACTOR_CODE_ID,
         SYSTEM_ACTOR_CODE_ID,
     };
-    use fil_actors_runtime::SYSTEM_ACTOR_ADDR;
-    use fvm_ipld_encoding::ipld_block::IpldBlock;
-    use fvm_shared::address::Address;
     use fvm_shared::bigint::BigInt;
     use fvm_shared::clock::ChainEpoch;
-    use fvm_shared::econ::TokenAmount;
-    use fvm_shared::{error::ExitCode, METHOD_SEND};
+    use fvm_shared::error::ExitCode;
     use num_traits::Zero;
     use rand::RngCore;
 
