--- conflicted
+++ resolved
@@ -50,13 +50,6 @@
 /// A future version of the protocol will likely separate them in some way.
 pub struct BlobsActor;
 
-<<<<<<< HEAD
-=======
-/// The return type used when fetching "added" or "pending" blobs.
-/// See `get_added_blobs` and `get_pending_blobs` for more information.
-type BlobRequest = (Hash, u64, HashSet<(Address, SubscriptionId, PublicKey)>);
-
->>>>>>> 1cfd68d5
 impl BlobsActor {
     /// Creates a new `[BlobsActor]` state.
     ///
