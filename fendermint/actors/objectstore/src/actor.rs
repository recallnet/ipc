// Copyright 2024 Textile
// Copyright 2021-2023 Protocol Labs
// SPDX-License-Identifier: Apache-2.0, MIT

use cid::Cid;
use fendermint_actor_machine::{ConstructorParams, MachineActor};
use fil_actors_runtime::{
    actor_dispatch, actor_error, deserialize_block, extract_send_result,
    runtime::{ActorCode, Runtime},
    ActorDowncast, ActorError, FIRST_EXPORTED_METHOD_NUMBER, INIT_ACTOR_ADDR,
};
use fvm_ipld_encoding::ipld_block::IpldBlock;
use fvm_ipld_hamt::BytesKey;
use fvm_shared::{error::ExitCode, MethodNum};

use crate::ext::blobs::Blob;
use crate::{
    ext, AddParams, DeleteParams, GetParams, GotObject, ListParams, Method, Object, ObjectList,
    State, OBJECTSTORE_ACTOR_NAME,
};

#[cfg(feature = "fil-actor")]
fil_actors_runtime::wasm_trampoline!(Actor);

pub struct Actor;

impl Actor {
    fn constructor(rt: &impl Runtime, params: ConstructorParams) -> Result<(), ActorError> {
        rt.validate_immediate_caller_is(std::iter::once(&INIT_ACTOR_ADDR))?;

        let state = State::new(
            rt.store(),
            params.creator,
            params.write_access,
            params.metadata,
        )
        .map_err(|e| {
            e.downcast_default(
                ExitCode::USR_ILLEGAL_STATE,
                "failed to construct empty store",
            )
        })?;
        rt.create(&state)
    }

    fn add_object(rt: &impl Runtime, params: AddParams) -> Result<Cid, ActorError> {
        Self::ensure_write_allowed(rt)?;
        let key = BytesKey(params.key);
        if let Some(object) = Self::retrieve_object(rt, &key)? {
            if params.overwrite {
                extract_send_result(rt.send_simple(
                    &ext::blobs::BLOBS_ACTOR_ADDR,
                    ext::blobs::DELETE_BLOB_METHOD,
                    IpldBlock::serialize_cbor(&ext::blobs::DeleteBlobParams(object.hash))?,
                    rt.message().value_received(),
                ))?;
            } else {
                return Err(ActorError::illegal_state(
                    "asked not to overwrite".to_string(),
                ));
            }
        }

        let add_params = IpldBlock::serialize_cbor(&ext::blobs::AddBlobParams {
            from: Some(params.to),
            source: params.source,
            hash: params.hash,
            size: params.size as u64,
            expiry: rt.curr_epoch() + 100,
        })?;
        extract_send_result(rt.send_simple(
            &ext::blobs::BLOBS_ACTOR_ADDR,
            ext::blobs::ADD_BLOB_METHOD,
            add_params,
            rt.message().value_received(),
        ))?;

        let root = rt.transaction(|st: &mut State, rt| {
            st.add(
                rt.store(),
                key,
                params.hash,
                params.size,
                params.metadata,
                params.overwrite,
            )
            .map_err(|e| e.downcast_default(ExitCode::USR_ILLEGAL_STATE, "failed to add object"))
        })?;
        Ok(root)
    }

    // Deleting an object removes the key from the store, but not from the underlying storage.
    // So, we can't just delete it here via syscall.
    // Once implemented, the DA mechanism may cause the data to be entangled with other data.
    // The retention policies will handle deleting / GC.
    fn delete_object(rt: &impl Runtime, params: DeleteParams) -> Result<Cid, ActorError> {
        Self::ensure_write_allowed(rt)?;
        let key = BytesKey(params.key);
        // 1. Retrieve object CID
        let object = Self::retrieve_object(rt, &key)?.ok_or(ActorError::unchecked(
            ExitCode::USR_ILLEGAL_STATE,
            "no object stored".to_string(),
        ))?;
        // 2. Delete from the blobs actor
        extract_send_result(rt.send_simple(
            &ext::blobs::BLOBS_ACTOR_ADDR,
            ext::blobs::DELETE_BLOB_METHOD,
            IpldBlock::serialize_cbor(&ext::blobs::DeleteBlobParams(object.hash))?,
            rt.message().value_received(),
        ))?;
        // 3. Delete from the state
        let res = rt.transaction(|st: &mut State, rt| {
            st.delete(rt.store(), &key).map_err(|e| {
                e.downcast_default(ExitCode::USR_ILLEGAL_STATE, "failed to delete object")
            })
        })?;
        Ok(res.1)
    }

    fn get_object(rt: &impl Runtime, params: GetParams) -> Result<Option<GotObject>, ActorError> {
        rt.validate_immediate_caller_accept_any()?;
        if let Some(object) = Self::retrieve_object(rt, &BytesKey(params.key))? {
            let cid = Self::cid_from_object(object.clone())?;
            let blob = deserialize_block::<Blob>(extract_send_result(rt.send_simple(
                &ext::blobs::BLOBS_ACTOR_ADDR,
                ext::blobs::GET_BLOB_METHOD,
                IpldBlock::serialize_cbor(&ext::blobs::GetBlobParams(cid))?,
                rt.message().value_received(),
            ))?)?;
            Ok(Some(GotObject {
                size: blob.size,
                expiry: blob.expiry,
                cid: object.cid,
                metadata: object.metadata,
            }))
        } else {
            Ok(None)
        }
    }

    fn list_objects(rt: &impl Runtime, params: ListParams) -> Result<ObjectList, ActorError> {
        rt.validate_immediate_caller_accept_any()?;
        let st: State = rt.state()?;
        let objects = st
            .list(
                rt.store(),
                params.prefix,
                params.delimiter,
                params.offset,
                params.limit,
            )
            .map_err(|e| {
                e.downcast_default(ExitCode::USR_ILLEGAL_STATE, "failed to list objects")
            })?;
        Ok(objects)
    }

    /// Fallback method for unimplemented method numbers.
    pub fn fallback(
        rt: &impl Runtime,
        method: MethodNum,
        _: Option<IpldBlock>,
    ) -> Result<Option<IpldBlock>, ActorError> {
        rt.validate_immediate_caller_accept_any()?;
        if method >= FIRST_EXPORTED_METHOD_NUMBER {
            Ok(None)
        } else {
            Err(actor_error!(unhandled_message; "invalid method: {}", method))
        }
    }

    /// Retrieve object from the state.
    fn retrieve_object(rt: &impl Runtime, key: &BytesKey) -> Result<Option<Object>, ActorError> {
        let state = rt.state::<State>()?;
        let store = rt.store();
        state.get(store, key).map_err(|e| {
            e.downcast_default(ExitCode::USR_ILLEGAL_STATE, "failed to retrieve object")
        })
    }
}

impl MachineActor for Actor {
    type State = State;
}

impl ActorCode for Actor {
    type Methods = Method;

    fn name() -> &'static str {
        OBJECTSTORE_ACTOR_NAME
    }

    actor_dispatch! {
        Constructor => constructor,
        GetMetadata => get_metadata,
        AddObject => add_object,
        DeleteObject => delete_object,
        GetObject => get_object,
        ListObjects => list_objects,
        _ => fallback,
    }
}

#[cfg(test)]
mod tests {
<<<<<<< HEAD
    use super::*;

    use cid::Cid;
    use fendermint_actor_blobs_shared::{Hash, PublicKey};
=======
    use cid::{multihash, Cid};
>>>>>>> b27d2dca
    use fendermint_actor_machine::WriteAccess;
    use fil_actors_evm_shared::address::EthAddress;
    use fil_actors_runtime::runtime::Runtime;
    use fil_actors_runtime::test_utils::{
        expect_empty, MockRuntime, ETHACCOUNT_ACTOR_CODE_ID, SYSTEM_ACTOR_CODE_ID,
    };
    use fil_actors_runtime::INIT_ACTOR_ADDR;
    use fvm_ipld_encoding::ipld_block::IpldBlock;
    use fvm_ipld_encoding::serde_bytes::ByteBuf;
    use fvm_shared::address::Address;
    use fvm_shared::clock::ChainEpoch;
    use fvm_shared::econ::TokenAmount;
    use fvm_shared::error::ExitCode;
    use rand::RngCore;
    use std::collections::HashMap;

    use crate::ext::blobs::Blob;
    use crate::{actor::Actor, ext, AddParams, DeleteParams, GetParams, GotObject, Method, State};

    fn construct_and_verify(creator: Address) -> MockRuntime {
        let rt = MockRuntime {
            receiver: Address::new_id(10),
            ..Default::default()
        };
        rt.set_caller(*SYSTEM_ACTOR_CODE_ID, INIT_ACTOR_ADDR);
        rt.expect_validate_caller_addr(vec![INIT_ACTOR_ADDR]);
        let write_access: WriteAccess = WriteAccess::Public;
        let metadata = HashMap::new();
        let actor_construction = rt
            .call::<Actor>(
                Method::Constructor as u64,
                IpldBlock::serialize_cbor(&ConstructorParams {
                    creator,
                    write_access,
                    metadata,
                })
                .unwrap(),
            )
            .unwrap();
        expect_empty(actor_construction);
        rt.verify();
        rt.reset();
        rt
    }

    pub fn new_hash(size: usize) -> (Hash, u64) {
        let mut rng = rand::thread_rng();
        let mut data = vec![0u8; size];
        rng.fill_bytes(&mut data);
        (
            Hash(*iroh_base::hash::Hash::new(&data).as_bytes()),
            size as u64,
        )
    }

    pub fn new_pk() -> PublicKey {
        let mut rng = rand::thread_rng();
        let mut data = [0u8; 32];
        rng.fill_bytes(&mut data);
        PublicKey(data)
    }

    #[test]
    pub fn test_add_object() {
        let id_addr = Address::new_id(110);
        let eth_addr = EthAddress(hex_literal::hex!(
            "CAFEB0BA00000000000000000000000000000000"
        ));
        let f4_eth_addr = Address::new_delegated(10, &eth_addr.0).unwrap();

        let rt = construct_and_verify(f4_eth_addr);
        rt.set_delegated_address(id_addr.id().unwrap(), f4_eth_addr);
        rt.set_caller(*ETHACCOUNT_ACTOR_CODE_ID, id_addr);
        rt.set_origin(id_addr);
        rt.expect_validate_caller_any();
        let hash = new_hash(256);
        let add_params: AddParams = AddParams {
            to: f4_eth_addr,
            source: new_pk(),
            key: vec![0, 1, 2],
            hash: hash.0,
            size: hash.1 as usize,
            metadata: HashMap::new(),
            overwrite: false,
        };
        rt.expect_send_simple(
            ext::blobs::BLOBS_ACTOR_ADDR,
            ext::blobs::ADD_BLOB_METHOD,
            IpldBlock::serialize_cbor(&ext::blobs::AddBlobParams {
                from: Some(add_params.to),
                source: add_params.source,
                hash: add_params.hash,
                size: add_params.size as u64,
                expiry: 100,
            })
            .unwrap(),
            TokenAmount::from_whole(0),
            None,
            ExitCode::OK,
        );
        let result = rt
            .call::<Actor>(
                Method::AddObject as u64,
                IpldBlock::serialize_cbor(&add_params).unwrap(),
            )
            .unwrap()
            .unwrap()
            .deserialize::<Cid>()
            .unwrap();
        let state = rt.state::<State>().unwrap();
        assert_eq!(state.root, result);
    }

    #[test]
    pub fn test_add_overwrite() {
        let id_addr = Address::new_id(110);
        let eth_addr = EthAddress(hex_literal::hex!(
            "CAFEB0BA00000000000000000000000000000000"
        ));
        let f4_eth_addr = Address::new_delegated(10, &eth_addr.0).unwrap();

        let rt = construct_and_verify(f4_eth_addr);
        rt.set_delegated_address(id_addr.id().unwrap(), f4_eth_addr);
        rt.set_caller(*ETHACCOUNT_ACTOR_CODE_ID, id_addr);
        rt.set_origin(id_addr);
        rt.expect_validate_caller_any();
        let hash = new_hash(256);
        let add_params: AddParams = AddParams {
            to: f4_eth_addr,
            source: new_pk(),
            key: vec![0, 1, 2],
            hash: hash.0,
            size: hash.1 as usize,
            metadata: HashMap::new(),
            overwrite: false,
        };
        rt.expect_send_simple(
            ext::blobs::BLOBS_ACTOR_ADDR,
            ext::blobs::ADD_BLOB_METHOD,
            IpldBlock::serialize_cbor(&ext::blobs::AddBlobParams {
                from: Some(add_params.to),
                source: add_params.source,
                hash: add_params.hash,
                size: add_params.size as u64,
                expiry: 100,
            })
            .unwrap(),
            TokenAmount::from_whole(0),
            None,
            ExitCode::OK,
        );
        let result = rt
            .call::<Actor>(
                Method::AddObject as u64,
                IpldBlock::serialize_cbor(&add_params).unwrap(),
            )
            .unwrap()
            .unwrap()
            .deserialize::<Cid>()
            .unwrap();
        let state = rt.state::<State>().unwrap();
        assert_eq!(state.root, result);

        let hash = new_hash(256);
        let add_params2 = AddParams {
            to: add_params.to,
            source: add_params.source,
            key: add_params.key,
            hash: hash.0,
            size: hash.1 as usize,
            metadata: HashMap::new(),
            overwrite: true,
        };
        rt.expect_validate_caller_any();
        rt.expect_send_simple(
            ext::blobs::BLOBS_ACTOR_ADDR,
            ext::blobs::DELETE_BLOB_METHOD,
            IpldBlock::serialize_cbor(&ext::blobs::DeleteBlobParams(add_params.hash)).unwrap(),
            TokenAmount::from_whole(0),
            None,
            ExitCode::OK,
        );
        rt.expect_send_simple(
            ext::blobs::BLOBS_ACTOR_ADDR,
            ext::blobs::ADD_BLOB_METHOD,
            IpldBlock::serialize_cbor(&ext::blobs::AddBlobParams {
                from: Some(add_params2.to),
                source: add_params2.source,
                hash: add_params2.hash,
                size: add_params2.size as u64,
                expiry: 100,
            })
            .unwrap(),
            TokenAmount::from_whole(0),
            None,
            ExitCode::OK,
        );
        let result = rt
            .call::<Actor>(
                Method::AddObject as u64,
                IpldBlock::serialize_cbor(&add_params2).unwrap(),
            )
            .unwrap()
            .unwrap()
            .deserialize::<Cid>()
            .unwrap();
        let state = rt.state::<State>().unwrap();
        assert_eq!(state.root, result);
    }

    #[test]
    pub fn test_add_overwrite_fail() {
        let id_addr = Address::new_id(110);
        let eth_addr = EthAddress(hex_literal::hex!(
            "CAFEB0BA00000000000000000000000000000000"
        ));
        let f4_eth_addr = Address::new_delegated(10, &eth_addr.0).unwrap();

        let rt = construct_and_verify(f4_eth_addr);
        rt.set_delegated_address(id_addr.id().unwrap(), f4_eth_addr);
        rt.set_caller(*ETHACCOUNT_ACTOR_CODE_ID, id_addr);
        rt.set_origin(id_addr);
        rt.expect_validate_caller_any();
        let hash = new_hash(256);
        let add_params: AddParams = AddParams {
            to: f4_eth_addr,
            source: new_pk(),
            key: vec![0, 1, 2],
            hash: hash.0,
            size: hash.1 as usize,
            metadata: HashMap::new(),
            overwrite: false,
        };
        rt.expect_send_simple(
            ext::blobs::BLOBS_ACTOR_ADDR,
            ext::blobs::ADD_BLOB_METHOD,
            IpldBlock::serialize_cbor(&ext::blobs::AddBlobParams {
                from: Some(add_params.to),
                source: add_params.source,
                hash: add_params.hash,
                size: add_params.size as u64,
                expiry: 100,
            })
            .unwrap(),
            TokenAmount::from_whole(0),
            None,
            ExitCode::OK,
        );
        let result = rt
            .call::<Actor>(
                Method::AddObject as u64,
                IpldBlock::serialize_cbor(&add_params).unwrap(),
            )
            .unwrap()
            .unwrap()
            .deserialize::<Cid>()
            .unwrap();
        let state = rt.state::<State>().unwrap();
        assert_eq!(state.root, result);

        let hash = new_hash(256);
        let add_params2 = AddParams {
            to: add_params.to,
            source: add_params.source,
            key: add_params.key,
            hash: hash.0,
            size: hash.1 as usize,
            metadata: HashMap::new(),
            overwrite: false,
        };
        rt.expect_validate_caller_any();
        let result = rt.call::<Actor>(
            Method::AddObject as u64,
            IpldBlock::serialize_cbor(&add_params2).unwrap(),
        );
        assert!(result.is_err_and(|e| { e.msg().eq("asked not to overwrite") }));
        let state2 = rt.state::<State>().unwrap();
        assert_eq!(state2.root, state.root);
    }

    #[test]
    pub fn test_delete_object() {
        let id_addr = Address::new_id(110);
        let eth_addr = EthAddress(hex_literal::hex!(
            "CAFEB0BA00000000000000000000000000000000"
        ));
        let f4_eth_addr = Address::new_delegated(10, &eth_addr.0).unwrap();

        let rt = construct_and_verify(f4_eth_addr);
        rt.set_delegated_address(id_addr.id().unwrap(), f4_eth_addr);
        rt.set_caller(*ETHACCOUNT_ACTOR_CODE_ID, id_addr);
        rt.set_origin(id_addr);
        rt.expect_validate_caller_any();
        let key = vec![0, 1, 2];
        let hash = new_hash(256);

        // Prerequisite for a delete operation: add to have a proper state of the actor.
        let add_params: AddParams = AddParams {
            to: f4_eth_addr,
            source: new_pk(),
            key: key.clone(),
            hash: hash.0,
            size: hash.1 as usize,
            metadata: HashMap::new(),
            overwrite: false,
        };
        rt.expect_send_simple(
            ext::blobs::BLOBS_ACTOR_ADDR,
            ext::blobs::ADD_BLOB_METHOD,
            IpldBlock::serialize_cbor(&ext::blobs::AddBlobParams {
                from: Some(add_params.to),
                source: add_params.source,
                hash: add_params.hash,
                size: add_params.size as u64,
                expiry: 100,
            })
            .unwrap(),
            TokenAmount::from_whole(0),
            None,
            ExitCode::OK,
        );
        let result_add = rt
            .call::<Actor>(
                Method::AddObject as u64,
                IpldBlock::serialize_cbor(&add_params).unwrap(),
            )
            .unwrap()
            .unwrap()
            .deserialize::<Cid>()
            .unwrap();
        let state = rt.state::<State>().unwrap();
        assert_eq!(state.root, result_add);

        // Now actually delete.
        let delete_params = DeleteParams { key: key.clone() };
        rt.expect_validate_caller_any();
        rt.expect_send_simple(
            ext::blobs::BLOBS_ACTOR_ADDR,
            ext::blobs::DELETE_BLOB_METHOD,
            IpldBlock::serialize_cbor(&ext::blobs::DeleteBlobParams(hash.0)).unwrap(),
            TokenAmount::from_whole(0),
            None,
            ExitCode::OK,
        );
        let result_delete = rt.call::<Actor>(
            Method::DeleteObject as u64,
            IpldBlock::serialize_cbor(&delete_params).unwrap(),
        );
        assert!(result_delete.is_ok());
    }

    #[test]
    pub fn test_get_object_none() {
        let id_addr = Address::new_id(110);
        let eth_addr = EthAddress(hex_literal::hex!(
            "CAFEB0BA00000000000000000000000000000000"
        ));
        let f4_eth_addr = Address::new_delegated(10, &eth_addr.0).unwrap();

        let rt = construct_and_verify(f4_eth_addr);
        rt.set_delegated_address(id_addr.id().unwrap(), f4_eth_addr);
        rt.set_caller(*ETHACCOUNT_ACTOR_CODE_ID, id_addr);
        rt.set_origin(id_addr);
        rt.expect_validate_caller_any();
        let get_params = GetParams { key: vec![0, 1, 2] };
        let result = rt
            .call::<Actor>(
                Method::GetObject as u64,
                IpldBlock::serialize_cbor(&get_params).unwrap(),
            )
            .unwrap()
            .unwrap()
            .deserialize::<Option<GotObject>>();
        assert!(result.is_ok());
        assert_eq!(result, Ok(None));
    }

    #[test]
    pub fn test_get_object() {
        let id_addr = Address::new_id(110);
        let eth_addr = EthAddress(hex_literal::hex!(
            "CAFEB0BA00000000000000000000000000000000"
        ));
        let f4_eth_addr = Address::new_delegated(10, &eth_addr.0).unwrap();

        let rt = construct_and_verify(f4_eth_addr);
        rt.set_delegated_address(id_addr.id().unwrap(), f4_eth_addr);
        rt.set_caller(*ETHACCOUNT_ACTOR_CODE_ID, id_addr);
        rt.set_origin(id_addr);
        rt.expect_validate_caller_any();
        let key = vec![0, 1, 2];
        let cid = new_cid();

        // Prerequisite for a delete operation: add to have a proper state of the actor.
        let add_params: AddParams = AddParams {
            store: f4_eth_addr,
            key: key.clone(),
            cid,
            size: 20,
            metadata: HashMap::new(),
            overwrite: false,
        };
        rt.expect_send_simple(
            ext::blobs::BLOBS_ACTOR_ADDR,
            ext::blobs::ADD_BLOB_METHOD,
            IpldBlock::serialize_cbor(&ext::blobs::AddBlobParams {
                cid: add_params.cid,
                size: add_params.size as u64,
                expiry: 100,
                source: Some(add_params.store),
            })
            .unwrap(),
            TokenAmount::from_whole(0),
            None,
            ExitCode::OK,
        );
        rt.call::<Actor>(
            Method::AddObject as u64,
            IpldBlock::serialize_cbor(&add_params).unwrap(),
        )
        .unwrap()
        .unwrap()
        .deserialize::<Cid>()
        .unwrap();

        rt.expect_validate_caller_any();
        let blob = Blob {
            size: 10,
            expiry: 1 as ChainEpoch,
            resolved: true,
        };
        rt.expect_send_simple(
            ext::blobs::BLOBS_ACTOR_ADDR,
            ext::blobs::GET_BLOB_METHOD,
            IpldBlock::serialize_cbor(&ext::blobs::GetBlobParams(add_params.cid)).unwrap(),
            TokenAmount::from_whole(0),
            IpldBlock::serialize_cbor(&Some(&blob)).unwrap(),
            ExitCode::OK,
        );
        let get_params = GetParams { key };
        let result = rt
            .call::<Actor>(
                Method::GetObject as u64,
                IpldBlock::serialize_cbor(&get_params).unwrap(),
            )
            .unwrap()
            .unwrap()
            .deserialize::<Option<GotObject>>();
        assert!(result.is_ok());
        assert_eq!(
            result.unwrap(),
            Some(GotObject {
                size: blob.size,
                expiry: blob.expiry,
                cid: ByteBuf(cid.to_bytes()),
                metadata: add_params.metadata
            })
        );
    }
}<|MERGE_RESOLUTION|>--- conflicted
+++ resolved
@@ -2,7 +2,14 @@
 // Copyright 2021-2023 Protocol Labs
 // SPDX-License-Identifier: Apache-2.0, MIT
 
+use crate::{
+    AddParams, DeleteParams, GetParams, GotObject, ListParams, Method, Object, ObjectList, State,
+    OBJECTSTORE_ACTOR_NAME,
+};
 use cid::Cid;
+use fendermint_actor_blobs_shared::params::{AddBlobParams, DeleteBlobParams, GetBlobParams};
+use fendermint_actor_blobs_shared::state::Blob;
+use fendermint_actor_blobs_shared::{Method as BlobMethod, BLOBS_ACTOR_ADDR};
 use fendermint_actor_machine::{ConstructorParams, MachineActor};
 use fil_actors_runtime::{
     actor_dispatch, actor_error, deserialize_block, extract_send_result,
@@ -12,12 +19,6 @@
 use fvm_ipld_encoding::ipld_block::IpldBlock;
 use fvm_ipld_hamt::BytesKey;
 use fvm_shared::{error::ExitCode, MethodNum};
-
-use crate::ext::blobs::Blob;
-use crate::{
-    ext, AddParams, DeleteParams, GetParams, GotObject, ListParams, Method, Object, ObjectList,
-    State, OBJECTSTORE_ACTOR_NAME,
-};
 
 #[cfg(feature = "fil-actor")]
 fil_actors_runtime::wasm_trampoline!(Actor);
@@ -49,9 +50,9 @@
         if let Some(object) = Self::retrieve_object(rt, &key)? {
             if params.overwrite {
                 extract_send_result(rt.send_simple(
-                    &ext::blobs::BLOBS_ACTOR_ADDR,
-                    ext::blobs::DELETE_BLOB_METHOD,
-                    IpldBlock::serialize_cbor(&ext::blobs::DeleteBlobParams(object.hash))?,
+                    &BLOBS_ACTOR_ADDR,
+                    BlobMethod::DeleteBlob as MethodNum,
+                    IpldBlock::serialize_cbor(&DeleteBlobParams(object.hash))?,
                     rt.message().value_received(),
                 ))?;
             } else {
@@ -61,7 +62,7 @@
             }
         }
 
-        let add_params = IpldBlock::serialize_cbor(&ext::blobs::AddBlobParams {
+        let add_params = IpldBlock::serialize_cbor(&AddBlobParams {
             from: Some(params.to),
             source: params.source,
             hash: params.hash,
@@ -69,8 +70,8 @@
             expiry: rt.curr_epoch() + 100,
         })?;
         extract_send_result(rt.send_simple(
-            &ext::blobs::BLOBS_ACTOR_ADDR,
-            ext::blobs::ADD_BLOB_METHOD,
+            &BLOBS_ACTOR_ADDR,
+            BlobMethod::AddBlob as MethodNum,
             add_params,
             rt.message().value_received(),
         ))?;
@@ -103,9 +104,9 @@
         ))?;
         // 2. Delete from the blobs actor
         extract_send_result(rt.send_simple(
-            &ext::blobs::BLOBS_ACTOR_ADDR,
-            ext::blobs::DELETE_BLOB_METHOD,
-            IpldBlock::serialize_cbor(&ext::blobs::DeleteBlobParams(object.hash))?,
+            &BLOBS_ACTOR_ADDR,
+            BlobMethod::DeleteBlob as MethodNum,
+            IpldBlock::serialize_cbor(&DeleteBlobParams(object.hash))?,
             rt.message().value_received(),
         ))?;
         // 3. Delete from the state
@@ -120,17 +121,16 @@
     fn get_object(rt: &impl Runtime, params: GetParams) -> Result<Option<GotObject>, ActorError> {
         rt.validate_immediate_caller_accept_any()?;
         if let Some(object) = Self::retrieve_object(rt, &BytesKey(params.key))? {
-            let cid = Self::cid_from_object(object.clone())?;
             let blob = deserialize_block::<Blob>(extract_send_result(rt.send_simple(
-                &ext::blobs::BLOBS_ACTOR_ADDR,
-                ext::blobs::GET_BLOB_METHOD,
-                IpldBlock::serialize_cbor(&ext::blobs::GetBlobParams(cid))?,
+                &BLOBS_ACTOR_ADDR,
+                BlobMethod::GetBlob as MethodNum,
+                IpldBlock::serialize_cbor(&GetBlobParams(object.hash))?,
                 rt.message().value_received(),
             ))?)?;
             Ok(Some(GotObject {
-                size: blob.size,
+                hash: object.hash,
+                size: blob.size as usize,
                 expiry: blob.expiry,
-                cid: object.cid,
                 metadata: object.metadata,
             }))
         } else {
@@ -203,14 +203,10 @@
 
 #[cfg(test)]
 mod tests {
-<<<<<<< HEAD
     use super::*;
 
     use cid::Cid;
-    use fendermint_actor_blobs_shared::{Hash, PublicKey};
-=======
-    use cid::{multihash, Cid};
->>>>>>> b27d2dca
+    use fendermint_actor_blobs_shared::state::{Hash, PublicKey};
     use fendermint_actor_machine::WriteAccess;
     use fil_actors_evm_shared::address::EthAddress;
     use fil_actors_runtime::runtime::Runtime;
@@ -219,16 +215,12 @@
     };
     use fil_actors_runtime::INIT_ACTOR_ADDR;
     use fvm_ipld_encoding::ipld_block::IpldBlock;
-    use fvm_ipld_encoding::serde_bytes::ByteBuf;
     use fvm_shared::address::Address;
     use fvm_shared::clock::ChainEpoch;
     use fvm_shared::econ::TokenAmount;
     use fvm_shared::error::ExitCode;
     use rand::RngCore;
     use std::collections::HashMap;
-
-    use crate::ext::blobs::Blob;
-    use crate::{actor::Actor, ext, AddParams, DeleteParams, GetParams, GotObject, Method, State};
 
     fn construct_and_verify(creator: Address) -> MockRuntime {
         let rt = MockRuntime {
@@ -285,7 +277,7 @@
         rt.set_delegated_address(id_addr.id().unwrap(), f4_eth_addr);
         rt.set_caller(*ETHACCOUNT_ACTOR_CODE_ID, id_addr);
         rt.set_origin(id_addr);
-        rt.expect_validate_caller_any();
+
         let hash = new_hash(256);
         let add_params: AddParams = AddParams {
             to: f4_eth_addr,
@@ -296,10 +288,11 @@
             metadata: HashMap::new(),
             overwrite: false,
         };
-        rt.expect_send_simple(
-            ext::blobs::BLOBS_ACTOR_ADDR,
-            ext::blobs::ADD_BLOB_METHOD,
-            IpldBlock::serialize_cbor(&ext::blobs::AddBlobParams {
+        rt.expect_validate_caller_any();
+        rt.expect_send_simple(
+            BLOBS_ACTOR_ADDR,
+            BlobMethod::AddBlob as MethodNum,
+            IpldBlock::serialize_cbor(&AddBlobParams {
                 from: Some(add_params.to),
                 source: add_params.source,
                 hash: add_params.hash,
@@ -322,6 +315,7 @@
             .unwrap();
         let state = rt.state::<State>().unwrap();
         assert_eq!(state.root, result);
+        rt.verify();
     }
 
     #[test]
@@ -336,7 +330,7 @@
         rt.set_delegated_address(id_addr.id().unwrap(), f4_eth_addr);
         rt.set_caller(*ETHACCOUNT_ACTOR_CODE_ID, id_addr);
         rt.set_origin(id_addr);
-        rt.expect_validate_caller_any();
+
         let hash = new_hash(256);
         let add_params: AddParams = AddParams {
             to: f4_eth_addr,
@@ -347,10 +341,11 @@
             metadata: HashMap::new(),
             overwrite: false,
         };
-        rt.expect_send_simple(
-            ext::blobs::BLOBS_ACTOR_ADDR,
-            ext::blobs::ADD_BLOB_METHOD,
-            IpldBlock::serialize_cbor(&ext::blobs::AddBlobParams {
+        rt.expect_validate_caller_any();
+        rt.expect_send_simple(
+            BLOBS_ACTOR_ADDR,
+            BlobMethod::AddBlob as MethodNum,
+            IpldBlock::serialize_cbor(&AddBlobParams {
                 from: Some(add_params.to),
                 source: add_params.source,
                 hash: add_params.hash,
@@ -373,6 +368,7 @@
             .unwrap();
         let state = rt.state::<State>().unwrap();
         assert_eq!(state.root, result);
+        rt.verify();
 
         let hash = new_hash(256);
         let add_params2 = AddParams {
@@ -386,17 +382,17 @@
         };
         rt.expect_validate_caller_any();
         rt.expect_send_simple(
-            ext::blobs::BLOBS_ACTOR_ADDR,
-            ext::blobs::DELETE_BLOB_METHOD,
-            IpldBlock::serialize_cbor(&ext::blobs::DeleteBlobParams(add_params.hash)).unwrap(),
-            TokenAmount::from_whole(0),
-            None,
-            ExitCode::OK,
-        );
-        rt.expect_send_simple(
-            ext::blobs::BLOBS_ACTOR_ADDR,
-            ext::blobs::ADD_BLOB_METHOD,
-            IpldBlock::serialize_cbor(&ext::blobs::AddBlobParams {
+            BLOBS_ACTOR_ADDR,
+            BlobMethod::DeleteBlob as MethodNum,
+            IpldBlock::serialize_cbor(&DeleteBlobParams(add_params.hash)).unwrap(),
+            TokenAmount::from_whole(0),
+            None,
+            ExitCode::OK,
+        );
+        rt.expect_send_simple(
+            BLOBS_ACTOR_ADDR,
+            BlobMethod::AddBlob as MethodNum,
+            IpldBlock::serialize_cbor(&AddBlobParams {
                 from: Some(add_params2.to),
                 source: add_params2.source,
                 hash: add_params2.hash,
@@ -419,6 +415,7 @@
             .unwrap();
         let state = rt.state::<State>().unwrap();
         assert_eq!(state.root, result);
+        rt.verify();
     }
 
     #[test]
@@ -433,7 +430,7 @@
         rt.set_delegated_address(id_addr.id().unwrap(), f4_eth_addr);
         rt.set_caller(*ETHACCOUNT_ACTOR_CODE_ID, id_addr);
         rt.set_origin(id_addr);
-        rt.expect_validate_caller_any();
+
         let hash = new_hash(256);
         let add_params: AddParams = AddParams {
             to: f4_eth_addr,
@@ -444,10 +441,11 @@
             metadata: HashMap::new(),
             overwrite: false,
         };
-        rt.expect_send_simple(
-            ext::blobs::BLOBS_ACTOR_ADDR,
-            ext::blobs::ADD_BLOB_METHOD,
-            IpldBlock::serialize_cbor(&ext::blobs::AddBlobParams {
+        rt.expect_validate_caller_any();
+        rt.expect_send_simple(
+            BLOBS_ACTOR_ADDR,
+            BlobMethod::AddBlob as MethodNum,
+            IpldBlock::serialize_cbor(&AddBlobParams {
                 from: Some(add_params.to),
                 source: add_params.source,
                 hash: add_params.hash,
@@ -470,6 +468,7 @@
             .unwrap();
         let state = rt.state::<State>().unwrap();
         assert_eq!(state.root, result);
+        rt.verify();
 
         let hash = new_hash(256);
         let add_params2 = AddParams {
@@ -489,6 +488,7 @@
         assert!(result.is_err_and(|e| { e.msg().eq("asked not to overwrite") }));
         let state2 = rt.state::<State>().unwrap();
         assert_eq!(state2.root, state.root);
+        rt.verify();
     }
 
     #[test]
@@ -503,7 +503,7 @@
         rt.set_delegated_address(id_addr.id().unwrap(), f4_eth_addr);
         rt.set_caller(*ETHACCOUNT_ACTOR_CODE_ID, id_addr);
         rt.set_origin(id_addr);
-        rt.expect_validate_caller_any();
+
         let key = vec![0, 1, 2];
         let hash = new_hash(256);
 
@@ -517,10 +517,11 @@
             metadata: HashMap::new(),
             overwrite: false,
         };
-        rt.expect_send_simple(
-            ext::blobs::BLOBS_ACTOR_ADDR,
-            ext::blobs::ADD_BLOB_METHOD,
-            IpldBlock::serialize_cbor(&ext::blobs::AddBlobParams {
+        rt.expect_validate_caller_any();
+        rt.expect_send_simple(
+            BLOBS_ACTOR_ADDR,
+            BlobMethod::AddBlob as MethodNum,
+            IpldBlock::serialize_cbor(&AddBlobParams {
                 from: Some(add_params.to),
                 source: add_params.source,
                 hash: add_params.hash,
@@ -543,14 +544,15 @@
             .unwrap();
         let state = rt.state::<State>().unwrap();
         assert_eq!(state.root, result_add);
+        rt.verify();
 
         // Now actually delete.
         let delete_params = DeleteParams { key: key.clone() };
         rt.expect_validate_caller_any();
         rt.expect_send_simple(
-            ext::blobs::BLOBS_ACTOR_ADDR,
-            ext::blobs::DELETE_BLOB_METHOD,
-            IpldBlock::serialize_cbor(&ext::blobs::DeleteBlobParams(hash.0)).unwrap(),
+            BLOBS_ACTOR_ADDR,
+            BlobMethod::DeleteBlob as MethodNum,
+            IpldBlock::serialize_cbor(&DeleteBlobParams(hash.0)).unwrap(),
             TokenAmount::from_whole(0),
             None,
             ExitCode::OK,
@@ -560,6 +562,7 @@
             IpldBlock::serialize_cbor(&delete_params).unwrap(),
         );
         assert!(result_delete.is_ok());
+        rt.verify();
     }
 
     #[test]
@@ -574,8 +577,9 @@
         rt.set_delegated_address(id_addr.id().unwrap(), f4_eth_addr);
         rt.set_caller(*ETHACCOUNT_ACTOR_CODE_ID, id_addr);
         rt.set_origin(id_addr);
-        rt.expect_validate_caller_any();
+
         let get_params = GetParams { key: vec![0, 1, 2] };
+        rt.expect_validate_caller_any();
         let result = rt
             .call::<Actor>(
                 Method::GetObject as u64,
@@ -586,6 +590,7 @@
             .deserialize::<Option<GotObject>>();
         assert!(result.is_ok());
         assert_eq!(result, Ok(None));
+        rt.verify();
     }
 
     #[test]
@@ -600,27 +605,30 @@
         rt.set_delegated_address(id_addr.id().unwrap(), f4_eth_addr);
         rt.set_caller(*ETHACCOUNT_ACTOR_CODE_ID, id_addr);
         rt.set_origin(id_addr);
-        rt.expect_validate_caller_any();
+
         let key = vec![0, 1, 2];
-        let cid = new_cid();
+        let hash = new_hash(256);
 
         // Prerequisite for a delete operation: add to have a proper state of the actor.
         let add_params: AddParams = AddParams {
-            store: f4_eth_addr,
+            to: f4_eth_addr,
+            source: new_pk(),
             key: key.clone(),
-            cid,
-            size: 20,
+            hash: hash.0,
+            size: hash.1 as usize,
             metadata: HashMap::new(),
             overwrite: false,
         };
-        rt.expect_send_simple(
-            ext::blobs::BLOBS_ACTOR_ADDR,
-            ext::blobs::ADD_BLOB_METHOD,
-            IpldBlock::serialize_cbor(&ext::blobs::AddBlobParams {
-                cid: add_params.cid,
+        rt.expect_validate_caller_any();
+        rt.expect_send_simple(
+            BLOBS_ACTOR_ADDR,
+            BlobMethod::AddBlob as MethodNum,
+            IpldBlock::serialize_cbor(&AddBlobParams {
+                from: Some(add_params.to),
+                source: add_params.source,
+                hash: add_params.hash,
                 size: add_params.size as u64,
                 expiry: 100,
-                source: Some(add_params.store),
             })
             .unwrap(),
             TokenAmount::from_whole(0),
@@ -635,17 +643,19 @@
         .unwrap()
         .deserialize::<Cid>()
         .unwrap();
-
-        rt.expect_validate_caller_any();
+        rt.verify();
+
         let blob = Blob {
-            size: 10,
-            expiry: 1 as ChainEpoch,
+            size: add_params.size as u64,
+            expiry: 100 as ChainEpoch,
+            source: add_params.source,
             resolved: true,
         };
-        rt.expect_send_simple(
-            ext::blobs::BLOBS_ACTOR_ADDR,
-            ext::blobs::GET_BLOB_METHOD,
-            IpldBlock::serialize_cbor(&ext::blobs::GetBlobParams(add_params.cid)).unwrap(),
+        rt.expect_validate_caller_any();
+        rt.expect_send_simple(
+            BLOBS_ACTOR_ADDR,
+            BlobMethod::GetBlob as MethodNum,
+            IpldBlock::serialize_cbor(&GetBlobParams(add_params.hash)).unwrap(),
             TokenAmount::from_whole(0),
             IpldBlock::serialize_cbor(&Some(&blob)).unwrap(),
             ExitCode::OK,
@@ -663,11 +673,12 @@
         assert_eq!(
             result.unwrap(),
             Some(GotObject {
-                size: blob.size,
+                hash: hash.0,
+                size: blob.size as usize,
                 expiry: blob.expiry,
-                cid: ByteBuf(cid.to_bytes()),
                 metadata: add_params.metadata
             })
         );
+        rt.verify();
     }
 }