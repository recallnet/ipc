--- conflicted
+++ resolved
@@ -47,11 +47,10 @@
         let key = BytesKey(params.key);
         if let Some(object) = Self::retrieve_object(rt, &key)? {
             if params.overwrite {
-                let cid = Self::cid_from_object(object)?;
                 extract_send_result(rt.send_simple(
                     &ext::blobs::BLOBS_ACTOR_ADDR,
                     ext::blobs::DELETE_BLOB_METHOD,
-                    IpldBlock::serialize_cbor(&ext::blobs::DeleteBlobParams(cid))?,
+                    IpldBlock::serialize_cbor(&ext::blobs::DeleteBlobParams(object.hash))?,
                     rt.message().value_received(),
                 ))?;
             } else {
@@ -61,23 +60,13 @@
             }
         }
 
-<<<<<<< HEAD
-        let blob_params = ext::blobs::AddBlobParams {
+        let add_params = IpldBlock::serialize_cbor(&ext::blobs::AddBlobParams {
             from: Some(params.to),
             source: params.source,
             hash: params.hash,
             size: params.size as u64,
             expiry: rt.curr_epoch() + 100,
-        };
-
-=======
-        let add_params = IpldBlock::serialize_cbor(&ext::blobs::AddBlobParams {
-            cid: params.cid,
-            size: params.size as u64,
-            expiry: rt.curr_epoch() + 100,
-            source: Some(params.store),
         })?;
->>>>>>> 4c678e30
         extract_send_result(rt.send_simple(
             &ext::blobs::BLOBS_ACTOR_ADDR,
             ext::blobs::ADD_BLOB_METHOD,
@@ -88,13 +77,8 @@
         let root = rt.transaction(|st: &mut State, rt| {
             st.add(
                 rt.store(),
-<<<<<<< HEAD
-                BytesKey(params.key),
+                key,
                 params.hash,
-=======
-                key,
-                params.cid,
->>>>>>> 4c678e30
                 params.size,
                 params.metadata,
                 params.overwrite,
@@ -104,22 +88,6 @@
         Ok(root)
     }
 
-<<<<<<< HEAD
-    // TODO: remove this
-    fn resolve_object(rt: &impl Runtime, params: ResolveParams) -> Result<(), ActorError> {
-        rt.validate_immediate_caller_is(std::iter::once(&SYSTEM_ACTOR_ADDR))?;
-
-        rt.transaction(|st: &mut State, rt| {
-            st.resolve(rt.store(), BytesKey(params.key), params.hash)
-                .map_err(|e| {
-                    e.downcast_default(ExitCode::USR_ILLEGAL_STATE, "failed to resolve object")
-                })
-        })?;
-        Ok(())
-    }
-
-=======
->>>>>>> 4c678e30
     // Deleting an object removes the key from the store, but not from the underlying storage.
     // So, we can't just delete it here via syscall.
     // Once implemented, the DA mechanism may cause the data to be entangled with other data.
@@ -132,12 +100,11 @@
             ExitCode::USR_ILLEGAL_STATE,
             "no object stored".to_string(),
         ))?;
-        let cid = Self::cid_from_object(object)?;
         // 2. Delete from the blobs actor
         extract_send_result(rt.send_simple(
             &ext::blobs::BLOBS_ACTOR_ADDR,
             ext::blobs::DELETE_BLOB_METHOD,
-            IpldBlock::serialize_cbor(&ext::blobs::DeleteBlobParams(cid))?,
+            IpldBlock::serialize_cbor(&ext::blobs::DeleteBlobParams(object.hash))?,
             rt.message().value_received(),
         ))?;
         // 3. Delete from the state
@@ -205,13 +172,6 @@
             e.downcast_default(ExitCode::USR_ILLEGAL_STATE, "failed to retrieve object")
         })
     }
-
-    // Get CID of an object, and cast an error to ActorError if it happens
-    fn cid_from_object(object: Object) -> Result<Cid, ActorError> {
-        Cid::try_from(object.cid.0).map_err(|e| {
-            anyhow::Error::from(e).downcast_default(ExitCode::USR_ILLEGAL_STATE, "invalid cid")
-        })
-    }
 }
 
 impl MachineActor for Actor {
@@ -238,7 +198,11 @@
 
 #[cfg(test)]
 mod tests {
+    use crate::{actor::Actor, ext, AddParams, DeleteParams, Method, State};
+    use cid::Cid;
+    use fendermint_actor_machine::WriteAccess;
     use fil_actors_evm_shared::address::EthAddress;
+    use fil_actors_runtime::runtime::Runtime;
     use fil_actors_runtime::test_utils::{
         expect_empty, MockRuntime, ETHACCOUNT_ACTOR_CODE_ID, SYSTEM_ACTOR_CODE_ID,
     };
@@ -246,12 +210,9 @@
     use fvm_ipld_encoding::ipld_block::IpldBlock;
     use fvm_shared::address::Address;
     use fvm_shared::econ::TokenAmount;
-
-    use crate::{actor::Actor, ext, AddParams, DeleteParams, Method, State};
-    use cid::{multihash, Cid};
-    use fendermint_actor_machine::WriteAccess;
-    use fil_actors_runtime::runtime::Runtime;
     use fvm_shared::error::ExitCode;
+    use iroh_base::hash::Hash;
+    use iroh_base::key::PublicKey;
     use rand::Rng;
     use std::collections::HashMap;
 
@@ -281,14 +242,18 @@
         rt
     }
 
-    fn new_cid() -> Cid {
+    pub fn new_hash() -> (Hash, usize) {
         let mut rng = rand::thread_rng();
-        let mut hash = [0u8; 32];
-        rng.fill(&mut hash);
-        Cid::new_v1(
-            0x55,
-            multihash::Multihash::wrap(multihash::Code::Blake2b256.into(), &hash).unwrap(),
-        )
+        let mut data = [0u8; 256];
+        rng.fill(&mut data);
+        (Hash::new(&data), 256)
+    }
+
+    pub fn new_pk() -> PublicKey {
+        let mut rng = rand::thread_rng();
+        let mut data = [0u8; 32];
+        rng.fill(&mut data);
+        PublicKey::from_bytes(&data).unwrap()
     }
 
     #[test]
@@ -304,11 +269,13 @@
         rt.set_caller(*ETHACCOUNT_ACTOR_CODE_ID, id_addr);
         rt.set_origin(id_addr);
         rt.expect_validate_caller_any();
+        let hash = new_hash();
         let add_params: AddParams = AddParams {
-            store: f4_eth_addr,
+            to: f4_eth_addr,
+            source: new_pk(),
             key: vec![0, 1, 2],
-            cid: new_cid(),
-            size: 20,
+            hash: hash.0,
+            size: hash.1,
             metadata: HashMap::new(),
             overwrite: false,
         };
@@ -316,10 +283,11 @@
             ext::blobs::BLOBS_ACTOR_ADDR,
             ext::blobs::ADD_BLOB_METHOD,
             IpldBlock::serialize_cbor(&ext::blobs::AddBlobParams {
-                cid: add_params.cid,
+                from: Some(add_params.to),
+                source: add_params.source,
+                hash: add_params.hash,
                 size: add_params.size as u64,
                 expiry: 100,
-                source: Some(add_params.store),
             })
             .unwrap(),
             TokenAmount::from_whole(0),
@@ -352,11 +320,13 @@
         rt.set_caller(*ETHACCOUNT_ACTOR_CODE_ID, id_addr);
         rt.set_origin(id_addr);
         rt.expect_validate_caller_any();
+        let hash = new_hash();
         let add_params: AddParams = AddParams {
-            store: f4_eth_addr,
+            to: f4_eth_addr,
+            source: new_pk(),
             key: vec![0, 1, 2],
-            cid: new_cid(),
-            size: 20,
+            hash: hash.0,
+            size: hash.1,
             metadata: HashMap::new(),
             overwrite: false,
         };
@@ -364,10 +334,11 @@
             ext::blobs::BLOBS_ACTOR_ADDR,
             ext::blobs::ADD_BLOB_METHOD,
             IpldBlock::serialize_cbor(&ext::blobs::AddBlobParams {
-                cid: add_params.cid,
+                from: Some(add_params.to),
+                source: add_params.source,
+                hash: add_params.hash,
                 size: add_params.size as u64,
                 expiry: 100,
-                source: Some(add_params.store),
             })
             .unwrap(),
             TokenAmount::from_whole(0),
@@ -386,11 +357,13 @@
         let state = rt.state::<State>().unwrap();
         assert_eq!(state.root, result);
 
+        let hash = new_hash();
         let add_params2 = AddParams {
-            store: add_params.store,
+            to: add_params.to,
+            source: add_params.source,
             key: add_params.key,
-            cid: new_cid(),
-            size: add_params.size,
+            hash: hash.0,
+            size: hash.1,
             metadata: HashMap::new(),
             overwrite: true,
         };
@@ -398,7 +371,7 @@
         rt.expect_send_simple(
             ext::blobs::BLOBS_ACTOR_ADDR,
             ext::blobs::DELETE_BLOB_METHOD,
-            IpldBlock::serialize_cbor(&ext::blobs::DeleteBlobParams(add_params.cid)).unwrap(),
+            IpldBlock::serialize_cbor(&ext::blobs::DeleteBlobParams(add_params.hash)).unwrap(),
             TokenAmount::from_whole(0),
             None,
             ExitCode::OK,
@@ -407,10 +380,11 @@
             ext::blobs::BLOBS_ACTOR_ADDR,
             ext::blobs::ADD_BLOB_METHOD,
             IpldBlock::serialize_cbor(&ext::blobs::AddBlobParams {
-                cid: add_params2.cid,
+                from: Some(add_params2.to),
+                source: add_params2.source,
+                hash: add_params2.hash,
                 size: add_params2.size as u64,
                 expiry: 100,
-                source: Some(add_params2.store),
             })
             .unwrap(),
             TokenAmount::from_whole(0),
@@ -443,11 +417,13 @@
         rt.set_caller(*ETHACCOUNT_ACTOR_CODE_ID, id_addr);
         rt.set_origin(id_addr);
         rt.expect_validate_caller_any();
+        let hash = new_hash();
         let add_params: AddParams = AddParams {
-            store: f4_eth_addr,
+            to: f4_eth_addr,
+            source: new_pk(),
             key: vec![0, 1, 2],
-            cid: new_cid(),
-            size: 20,
+            hash: hash.0,
+            size: hash.1,
             metadata: HashMap::new(),
             overwrite: false,
         };
@@ -455,10 +431,11 @@
             ext::blobs::BLOBS_ACTOR_ADDR,
             ext::blobs::ADD_BLOB_METHOD,
             IpldBlock::serialize_cbor(&ext::blobs::AddBlobParams {
-                cid: add_params.cid,
+                from: Some(add_params.to),
+                source: add_params.source,
+                hash: add_params.hash,
                 size: add_params.size as u64,
                 expiry: 100,
-                source: Some(add_params.store),
             })
             .unwrap(),
             TokenAmount::from_whole(0),
@@ -477,11 +454,13 @@
         let state = rt.state::<State>().unwrap();
         assert_eq!(state.root, result);
 
+        let hash = new_hash();
         let add_params2 = AddParams {
-            store: add_params.store,
+            to: add_params.to,
+            source: add_params.source,
             key: add_params.key,
-            cid: new_cid(),
-            size: add_params.size,
+            hash: hash.0,
+            size: hash.1,
             metadata: HashMap::new(),
             overwrite: false,
         };
@@ -509,14 +488,15 @@
         rt.set_origin(id_addr);
         rt.expect_validate_caller_any();
         let key = vec![0, 1, 2];
-        let cid = new_cid();
+        let hash = new_hash();
 
         // Prerequisite for a delete operation: add to have a proper state of the actor.
         let add_params: AddParams = AddParams {
-            store: f4_eth_addr,
+            to: f4_eth_addr,
+            source: new_pk(),
             key: key.clone(),
-            cid,
-            size: 20,
+            hash: hash.0,
+            size: hash.1,
             metadata: HashMap::new(),
             overwrite: false,
         };
@@ -524,10 +504,11 @@
             ext::blobs::BLOBS_ACTOR_ADDR,
             ext::blobs::ADD_BLOB_METHOD,
             IpldBlock::serialize_cbor(&ext::blobs::AddBlobParams {
-                cid: add_params.cid,
+                from: Some(add_params.to),
+                source: add_params.source,
+                hash: add_params.hash,
                 size: add_params.size as u64,
                 expiry: 100,
-                source: Some(add_params.store),
             })
             .unwrap(),
             TokenAmount::from_whole(0),
@@ -552,7 +533,7 @@
         rt.expect_send_simple(
             ext::blobs::BLOBS_ACTOR_ADDR,
             ext::blobs::DELETE_BLOB_METHOD,
-            IpldBlock::serialize_cbor(&ext::blobs::DeleteBlobParams(cid)).unwrap(),
+            IpldBlock::serialize_cbor(&ext::blobs::DeleteBlobParams(hash)).unwrap(),
             TokenAmount::from_whole(0),
             None,
             ExitCode::OK,
