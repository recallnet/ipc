// SPDX-License-Identifier: MIT OR Apache-2.0
pragma solidity ^0.8.23;

import {ConsensusType} from "../enums/ConsensusType.sol";
import {BottomUpCheckpoint, IpcEnvelope} from "../structs/CrossNet.sol";
import {SubnetID, GenericToken} from "../structs/Subnet.sol";
import {SubnetID, ValidatorInfo, Validator, PermissionMode} from "../structs/Subnet.sol";
import {SubnetActorStorage} from "../lib/LibSubnetActorStorage.sol";
import {SubnetIDHelper} from "../lib/SubnetIDHelper.sol";
import {Address} from "@openzeppelin/contracts/utils/Address.sol";
import {EnumerableSet} from "@openzeppelin/contracts/utils/structs/EnumerableSet.sol";
import {LibStaking} from "../lib/LibStaking.sol";
import {LibStorageStaking} from "../lib/LibStorageStaking.sol";

contract SubnetActorGetterFacet {
    using EnumerableSet for EnumerableSet.AddressSet;
    using SubnetIDHelper for SubnetID;
    using Address for address payable;

    // slither-disable-next-line uninitialized-state
    SubnetActorStorage internal s;

    /// @notice Returns the parent subnet id.
    function getParent() external view returns (SubnetID memory) {
        return s.parentId;
    }

    /// @notice Returns the permission mode.
    function permissionMode() external view returns (PermissionMode) {
        return s.validatorSet.permissionMode;
    }

    /// @notice Returns the gateway address.
    function ipcGatewayAddr() external view returns (address) {
        return s.ipcGatewayAddr;
    }

    /// @notice Returns the minimum validators number needed to activate the subnet.
    function minValidators() external view returns (uint64) {
        return s.minValidators;
    }

    /// @notice Returns the majority percentage required for consensus.
    function majorityPercentage() external view returns (uint8) {
        return s.majorityPercentage;
    }

    /// @notice Fetches the limit on the number of active validators.
    function activeValidatorsLimit() external view returns (uint16) {
        return s.validatorSet.activeLimit;
    }

    /// @notice Returns the next and start configuration numbers related to the changes.
    function getConfigurationNumbers() external view returns (uint64, uint64) {
        return (s.changeSet.nextConfigurationNumber, s.changeSet.startConfigurationNumber);
    }

    /// @notice Returns the initial set of validators of the genesis block.
    function genesisValidators() external view returns (Validator[] memory) {
        return s.genesisValidators;
    }

    // @notice Provides the circulating supply of the genesis block.
    function genesisCircSupply() external view returns (uint256) {
        return s.genesisCircSupply;
    }

    /// @notice Retrieves initial balances and corresponding addresses of the genesis block.
    function genesisBalances() external view returns (address[] memory, uint256[] memory) {
        uint256 numAddresses = s.genesisBalanceKeys.length;
        address[] memory addresses = new address[](numAddresses);
        uint256[] memory balances = new uint256[](numAddresses);

        for (uint256 i; i < numAddresses; ) {
            address addr = s.genesisBalanceKeys[i];
            addresses[i] = addr;
            balances[i] = s.genesisBalance[addr];

            unchecked {
                ++i;
            }
        }
        return (addresses, balances);
    }

    /// @notice Returns the period for bottom-up checkpointing operations.
    function bottomUpCheckPeriod() external view returns (uint256) {
        return s.bottomUpCheckPeriod;
    }

    /// @notice Returns the block height of the last bottom-up checkpoint.
    function lastBottomUpCheckpointHeight() external view returns (uint256) {
        return s.lastBottomUpCheckpointHeight;
    }

    /// @notice Returns the consensus protocol type used in the subnet.
    function consensus() external view returns (ConsensusType) {
        return s.consensus;
    }

    /// @notice Checks if the subnet has been bootstrapped.
    function bootstrapped() external view returns (bool) {
        return s.bootstrapped;
    }

    /// @notice Checks if the subnet has been terminated or "killed".
    function killed() external view returns (bool) {
        return s.killed;
    }

    /// @notice Returns the minimum collateral required for subnet activation.
    function minActivationCollateral() external view returns (uint256) {
        return s.minActivationCollateral;
    }

    /// @notice Returns detailed information about a specific validator.
    /// @param validatorAddress The address of the validator to query information for.
    function getValidator(address validatorAddress) external view returns (ValidatorInfo memory validator) {
        validator = s.validatorSet.validators[validatorAddress];
    }

    /// @notice Returns the total number of validators (active and waiting).
    function getTotalValidatorsNumber() external view returns (uint16) {
        return LibStaking.totalValidators();
    }

    /// @notice Returns the number of active validators.
    function getActiveValidatorsNumber() external view returns (uint16) {
        return LibStaking.totalActiveValidators();
    }

    /// @notice Returns the total amount of confirmed collateral across all validators.
    function getTotalConfirmedCollateral() external view returns (uint256) {
        return LibStaking.getTotalConfirmedCollateral();
    }

    /// @notice Returns the total collateral held by all validators.
    function getTotalCollateral() external view returns (uint256) {
        return LibStaking.getTotalCollateral();
    }

    /// @notice Returns the total collateral amount for a specific validator.
    /// @param validator The address of the validator for which collateral is queried.
    function getTotalValidatorCollateral(address validator) external view returns (uint256) {
        return LibStaking.totalValidatorCollateral(validator);
    }

    /// @notice Checks if the validator address is in an active state.
    /// @param validator The address of the checked validator
    function getPower(address validator) external view returns (uint256) {
        return LibStaking.getPower(validator);
    }

    /// @notice Checks if the validator address is an active validator
    function isActiveValidator(address validator) external view returns (bool) {
        return LibStaking.isActiveValidator(validator);
    }

    /// @notice Checks if the validator is in a waiting state.
    /// @param validator The address of the checked validator.
    function isWaitingValidator(address validator) external view returns (bool) {
        return LibStaking.isWaitingValidator(validator);
    }

    /// @notice returns the committed bottom-up checkpoint at specific epoch.
    /// @param epoch - the epoch to check.
    /// @return exists - whether the checkpoint exists.
    /// @return checkpoint - the checkpoint struct.
    function bottomUpCheckpointAtEpoch(
        uint256 epoch
    ) public view returns (bool exists, BottomUpCheckpoint memory checkpoint) {
        checkpoint = s.committedCheckpoints[epoch];
        exists = !checkpoint.subnetID.isEmpty();
        return (exists, checkpoint);
    }

    /// @notice returns the historical committed bottom-up checkpoint hash.
    /// @param epoch - the epoch to check
    /// @return exists - whether the checkpoint exists
    /// @return hash - the hash of the checkpoint
    function bottomUpCheckpointHashAtEpoch(uint256 epoch) external view returns (bool, bytes32) {
        (bool exists, BottomUpCheckpoint memory checkpoint) = bottomUpCheckpointAtEpoch(epoch);
        return (exists, keccak256(abi.encode(checkpoint)));
    }

    /// @notice Returns the power scale in number of decimals from whole FIL.
    function powerScale() external view returns (int8) {
        return s.powerScale;
    }

    /// @notice Returns the bootstrap nodes addresses.
    function getBootstrapNodes() external view returns (string[] memory) {
        uint256 n = s.bootstrapOwners.length();
        string[] memory nodes = new string[](n);
        if (n == 0) {
            return nodes;
        }
        address[] memory owners = s.bootstrapOwners.values();
        for (uint256 i; i < n; ) {
            nodes[i] = s.bootstrapNodes[owners[i]];
            unchecked {
                ++i;
            }
        }
        return nodes;
    }

    /// @notice Computes a hash of an array of IpcEnvelopes.
    /// @dev This exists for testing purposes.
    /// @param messages An array of cross-chain envelopes to be hashed.
    /// @return The keccak256 hash of the encoded cross-chain messages.
    function crossMsgsHash(IpcEnvelope[] calldata messages) external pure returns (bytes32) {
        return keccak256(abi.encode(messages));
    }

    /// @notice Returns the supply strategy for the subnet.
    function supplySource() external view returns (GenericToken memory supply) {
        return s.supplySource;
    }

<<<<<<< HEAD
    /// @notice Returns the token per storage ratio for the subnet.
    function tokensPerStorageRatio() external view returns (uint256 supply) {
        return s.tokensPerStorageRatio;
    }

    /// @notice Returns the total amount of confirmed storage across all validators.
    function getTotalConfirmedStorage() external view returns (uint256) {
        return LibStorageStaking.getTotalConfirmedStorage();
    }

    /// @notice Returns the total storage amount for a specific validator.
    /// @param validator The address of the validator for which storage is queried.
    function getTotalValidatorStorage(address validator) external view returns (uint256) {
        return LibStorageStaking.totalValidatorStorage(validator);
=======
    /// @notice Returns the collateral strategy for the subnet.
    function collateralSource() external view returns (GenericToken memory supply) {
        return s.collateralSource;
>>>>>>> 6d2cc3a5
    }
}<|MERGE_RESOLUTION|>--- conflicted
+++ resolved
@@ -218,7 +218,6 @@
         return s.supplySource;
     }
 
-<<<<<<< HEAD
     /// @notice Returns the token per storage ratio for the subnet.
     function tokensPerStorageRatio() external view returns (uint256 supply) {
         return s.tokensPerStorageRatio;
@@ -233,10 +232,10 @@
     /// @param validator The address of the validator for which storage is queried.
     function getTotalValidatorStorage(address validator) external view returns (uint256) {
         return LibStorageStaking.totalValidatorStorage(validator);
-=======
+    }
+
     /// @notice Returns the collateral strategy for the subnet.
     function collateralSource() external view returns (GenericToken memory supply) {
         return s.collateralSource;
->>>>>>> 6d2cc3a5
     }
 }