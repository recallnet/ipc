--- conflicted
+++ resolved
@@ -256,11 +256,8 @@
             powerScale: _powerScale,
             permissionMode: PermissionMode.Collateral,
             supplySource: SupplySourceHelper.native(),
-<<<<<<< HEAD
-            lockingDuration: DEFAULT_LOCKING_DURATION
-=======
+            lockingDuration: DEFAULT_LOCKING_DURATION,
             validatorGater: address(0)
->>>>>>> cdc96613
         });
 
         registrySubnetFacet.newSubnetActor(params);
