--- conflicted
+++ resolved
@@ -255,13 +255,9 @@
             activeValidatorsLimit: _activeValidatorsLimit,
             powerScale: _powerScale,
             permissionMode: PermissionMode.Collateral,
-<<<<<<< HEAD
-            supplySource: SupplySourceHelper.native(),
             lockingDuration: DEFAULT_LOCKING_DURATION,
-=======
             supplySource: GenericTokenHelper.native(),
             collateralSource: GenericTokenHelper.native(),
->>>>>>> 6d2cc3a5
             validatorGater: address(0)
         });
 
