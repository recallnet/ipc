// SPDX-License-Identifier: MIT OR Apache-2.0
pragma solidity ^0.8.23;

import "forge-std/Test.sol";
import "../contracts/errors/IPCErrors.sol";

import {EMPTY_BYTES, METHOD_SEND} from "../contracts/constants/Constants.sol";
import {ConsensusType} from "../contracts/enums/ConsensusType.sol";
import {IDiamond} from "../contracts/interfaces/IDiamond.sol";
import {IpcEnvelope, BottomUpCheckpoint, IpcMsgKind, ParentFinality, CallMsg} from "../contracts/structs/CrossNet.sol";
import {FvmAddress} from "../contracts/structs/FvmAddress.sol";
import {SubnetID, SupplyKind, PermissionMode, PermissionMode, Subnet, SupplySource, IPCAddress, Validator} from "../contracts/structs/Subnet.sol";
import {SubnetIDHelper} from "../contracts/lib/SubnetIDHelper.sol";
import {FvmAddressHelper} from "../contracts/lib/FvmAddressHelper.sol";
import {CrossMsgHelper} from "../contracts/lib/CrossMsgHelper.sol";
import {FilAddress} from "fevmate/contracts/utils/FilAddress.sol";
import {GatewayDiamond} from "../contracts/GatewayDiamond.sol";
import {SubnetActorDiamond} from "../contracts/SubnetActorDiamond.sol";
import {GatewayGetterFacet} from "../contracts/gateway/GatewayGetterFacet.sol";
import {GatewayMessengerFacet} from "../contracts/gateway/GatewayMessengerFacet.sol";
import {GatewayManagerFacet} from "../contracts/gateway/GatewayManagerFacet.sol";

import {CheckpointingFacet} from "../contracts/gateway/router/CheckpointingFacet.sol";
import {XnetMessagingFacet} from "../contracts/gateway/router/XnetMessagingFacet.sol";
import {TopDownFinalityFacet} from "../contracts/gateway/router/TopDownFinalityFacet.sol";

import {SubnetActorMock} from "./mocks/SubnetActorMock.sol";
import {SubnetActorManagerFacet} from "../contracts/subnet/SubnetActorManagerFacet.sol";
import {SubnetActorPauseFacet} from "../contracts/subnet/SubnetActorPauseFacet.sol";
import {SubnetActorCheckpointingFacet} from "../contracts/subnet/SubnetActorCheckpointingFacet.sol";
import {SubnetActorRewardFacet} from "../contracts/subnet/SubnetActorRewardFacet.sol";
import {SubnetActorGetterFacet} from "../contracts/subnet/SubnetActorGetterFacet.sol";

import {SubnetRegistryDiamond} from "../contracts/SubnetRegistryDiamond.sol";
import {RegisterSubnetFacet} from "../contracts/subnetregistry/RegisterSubnetFacet.sol";
import {SubnetGetterFacet} from "../contracts/subnetregistry/SubnetGetterFacet.sol";

import {OwnershipFacet} from "../contracts/OwnershipFacet.sol";

import {DiamondLoupeFacet} from "../contracts/diamond/DiamondLoupeFacet.sol";
import {DiamondCutFacet} from "../contracts/diamond/DiamondCutFacet.sol";
import {SupplySourceHelper} from "../contracts/lib/SupplySourceHelper.sol";
import {TestUtils} from "./helpers/TestUtils.sol";
import {SelectorLibrary} from "./helpers/SelectorLibrary.sol";
import {GatewayFacetsHelper} from "./helpers/GatewayFacetsHelper.sol";
import {SubnetActorFacetsHelper} from "./helpers/SubnetActorFacetsHelper.sol";
import {DiamondFacetsHelper} from "./helpers/DiamondFacetsHelper.sol";

struct TestSubnetDefinition {
    GatewayDiamond gateway;
    address gatewayAddr;
    SubnetActorDiamond subnetActor;
    address subnetActorAddr;
    SubnetID id;
    address[] path;
}

struct RootSubnetDefinition {
    GatewayDiamond gateway;
    address gatewayAddr;
    SubnetID id;
}

contract TestParams {
    uint64 constant MAX_NONCE = type(uint64).max;
    address constant BLS_ACCOUNT_ADDREESS = address(0xfF000000000000000000000000000000bEefbEEf);
    uint64 constant DEFAULT_MIN_VALIDATORS = 1;
    uint256 constant DEFAULT_MIN_VALIDATOR_STAKE = 1 ether;
    uint8 constant DEFAULT_MAJORITY_PERCENTAGE = 70;
    uint64 constant DEFAULT_COLLATERAL_AMOUNT = 1 ether;
    uint64 constant DEFAULT_CHECKPOINT_PERIOD = 10;
    string constant DEFAULT_NET_ADDR = "netAddr";
    bytes constant GENESIS = EMPTY_BYTES;
    uint256 constant DEFAULT_CROSS_MSG_FEE = 10 gwei;
    uint256 constant DEFAULT_RELAYER_REWARD = 10 gwei;
    address constant CHILD_NETWORK_ADDRESS = address(10);
    address constant CHILD_NETWORK_ADDRESS_2 = address(11);
    uint64 constant EPOCH_ONE = 1 * DEFAULT_CHECKPOINT_PERIOD;
    uint256 constant INITIAL_VALIDATOR_FUNDS = 1 ether;
    uint16 constant DEFAULT_ACTIVE_VALIDATORS_LIMIT = 100;
    int8 constant DEFAULT_POWER_SCALE = 12;
    uint64 constant ROOTNET_CHAINID = 123;
    address constant ROOTNET_ADDRESS = address(1);
    address constant DEFAULT_IPC_GATEWAY_ADDR = address(1024);
    address constant TOPDOWN_VALIDATOR_1 = address(12);
    bytes32 constant DEFAULT_COMMIT_SHA = "c7d8f53f";
    uint256 constant DEFAULT_LOCKING_DURATION = 2;
}

contract TestRegistry is Test, TestParams {
    bytes4[] registerSubnetFacetSelectors;
    bytes4[] registerSubnetGetterFacetSelectors;
    bytes4[] registerCutterSelectors;
    bytes4[] registerLouperSelectors;
    bytes4[] registerOwnershipSelectors;

    SubnetRegistryDiamond registryDiamond;
    DiamondLoupeFacet registryLouper;
    DiamondCutFacet registryCutter;
    RegisterSubnetFacet registrySubnetFacet;
    SubnetGetterFacet registrySubnetGetterFacet;
    OwnershipFacet ownershipFacet;

    constructor() {
        registerSubnetFacetSelectors = SelectorLibrary.resolveSelectors("RegisterSubnetFacet");
        registerSubnetGetterFacetSelectors = SelectorLibrary.resolveSelectors("SubnetGetterFacet");
        registerCutterSelectors = SelectorLibrary.resolveSelectors("DiamondCutFacet");
        registerLouperSelectors = SelectorLibrary.resolveSelectors("DiamondLoupeFacet");
        registerOwnershipSelectors = SelectorLibrary.resolveSelectors("OwnershipFacet");
    }
}

contract TestGatewayActor is Test, TestParams {
    bytes4[] gwCheckpointingFacetSelectors;
    bytes4[] gwXnetMessagingFacetSelectors;
    bytes4[] gwTopDownFinalityFacetSelectors;

    bytes4[] gwManagerSelectors;
    bytes4[] gwGetterSelectors;
    bytes4[] gwMessengerSelectors;

    bytes4[] gwCutterSelectors;
    bytes4[] gwLoupeSelectors;

    bytes4[] gwOwnershipSelectors;

    GatewayDiamond gatewayDiamond;

    constructor() {
        gwCheckpointingFacetSelectors = SelectorLibrary.resolveSelectors("CheckpointingFacet");
        gwXnetMessagingFacetSelectors = SelectorLibrary.resolveSelectors("XnetMessagingFacet");
        gwTopDownFinalityFacetSelectors = SelectorLibrary.resolveSelectors("TopDownFinalityFacet");

        gwGetterSelectors = SelectorLibrary.resolveSelectors("GatewayGetterFacet");
        gwManagerSelectors = SelectorLibrary.resolveSelectors("GatewayManagerFacet");
        gwMessengerSelectors = SelectorLibrary.resolveSelectors("GatewayMessengerFacet");
        gwCutterSelectors = SelectorLibrary.resolveSelectors("DiamondCutFacet");
        gwLoupeSelectors = SelectorLibrary.resolveSelectors("DiamondLoupeFacet");

        gwOwnershipSelectors = SelectorLibrary.resolveSelectors("OwnershipFacet");
    }
}

contract TestSubnetActor is Test, TestParams {
    bytes4[] saGetterSelectors;
    bytes4[] saManagerSelectors;
    bytes4[] saPauserSelectors;
    bytes4[] saRewarderSelectors;
    bytes4[] saCheckpointerSelectors;
    bytes4[] saManagerMockedSelectors;
    bytes4[] saCutterSelectors;
    bytes4[] saLouperSelectors;
    bytes4[] saOwnershipSelectors;

    SubnetActorDiamond saDiamond;
    SubnetActorMock saMock;

    constructor() {
        saGetterSelectors = SelectorLibrary.resolveSelectors("SubnetActorGetterFacet");
        saManagerSelectors = SelectorLibrary.resolveSelectors("SubnetActorManagerFacet");
        saPauserSelectors = SelectorLibrary.resolveSelectors("SubnetActorPauseFacet");
        saRewarderSelectors = SelectorLibrary.resolveSelectors("SubnetActorRewardFacet");
        saCheckpointerSelectors = SelectorLibrary.resolveSelectors("SubnetActorCheckpointingFacet");
        saManagerMockedSelectors = SelectorLibrary.resolveSelectors("SubnetActorMock");
        saCutterSelectors = SelectorLibrary.resolveSelectors("DiamondCutFacet");
        saLouperSelectors = SelectorLibrary.resolveSelectors("DiamondLoupeFacet");
        saOwnershipSelectors = SelectorLibrary.resolveSelectors("OwnershipFacet");
    }

    function defaultSubnetActorParamsWith(
        address gw,
        SubnetID memory parentID
    ) internal pure returns (SubnetActorDiamond.ConstructorParams memory) {
        SupplySource memory native = SupplySourceHelper.native();
        return defaultSubnetActorParamsWith(gw, parentID, native);
    }

    function defaultSubnetActorParamsWith(
        address gw,
        SubnetID memory parentID,
        SupplySource memory source
    ) internal pure returns (SubnetActorDiamond.ConstructorParams memory) {
        SubnetActorDiamond.ConstructorParams memory params = SubnetActorDiamond.ConstructorParams({
            parentId: parentID,
            ipcGatewayAddr: gw,
            consensus: ConsensusType.Fendermint,
            minActivationCollateral: DEFAULT_COLLATERAL_AMOUNT,
            minValidators: DEFAULT_MIN_VALIDATORS,
            bottomUpCheckPeriod: DEFAULT_CHECKPOINT_PERIOD,
            majorityPercentage: DEFAULT_MAJORITY_PERCENTAGE,
            activeValidatorsLimit: DEFAULT_ACTIVE_VALIDATORS_LIMIT,
            powerScale: DEFAULT_POWER_SCALE,
            permissionMode: PermissionMode.Collateral,
            supplySource: source,
<<<<<<< HEAD
            lockingDuration: DEFAULT_LOCKING_DURATION
=======
            validatorGater: address(0)
>>>>>>> cdc96613
        });
        return params;
    }

    function defaultSubnetActorParamsWith(
        address gw
    ) internal pure virtual returns (SubnetActorDiamond.ConstructorParams memory) {
        return
            defaultSubnetActorParamsWith(
                gw,
                SubnetID({root: ROOTNET_CHAINID, route: new address[](0)}),
                SupplySourceHelper.native()
            );
    }

    function defaultSubnetActorParamsWith(
        address gw,
        SubnetID memory parentID,
        address tokenAddress
    ) internal pure returns (SubnetActorDiamond.ConstructorParams memory) {
        SubnetActorDiamond.ConstructorParams memory params = SubnetActorDiamond.ConstructorParams({
            parentId: parentID,
            ipcGatewayAddr: gw,
            consensus: ConsensusType.Fendermint,
            minActivationCollateral: DEFAULT_COLLATERAL_AMOUNT,
            minValidators: DEFAULT_MIN_VALIDATORS,
            bottomUpCheckPeriod: DEFAULT_CHECKPOINT_PERIOD,
            majorityPercentage: DEFAULT_MAJORITY_PERCENTAGE,
            activeValidatorsLimit: DEFAULT_ACTIVE_VALIDATORS_LIMIT,
            powerScale: DEFAULT_POWER_SCALE,
            permissionMode: PermissionMode.Collateral,
            supplySource: SupplySource({kind: SupplyKind.ERC20, tokenAddress: tokenAddress}),
<<<<<<< HEAD
            lockingDuration: DEFAULT_LOCKING_DURATION
=======
            validatorGater: address(0)
>>>>>>> cdc96613
        });
        return params;
    }
}

contract IntegrationTestBase is Test, TestParams, TestRegistry, TestSubnetActor, TestGatewayActor {
    using SubnetIDHelper for SubnetID;
    using SupplySourceHelper for SupplySource;
    using CrossMsgHelper for IpcEnvelope;
    using FvmAddressHelper for FvmAddress;
    using GatewayFacetsHelper for address;
    using GatewayFacetsHelper for GatewayDiamond;
    using SubnetActorFacetsHelper for address;
    using SubnetActorFacetsHelper for SubnetActorDiamond;
    using DiamondFacetsHelper for address;
    using DiamondFacetsHelper for GatewayDiamond;
    using DiamondFacetsHelper for SubnetActorDiamond;

    event SubnetRegistryCreated(address indexed subnetRegistryAddress);

    constructor() {}

    function setUp() public virtual {
        address[] memory path = new address[](1);
        path[0] = ROOTNET_ADDRESS;

        // create the root gateway actor.
        GatewayDiamond.ConstructorParams memory gwConstructorParams = defaultGatewayParams();
        gatewayDiamond = createGatewayDiamond(gwConstructorParams);

        // create a subnet actor in the root network.
        SubnetActorDiamond.ConstructorParams memory saConstructorParams = defaultSubnetActorParamsWith(
            address(gatewayDiamond)
        );

        saDiamond = createSubnetActor(saConstructorParams);

        addValidator(TOPDOWN_VALIDATOR_1, 100);
    }

    function defaultGatewayParams() internal pure virtual returns (GatewayDiamond.ConstructorParams memory) {
        GatewayDiamond.ConstructorParams memory params = GatewayDiamond.ConstructorParams({
            networkName: SubnetID({root: ROOTNET_CHAINID, route: new address[](0)}),
            bottomUpCheckPeriod: DEFAULT_CHECKPOINT_PERIOD,
            majorityPercentage: DEFAULT_MAJORITY_PERCENTAGE,
            genesisValidators: new Validator[](0),
            activeValidatorsLimit: DEFAULT_ACTIVE_VALIDATORS_LIMIT,
            commitSha: DEFAULT_COMMIT_SHA
        });
        return params;
    }

    function gatewayParams(SubnetID memory id) internal pure returns (GatewayDiamond.ConstructorParams memory) {
        GatewayDiamond.ConstructorParams memory params = GatewayDiamond.ConstructorParams({
            networkName: id,
            bottomUpCheckPeriod: DEFAULT_CHECKPOINT_PERIOD,
            majorityPercentage: DEFAULT_MAJORITY_PERCENTAGE,
            genesisValidators: new Validator[](0),
            activeValidatorsLimit: DEFAULT_ACTIVE_VALIDATORS_LIMIT,
            commitSha: DEFAULT_COMMIT_SHA
        });
        return params;
    }

    function createGatewayDiamond(GatewayDiamond.ConstructorParams memory params) public returns (GatewayDiamond) {
        CheckpointingFacet checkpointingFacet = new CheckpointingFacet();
        XnetMessagingFacet xnetMessagingFacet = new XnetMessagingFacet();
        TopDownFinalityFacet topDownFinalityFacet = new TopDownFinalityFacet();
        GatewayManagerFacet manager = new GatewayManagerFacet();
        GatewayGetterFacet getter = new GatewayGetterFacet();
        GatewayMessengerFacet messenger = new GatewayMessengerFacet();
        DiamondCutFacet cutter = new DiamondCutFacet();
        DiamondLoupeFacet louper = new DiamondLoupeFacet();
        OwnershipFacet ownership = new OwnershipFacet();

        IDiamond.FacetCut[] memory gwDiamondCut = new IDiamond.FacetCut[](9);

        gwDiamondCut[0] = (
            IDiamond.FacetCut({
                facetAddress: address(checkpointingFacet),
                action: IDiamond.FacetCutAction.Add,
                functionSelectors: gwCheckpointingFacetSelectors
            })
        );

        gwDiamondCut[6] = (
            IDiamond.FacetCut({
                facetAddress: address(xnetMessagingFacet),
                action: IDiamond.FacetCutAction.Add,
                functionSelectors: gwXnetMessagingFacetSelectors
            })
        );

        gwDiamondCut[7] = (
            IDiamond.FacetCut({
                facetAddress: address(topDownFinalityFacet),
                action: IDiamond.FacetCutAction.Add,
                functionSelectors: gwTopDownFinalityFacetSelectors
            })
        );

        gwDiamondCut[1] = (
            IDiamond.FacetCut({
                facetAddress: address(manager),
                action: IDiamond.FacetCutAction.Add,
                functionSelectors: gwManagerSelectors
            })
        );

        gwDiamondCut[2] = (
            IDiamond.FacetCut({
                facetAddress: address(getter),
                action: IDiamond.FacetCutAction.Add,
                functionSelectors: gwGetterSelectors
            })
        );

        gwDiamondCut[3] = (
            IDiamond.FacetCut({
                facetAddress: address(messenger),
                action: IDiamond.FacetCutAction.Add,
                functionSelectors: gwMessengerSelectors
            })
        );

        gwDiamondCut[4] = (
            IDiamond.FacetCut({
                facetAddress: address(louper),
                action: IDiamond.FacetCutAction.Add,
                functionSelectors: gwLoupeSelectors
            })
        );

        gwDiamondCut[5] = (
            IDiamond.FacetCut({
                facetAddress: address(cutter),
                action: IDiamond.FacetCutAction.Add,
                functionSelectors: gwCutterSelectors
            })
        );

        gwDiamondCut[8] = (
            IDiamond.FacetCut({
                facetAddress: address(ownership),
                action: IDiamond.FacetCutAction.Add,
                functionSelectors: gwOwnershipSelectors
            })
        );
        gatewayDiamond = new GatewayDiamond(gwDiamondCut, params);

        return gatewayDiamond;
    }

    function createSubnetActorDiamondWithFaucets(
        SubnetActorDiamond.ConstructorParams memory params,
        address getter,
        address manager,
        address pauser,
        address rewarder,
        address checkpointer,
        address ownership
    ) public returns (SubnetActorDiamond) {
        IDiamond.FacetCut[] memory diamondCut = new IDiamond.FacetCut[](6);

        diamondCut[0] = (
            IDiamond.FacetCut({
                facetAddress: getter,
                action: IDiamond.FacetCutAction.Add,
                functionSelectors: saGetterSelectors
            })
        );

        diamondCut[1] = (
            IDiamond.FacetCut({
                facetAddress: manager,
                action: IDiamond.FacetCutAction.Add,
                functionSelectors: saManagerSelectors
            })
        );

        diamondCut[2] = (
            IDiamond.FacetCut({
                facetAddress: pauser,
                action: IDiamond.FacetCutAction.Add,
                functionSelectors: saPauserSelectors
            })
        );

        diamondCut[3] = (
            IDiamond.FacetCut({
                facetAddress: rewarder,
                action: IDiamond.FacetCutAction.Add,
                functionSelectors: saRewarderSelectors
            })
        );

        diamondCut[4] = (
            IDiamond.FacetCut({
                facetAddress: checkpointer,
                action: IDiamond.FacetCutAction.Add,
                functionSelectors: saCheckpointerSelectors
            })
        );

        diamondCut[5] = (
            IDiamond.FacetCut({
                facetAddress: ownership,
                action: IDiamond.FacetCutAction.Add,
                functionSelectors: saOwnershipSelectors
            })
        );

        saDiamond = new SubnetActorDiamond(diamondCut, params, address(this));
        return saDiamond;
    }

    function createSubnetActor(SubnetActorDiamond.ConstructorParams memory params) public returns (SubnetActorDiamond) {
        SubnetActorManagerFacet manager = new SubnetActorManagerFacet();
        SubnetActorGetterFacet getter = new SubnetActorGetterFacet();
        SubnetActorPauseFacet pauser = new SubnetActorPauseFacet();
        SubnetActorRewardFacet rewarder = new SubnetActorRewardFacet();
        SubnetActorCheckpointingFacet checkpointer = new SubnetActorCheckpointingFacet();
        DiamondLoupeFacet louper = new DiamondLoupeFacet();
        DiamondCutFacet cutter = new DiamondCutFacet();
        OwnershipFacet ownership = new OwnershipFacet();

        IDiamond.FacetCut[] memory diamondCut = new IDiamond.FacetCut[](8);

        diamondCut[0] = (
            IDiamond.FacetCut({
                facetAddress: address(manager),
                action: IDiamond.FacetCutAction.Add,
                functionSelectors: saManagerSelectors
            })
        );

        diamondCut[1] = (
            IDiamond.FacetCut({
                facetAddress: address(getter),
                action: IDiamond.FacetCutAction.Add,
                functionSelectors: saGetterSelectors
            })
        );

        diamondCut[2] = (
            IDiamond.FacetCut({
                facetAddress: address(pauser),
                action: IDiamond.FacetCutAction.Add,
                functionSelectors: saPauserSelectors
            })
        );

        diamondCut[3] = (
            IDiamond.FacetCut({
                facetAddress: address(rewarder),
                action: IDiamond.FacetCutAction.Add,
                functionSelectors: saRewarderSelectors
            })
        );

        diamondCut[4] = (
            IDiamond.FacetCut({
                facetAddress: address(checkpointer),
                action: IDiamond.FacetCutAction.Add,
                functionSelectors: saCheckpointerSelectors
            })
        );

        diamondCut[5] = (
            IDiamond.FacetCut({
                facetAddress: address(cutter),
                action: IDiamond.FacetCutAction.Add,
                functionSelectors: saCutterSelectors
            })
        );

        diamondCut[6] = (
            IDiamond.FacetCut({
                facetAddress: address(louper),
                action: IDiamond.FacetCutAction.Add,
                functionSelectors: saLouperSelectors
            })
        );

        diamondCut[7] = (
            IDiamond.FacetCut({
                facetAddress: address(ownership),
                action: IDiamond.FacetCutAction.Add,
                functionSelectors: saOwnershipSelectors
            })
        );

        SubnetActorDiamond diamond = new SubnetActorDiamond(diamondCut, params, address(this));

        return diamond;
    }

    function createSubnetActor(
        address _ipcGatewayAddr,
        ConsensusType _consensus,
        uint256 _minActivationCollateral,
        uint64 _minValidators,
        uint64 _checkPeriod,
        uint8 _majorityPercentage
    ) public {
        createSubnetActor(
            _ipcGatewayAddr,
            _consensus,
            _minActivationCollateral,
            _minValidators,
            _checkPeriod,
            _majorityPercentage,
            PermissionMode.Collateral,
            100
        );
    }

    function createSubnetActor(
        address _ipcGatewayAddr,
        ConsensusType _consensus,
        uint256 _minActivationCollateral,
        uint64 _minValidators,
        uint64 _checkPeriod,
        uint8 _majorityPercentage,
        PermissionMode _permissionMode,
        uint16 _activeValidatorsLimit
    ) public {
        SubnetID memory _parentId = SubnetID(ROOTNET_CHAINID, new address[](0));

        SubnetActorDiamond.ConstructorParams memory params = SubnetActorDiamond.ConstructorParams({
            parentId: _parentId,
            ipcGatewayAddr: _ipcGatewayAddr,
            consensus: _consensus,
            minActivationCollateral: _minActivationCollateral,
            minValidators: _minValidators,
            bottomUpCheckPeriod: _checkPeriod,
            majorityPercentage: _majorityPercentage,
            activeValidatorsLimit: _activeValidatorsLimit,
            powerScale: 12,
            permissionMode: _permissionMode,
            supplySource: SupplySourceHelper.native(),
<<<<<<< HEAD
            lockingDuration: 10
=======
            validatorGater: address(0)
        });
        saDiamond = createSubnetActor(params);
    }

    function createSubnetActor(
        address _ipcGatewayAddr,
        ConsensusType _consensus,
        uint256 _minActivationCollateral,
        uint64 _minValidators,
        uint64 _checkPeriod,
        uint8 _majorityPercentage,
        PermissionMode _permissionMode,
        uint16 _activeValidatorsLimit,
        address _validatorGater
    ) public {
        SubnetID memory _parentId = SubnetID(ROOTNET_CHAINID, new address[](0));

        SubnetActorDiamond.ConstructorParams memory params = SubnetActorDiamond.ConstructorParams({
            parentId: _parentId,
            ipcGatewayAddr: _ipcGatewayAddr,
            consensus: _consensus,
            minActivationCollateral: _minActivationCollateral,
            minValidators: _minValidators,
            bottomUpCheckPeriod: _checkPeriod,
            majorityPercentage: _majorityPercentage,
            activeValidatorsLimit: _activeValidatorsLimit,
            powerScale: 12,
            permissionMode: _permissionMode,
            supplySource: SupplySourceHelper.native(),
            validatorGater: _validatorGater
>>>>>>> cdc96613
        });
        saDiamond = createSubnetActor(params);
    }

    function createMockedSubnetActorWithGateway(address gw) public returns (SubnetActorDiamond) {
        SubnetActorMock mockedManager = new SubnetActorMock();
        SubnetActorGetterFacet getter = new SubnetActorGetterFacet();
        OwnershipFacet ownership = new OwnershipFacet();

        IDiamond.FacetCut[] memory diamondCut = new IDiamond.FacetCut[](3);

        diamondCut[0] = (
            IDiamond.FacetCut({
                facetAddress: address(mockedManager),
                action: IDiamond.FacetCutAction.Add,
                functionSelectors: saManagerMockedSelectors
            })
        );

        diamondCut[1] = (
            IDiamond.FacetCut({
                facetAddress: address(getter),
                action: IDiamond.FacetCutAction.Add,
                functionSelectors: saGetterSelectors
            })
        );

        diamondCut[2] = (
            IDiamond.FacetCut({
                facetAddress: address(ownership),
                action: IDiamond.FacetCutAction.Add,
                functionSelectors: saOwnershipSelectors
            })
        );

        SubnetActorDiamond.ConstructorParams memory params = defaultSubnetActorParamsWith(gw);

        SubnetActorDiamond d = new SubnetActorDiamond(diamondCut, params, address(this));

        return d;
    }

    // Creates a new SubnetRegistry contract.
    function createSubnetRegistry(
        SubnetRegistryDiamond.ConstructorParams memory params
    ) public returns (SubnetRegistryDiamond) {
        IDiamond.FacetCut[] memory diamondCut = new IDiamond.FacetCut[](5);

        DiamondCutFacet regCutFacet = new DiamondCutFacet();
        DiamondLoupeFacet regLoupeFacet = new DiamondLoupeFacet();
        RegisterSubnetFacet regSubnetFacet = new RegisterSubnetFacet();
        SubnetGetterFacet regGetterFacet = new SubnetGetterFacet();
        OwnershipFacet ownership = new OwnershipFacet();

        diamondCut[0] = (
            IDiamond.FacetCut({
                facetAddress: address(regLoupeFacet),
                action: IDiamond.FacetCutAction.Add,
                functionSelectors: registerLouperSelectors
            })
        );
        diamondCut[1] = (
            IDiamond.FacetCut({
                facetAddress: address(regCutFacet),
                action: IDiamond.FacetCutAction.Add,
                functionSelectors: registerCutterSelectors
            })
        );
        diamondCut[2] = (
            IDiamond.FacetCut({
                facetAddress: address(regSubnetFacet),
                action: IDiamond.FacetCutAction.Add,
                functionSelectors: registerSubnetFacetSelectors
            })
        );
        diamondCut[3] = (
            IDiamond.FacetCut({
                facetAddress: address(regGetterFacet),
                action: IDiamond.FacetCutAction.Add,
                functionSelectors: registerSubnetGetterFacetSelectors
            })
        );

        diamondCut[4] = (
            IDiamond.FacetCut({
                facetAddress: address(ownership),
                action: IDiamond.FacetCutAction.Add,
                functionSelectors: registerOwnershipSelectors
            })
        );

        SubnetRegistryDiamond newSubnetRegistry = new SubnetRegistryDiamond(diamondCut, params);
        emit SubnetRegistryCreated(address(newSubnetRegistry));
        return newSubnetRegistry;
    }

    function totalWeight(uint256[] memory weights) public pure returns (uint256 sum) {
        for (uint64 i = 0; i < 3; i++) {
            sum += weights[i];
        }
        return sum;
    }

    function setupValidators() public returns (FvmAddress[] memory validators, address[] memory addresses) {
        validators = new FvmAddress[](3);
        validators[0] = FvmAddressHelper.from(vm.addr(100));
        validators[1] = FvmAddressHelper.from(vm.addr(200));
        validators[2] = FvmAddressHelper.from(vm.addr(300));

        addresses = new address[](3);
        addresses[0] = vm.addr(100);
        addresses[1] = vm.addr(200);
        addresses[2] = vm.addr(300);

        uint256[] memory weights = new uint256[](3);

        vm.deal(vm.addr(100), 1);
        vm.deal(vm.addr(200), 1);
        vm.deal(vm.addr(300), 1);

        weights[0] = 100;
        weights[1] = 100;
        weights[2] = 100;

        ParentFinality memory finality = ParentFinality({height: block.number, blockHash: bytes32(0)});

        vm.prank(FilAddress.SYSTEM_ACTOR);
        gatewayDiamond.topDownFinalizer().commitParentFinality(finality);
    }

    function setupWhiteListMethod(address caller, address src) public returns (bytes32) {
        registerSubnet(DEFAULT_COLLATERAL_AMOUNT, src);

        IpcEnvelope memory crossMsg = IpcEnvelope({
            kind: IpcMsgKind.Transfer,
            from: IPCAddress({
                subnetId: gatewayDiamond.getter().getNetworkName().createSubnetId(caller),
                rawAddress: FvmAddressHelper.from(caller)
            }),
            to: IPCAddress({
                subnetId: gatewayDiamond.getter().getNetworkName().createSubnetId(src),
                rawAddress: FvmAddressHelper.from(src)
            }),
            value: DEFAULT_CROSS_MSG_FEE + 1,
            nonce: 0,
            message: EMPTY_BYTES
        });
        IpcEnvelope[] memory msgs = new IpcEnvelope[](1);
        msgs[0] = crossMsg;

        // we add a validator with 10 times as much weight as the default validator.
        // This way we have 10/11 votes and we reach majority, setting the message in postbox
        // addValidator(caller, 1000);

        vm.prank(FilAddress.SYSTEM_ACTOR);
        gatewayDiamond.xnetMessenger().applyCrossMessages(msgs);

        return crossMsg.toHash();
    }

    function addValidator(address validator) public {
        addValidator(validator, 100);
    }

    function addValidator(address validator, uint256 weight) public {
        FvmAddress[] memory validators = new FvmAddress[](1);
        validators[0] = FvmAddressHelper.from(validator);
        uint256[] memory weights = new uint256[](1);
        weights[0] = weight;

        vm.deal(validator, 1);
        ParentFinality memory finality = ParentFinality({height: block.number, blockHash: bytes32(0)});
        // uint64 n = gatewayDiamond.getter().getLastConfigurationNumber() + 1;

        vm.startPrank(FilAddress.SYSTEM_ACTOR);
        gatewayDiamond.topDownFinalizer().commitParentFinality(finality);
        vm.stopPrank();
    }

    function reward(uint256 amount) public view {
        console.log("reward method called with %d", amount);
    }

    function fund(address funderAddress, uint256 fundAmount) public {
        fund(funderAddress, fundAmount, SupplyKind.Native);
    }

    function fund(address funderAddress, uint256 fundAmount, SupplyKind mode) public {
        // funding subnets is free, we do not need cross msg fee
        (SubnetID memory subnetId, , uint256 nonceBefore, , uint256 circSupplyBefore) = getSubnet(address(saDiamond));

        uint256 expectedTopDownMsgsLength = gatewayDiamond.getter().getSubnetTopDownMsgsLength(subnetId) + 1;
        uint256 expectedNonce = nonceBefore + 1;
        uint256 expectedCircSupply = circSupplyBefore + fundAmount;

        if (mode == SupplyKind.Native) {
            gatewayDiamond.manager().fund{value: fundAmount}(subnetId, FvmAddressHelper.from(funderAddress));
        } else if (mode == SupplyKind.ERC20) {
            gatewayDiamond.manager().fundWithToken(subnetId, FvmAddressHelper.from(funderAddress), fundAmount);
        }

        (, , uint256 nonce, , uint256 circSupply) = getSubnet(address(saDiamond));

        require(
            gatewayDiamond.getter().getSubnetTopDownMsgsLength(subnetId) == expectedTopDownMsgsLength,
            "unexpected lengths"
        );

        require(nonce == expectedNonce, "unexpected nonce");
        require(circSupply == expectedCircSupply, "unexpected circSupply");
    }

    function join(address validatorAddress, bytes memory pubkey) public {
        vm.prank(validatorAddress);
        vm.deal(validatorAddress, DEFAULT_COLLATERAL_AMOUNT + 1);
        saDiamond.manager().join{value: DEFAULT_COLLATERAL_AMOUNT}(pubkey);
    }

    function confirmChange(address validator, uint256 privKey) internal {
        address[] memory validators = new address[](1);
        validators[0] = validator;

        uint256[] memory privKeys = new uint256[](1);
        privKeys[0] = privKey;

        confirmChange(validators, privKeys);
    }

    function confirmChange(address validator1, uint256 privKey1, address validator2, uint256 privKey2) internal {
        address[] memory validators = new address[](2);
        validators[0] = validator1;
        validators[1] = validator2;

        uint256[] memory privKeys = new uint256[](2);
        privKeys[0] = privKey1;
        privKeys[1] = privKey2;

        confirmChange(validators, privKeys);
    }

    function confirmChange(
        address validator1,
        uint256 privKey1,
        address validator2,
        uint256 privKey2,
        address validator3,
        uint256 privKey3
    ) internal {
        address[] memory validators = new address[](3);
        validators[0] = validator1;
        validators[1] = validator2;
        validators[2] = validator3;

        uint256[] memory privKeys = new uint256[](3);
        privKeys[0] = privKey1;
        privKeys[1] = privKey2;
        privKeys[2] = privKey3;

        confirmChange(validators, privKeys);
    }

    function confirmChange(address[] memory validators, uint256[] memory privKeys) internal {
        uint256 n = validators.length;
        bytes[] memory signatures = new bytes[](n);       
        (uint64 nextConfigNum, ) = saDiamond.getter().getConfigurationNumbers();      
        uint256 h = saDiamond.getter().lastBottomUpCheckpointHeight() + saDiamond.getter().bottomUpCheckPeriod();
       
        BottomUpCheckpoint memory checkpoint = BottomUpCheckpoint({
            subnetID: saDiamond.getter().getParent().createSubnetId(address(saDiamond)),
            blockHeight: h,
            blockHash: keccak256(abi.encode(h)),
            nextConfigurationNumber: nextConfigNum - 1,
            msgs: new IpcEnvelope[](0)
        });
       
        vm.deal(address(saDiamond), 100 ether);
        bytes32 hash = keccak256(abi.encode(checkpoint));
       
        for (uint256 i = 0; i < n; i++) {
            (uint8 v, bytes32 r, bytes32 s) = vm.sign(privKeys[i], hash);
            signatures[i] = abi.encodePacked(r, s, v);
        }
       
        vm.prank(validators[0]);
        saDiamond.checkpointer().submitCheckpoint(checkpoint, validators, signatures);
    }

    function release(uint256 releaseAmount) public {
        uint256 expectedNonce = gatewayDiamond.getter().bottomUpNonce() + 1;
        gatewayDiamond.manager().release{value: releaseAmount}(FvmAddressHelper.from(msg.sender));
        require(gatewayDiamond.getter().bottomUpNonce() == expectedNonce, "unexpected nonce");
    }

    function addStake(uint256 stakeAmount, address subnetAddress) public {
        uint256 balanceBefore = subnetAddress.balance;

        (, uint256 stakedBefore, , , ) = getSubnet(subnetAddress);

        gatewayDiamond.manager().addStake{value: stakeAmount}();

        uint256 balanceAfter = subnetAddress.balance;
        (, uint256 stakedAfter, , , ) = getSubnet(subnetAddress);

        require(balanceAfter == balanceBefore - stakeAmount, "unexpected balance");
        require(stakedAfter == stakedBefore + stakeAmount, "unexpected stake");
    }

    function registerSubnetGW(uint256 collateral, address subnetAddress, GatewayDiamond gw) public {
        GatewayManagerFacet manager = gw.manager();
        GatewayGetterFacet getter = gw.getter();

        manager.register{value: collateral}(0);

        (SubnetID memory id, uint256 stake, uint256 topDownNonce, , uint256 circSupply) = getSubnetGW(
            subnetAddress,
            gw
        );

        SubnetID memory parentNetwork = getter.getNetworkName();

        require(
            id.toHash() == parentNetwork.createSubnetId(subnetAddress).toHash(),
            "id.toHash() == parentNetwork.createSubnetId(subnetAddress).toHash()"
        );
        require(stake == collateral, "unexpected stake");
        require(topDownNonce == 0, "unexpected nonce");
        require(circSupply == 0, "unexpected circSupply");
    }

    function registerSubnet(uint256 collateral, address subnetAddress) public {
        registerSubnetGW(collateral, subnetAddress, gatewayDiamond);
    }

    function getSubnetCircSupplyGW(SubnetID memory subnetId, GatewayDiamond gw) public view returns (uint256) {
        GatewayGetterFacet getter = gw.getter();
        Subnet memory subnet = getter.subnets(subnetId.toHash());
        return subnet.circSupply;
    }

    function getSubnetGW(
        address subnetAddress,
        GatewayDiamond gw
    ) public view returns (SubnetID memory, uint256, uint256, uint256, uint256) {
        GatewayGetterFacet getter = gw.getter();

        SubnetID memory subnetId = getter.getNetworkName().createSubnetId(subnetAddress);

        Subnet memory subnet = getter.subnets(subnetId.toHash());

        return (subnet.id, subnet.stake, subnet.topDownNonce, subnet.appliedBottomUpNonce, subnet.circSupply);
    }

    function getSubnet(
        address subnetAddress
    ) public view returns (SubnetID memory, uint256, uint256, uint256, uint256) {
        return getSubnetGW(subnetAddress, gatewayDiamond);
    }
}<|MERGE_RESOLUTION|>--- conflicted
+++ resolved
@@ -192,11 +192,8 @@
             powerScale: DEFAULT_POWER_SCALE,
             permissionMode: PermissionMode.Collateral,
             supplySource: source,
-<<<<<<< HEAD
-            lockingDuration: DEFAULT_LOCKING_DURATION
-=======
+            lockingDuration: DEFAULT_LOCKING_DURATION,
             validatorGater: address(0)
->>>>>>> cdc96613
         });
         return params;
     }
@@ -229,11 +226,8 @@
             powerScale: DEFAULT_POWER_SCALE,
             permissionMode: PermissionMode.Collateral,
             supplySource: SupplySource({kind: SupplyKind.ERC20, tokenAddress: tokenAddress}),
-<<<<<<< HEAD
-            lockingDuration: DEFAULT_LOCKING_DURATION
-=======
+            lockingDuration: DEFAULT_LOCKING_DURATION,
             validatorGater: address(0)
->>>>>>> cdc96613
         });
         return params;
     }
@@ -575,9 +569,7 @@
             powerScale: 12,
             permissionMode: _permissionMode,
             supplySource: SupplySourceHelper.native(),
-<<<<<<< HEAD
-            lockingDuration: 10
-=======
+            lockingDuration: 10,
             validatorGater: address(0)
         });
         saDiamond = createSubnetActor(params);
@@ -608,8 +600,8 @@
             powerScale: 12,
             permissionMode: _permissionMode,
             supplySource: SupplySourceHelper.native(),
+            lockingDuration: 10,
             validatorGater: _validatorGater
->>>>>>> cdc96613
         });
         saDiamond = createSubnetActor(params);
     }
