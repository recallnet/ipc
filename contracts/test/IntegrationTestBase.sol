--- conflicted
+++ resolved
@@ -94,13 +94,10 @@
     address constant DEFAULT_IPC_GATEWAY_ADDR = address(1024);
     address constant TOPDOWN_VALIDATOR_1 = address(12);
     bytes32 constant DEFAULT_COMMIT_SHA = "c7d8f53f";
-<<<<<<< HEAD
     uint256 constant DEFAULT_LOCKING_DURATION = 2;
-=======
 
     address CHILD_NETWORK_ADDRESS = address(new SubnetWithNativeTokenMock());
     address CHILD_NETWORK_ADDRESS_2 = address(new SubnetWithNativeTokenMock());
->>>>>>> 6d2cc3a5
 }
 
 contract TestRegistry is Test, TestParams {
@@ -208,6 +205,7 @@
             powerScale: DEFAULT_POWER_SCALE,
             permissionMode: PermissionMode.Collateral,
             supplySource: source,
+            lockingDuration: DEFAULT_LOCKING_DURATION,
             collateralSource: GenericTokenHelper.native(),
             validatorGater: address(0)
         });
@@ -232,11 +230,8 @@
             powerScale: DEFAULT_POWER_SCALE,
             permissionMode: PermissionMode.Collateral,
             supplySource: source,
-<<<<<<< HEAD
             lockingDuration: DEFAULT_LOCKING_DURATION,
-=======
             collateralSource: collateral,
->>>>>>> 6d2cc3a5
             validatorGater: address(0)
         });
         return params;
@@ -269,13 +264,9 @@
             activeValidatorsLimit: DEFAULT_ACTIVE_VALIDATORS_LIMIT,
             powerScale: DEFAULT_POWER_SCALE,
             permissionMode: PermissionMode.Collateral,
-<<<<<<< HEAD
-            supplySource: SupplySource({kind: SupplyKind.ERC20, tokenAddress: tokenAddress}),
             lockingDuration: DEFAULT_LOCKING_DURATION,
-=======
             supplySource: GenericToken({kind: GenericTokenKind.ERC20, tokenAddress: tokenAddress}),
             collateralSource: GenericTokenHelper.native(),
->>>>>>> 6d2cc3a5
             validatorGater: address(0)
         });
         return params;
@@ -617,13 +608,9 @@
             activeValidatorsLimit: _activeValidatorsLimit,
             powerScale: 12,
             permissionMode: _permissionMode,
-<<<<<<< HEAD
-            supplySource: SupplySourceHelper.native(),
             lockingDuration: 10,
-=======
             supplySource: GenericTokenHelper.native(),
             collateralSource: GenericTokenHelper.native(),
->>>>>>> 6d2cc3a5
             validatorGater: address(0)
         });
         saDiamond = createSubnetActor(params);
@@ -653,13 +640,9 @@
             activeValidatorsLimit: _activeValidatorsLimit,
             powerScale: 12,
             permissionMode: _permissionMode,
-<<<<<<< HEAD
-            supplySource: SupplySourceHelper.native(),
             lockingDuration: 10,
-=======
             supplySource: GenericTokenHelper.native(),
             collateralSource: GenericTokenHelper.native(),
->>>>>>> 6d2cc3a5
             validatorGater: _validatorGater
         });
         saDiamond = createSubnetActor(params);
