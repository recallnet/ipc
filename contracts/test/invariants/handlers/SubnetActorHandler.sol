--- conflicted
+++ resolved
@@ -80,11 +80,7 @@
 
         _pay(validator, amount);
         vm.prank(validator);
-<<<<<<< HEAD
-        managerFacet.join{value: amount}(TestUtils.addStorageToPK(publicKey));
-=======
-        managerFacet.join{value: amount}(publicKey, amount);
->>>>>>> 6d2cc3a5
+        managerFacet.join{value: amount}(TestUtils.addStorageToPK(publicKey), amount);
         managerFacet.confirmNextChange();
 
         ghost_stakedSum += amount;
