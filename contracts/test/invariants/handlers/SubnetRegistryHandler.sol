// SPDX-License-Identifier: MIT OR Apache-2.0
pragma solidity ^0.8.23;

import "forge-std/StdUtils.sol";
import "forge-std/StdCheats.sol";
import {CommonBase} from "forge-std/Base.sol";
import {RegisterSubnetFacet} from "../../../contracts/subnetregistry/RegisterSubnetFacet.sol";
import {SubnetGetterFacet} from "../../../contracts/subnetregistry/SubnetGetterFacet.sol";
import {SubnetActorDiamond} from "../../../contracts/SubnetActorDiamond.sol";
import {SubnetRegistryDiamond} from "../../../contracts/SubnetRegistryDiamond.sol";
import {ConsensusType} from "../../../contracts/enums/ConsensusType.sol";
import {SubnetID, PermissionMode} from "../../../contracts/structs/Subnet.sol";
import {SupplySourceHelper} from "../../../contracts/lib/SupplySourceHelper.sol";
import {EnumerableSet} from "@openzeppelin/contracts/utils/structs/EnumerableSet.sol";
import {RegistryFacetsHelper} from "../../helpers/RegistryFacetsHelper.sol";

contract SubnetRegistryHandler is CommonBase, StdCheats, StdUtils {
    using EnumerableSet for EnumerableSet.AddressSet;
    using RegistryFacetsHelper for SubnetRegistryDiamond;

    address private constant DEFAULT_IPC_GATEWAY_ADDR = address(1024);
    uint64 constant DEFAULT_CHECKPOINT_PERIOD = 10;
    uint256 private constant DEFAULT_MIN_VALIDATOR_STAKE = 1 ether;
    uint8 private constant DEFAULT_MAJORITY_PERCENTAGE = 70;
    int8 private constant DEFAULT_POWER_SCALE = 18;
    uint64 private constant ROOTNET_CHAINID = 123;
    uint64 private constant DEFAULT_MIN_VALIDATORS = 1;
    uint16 private constant DEFAULT_ACTIVE_VALIDATORS = 50;
    uint256 private constant CROSS_MSG_FEE = 10 gwei;

    EnumerableSet.AddressSet private ghost_owners;
    RegisterSubnetFacet private registerSubnetFacet;
    SubnetGetterFacet private registerGetterFacet;

    address private registerSubnetFacetAddr;
    address private subnetGetterFacetAddr;

    constructor(SubnetRegistryDiamond _registry) {
        registerSubnetFacet = _registry.register();
        registerGetterFacet = _registry.getter();
    }

    function getSubnetDeployedBy(address owner) external view returns (address subnet) {
        return registerGetterFacet.latestSubnetDeployed(owner);
    }

    function getSubnetDeployedWithNonce(address owner, uint64 nonce) external view returns (address subnet) {
        return registerGetterFacet.getSubnetDeployedByNonce(owner, nonce);
    }

    function getUserLastNonce(address user) external view returns (uint64 nonce) {
        return registerGetterFacet.getUserLastNonce(user);
    }

    /// getRandomOldAddressOrNewOne returns a new random address
    function getRandomOldAddressOrNewOne(uint256 seed) internal view returns (address) {
        uint256 lenght = ghost_owners.length();
        if (lenght == 0 || seed % 4 == 0) {
            return msg.sender;
        } else {
            return ghost_owners.values()[seed % lenght];
        }
    }

    function getOwners() external view returns (address[] memory) {
        return ghost_owners.values();
    }

    function getGateway() external view returns (address) {
        return registerGetterFacet.getGateway();
    }

    function deploySubnetActorFromRegistry(
        uint256 _minCollateral,
        uint64 _minValidators,
        uint64 _bottomUpCheckPeriod,
        uint16 _activeValidatorsLimit,
        uint8 _majorityPercentage,
        uint256 _minCrossMsgFee,
        uint8 _pathSize,
        int8 _powerScale,
        uint256 seed
    ) public {
        if (_minCollateral > DEFAULT_MIN_VALIDATOR_STAKE || _minCollateral == 0) {
            _minCollateral = DEFAULT_MIN_VALIDATOR_STAKE;
        }
        if (_bottomUpCheckPeriod > DEFAULT_CHECKPOINT_PERIOD || _bottomUpCheckPeriod == 0) {
            _bottomUpCheckPeriod = DEFAULT_CHECKPOINT_PERIOD;
        }
        if (_majorityPercentage < 51 || _majorityPercentage > 100) {
            _majorityPercentage = DEFAULT_MAJORITY_PERCENTAGE;
        }
        if (_powerScale > DEFAULT_POWER_SCALE) {
            _powerScale = DEFAULT_POWER_SCALE;
        }
        if (_minValidators > DEFAULT_MIN_VALIDATORS || _minValidators == 0) {
            _minValidators = DEFAULT_MIN_VALIDATORS;
        }
        if (_pathSize > 5) {
            _pathSize = 1;
        }
        if (_minCrossMsgFee > 1 ether || _minCrossMsgFee == 0) {
            _minCrossMsgFee = CROSS_MSG_FEE;
        }
        if (_activeValidatorsLimit > DEFAULT_ACTIVE_VALIDATORS || _activeValidatorsLimit == 0) {
            _activeValidatorsLimit = DEFAULT_ACTIVE_VALIDATORS;
        }

        address[] memory path = new address[](_pathSize);
        for (uint256 i; i < _pathSize; ++i) {
            path[i] = address(uint160(i));
        }

        SubnetActorDiamond.ConstructorParams memory params = SubnetActorDiamond.ConstructorParams({
            parentId: SubnetID({root: ROOTNET_CHAINID, route: path}),
            ipcGatewayAddr: registerGetterFacet.getGateway(),
            consensus: ConsensusType.Fendermint,
            minActivationCollateral: _minCollateral,
            minValidators: _minValidators,
            bottomUpCheckPeriod: _bottomUpCheckPeriod,
            majorityPercentage: _majorityPercentage,
            activeValidatorsLimit: _activeValidatorsLimit,
            powerScale: _powerScale,
            permissionMode: PermissionMode.Collateral,
            supplySource: SupplySourceHelper.native(),
<<<<<<< HEAD
            lockingDuration: 10
=======
            validatorGater: address(0)
>>>>>>> cdc96613
        });

        address owner = getRandomOldAddressOrNewOne(seed);
        vm.prank(owner);
        registerSubnetFacet.newSubnetActor(params);
        ghost_owners.add(owner);
    }
}<|MERGE_RESOLUTION|>--- conflicted
+++ resolved
@@ -123,11 +123,8 @@
             powerScale: _powerScale,
             permissionMode: PermissionMode.Collateral,
             supplySource: SupplySourceHelper.native(),
-<<<<<<< HEAD
-            lockingDuration: 10
-=======
+            lockingDuration: 10,
             validatorGater: address(0)
->>>>>>> cdc96613
         });
 
         address owner = getRandomOldAddressOrNewOne(seed);
