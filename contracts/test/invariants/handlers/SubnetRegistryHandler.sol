--- conflicted
+++ resolved
@@ -122,13 +122,9 @@
             activeValidatorsLimit: _activeValidatorsLimit,
             powerScale: _powerScale,
             permissionMode: PermissionMode.Collateral,
-<<<<<<< HEAD
-            supplySource: SupplySourceHelper.native(),
             lockingDuration: 10,
-=======
             supplySource: GenericTokenHelper.native(),
             collateralSource: GenericTokenHelper.native(),
->>>>>>> 6d2cc3a5
             validatorGater: address(0)
         });
 
