[workspace]
resolver = "2"
members = [
    # contracts
    "contracts/binding",
    # merkle
    "ext/merkle-tree-rs",
    "ext/libp2p-bitswap",
    "ext/frc42_dispatch",
    # ipc
    "ipc/cli",
    "ipc/wallet",
    "ipc/provider",
    "ipc/api",
    "ipc/types",
    "ipc/observability",
    # ipld
    "ipld/resolver",
    # fendermint
    "fendermint/abci",
    "fendermint/app",
    "fendermint/app/options",
    "fendermint/crypto",
    "fendermint/app/settings",
    "fendermint/eth/*",
    "fendermint/rocksdb",
    "fendermint/rpc",
    "fendermint/storage",
    "fendermint/testing",
    "fendermint/testing/materializer",
    "fendermint/testing/*-test",
    "fendermint/tracing",
    "fendermint/vm/*",
    "fendermint/actors",
    "fendermint/actors/api",
    "fendermint/actors/chainmetadata",
    "fendermint/actors/activity-tracker",
    "fendermint/actors/eam",
    "fendermint/actors/gas_market/eip1559",
    # recall
    "fendermint/actors/blobs",
    "fendermint/actors/blobs/shared",
    "fendermint/actors/blobs/testing",
    "fendermint/actors/bucket",
    "fendermint/actors/recall_config",
    "fendermint/actors/recall_config/shared",
    "fendermint/actors/machine",
    "fendermint/actors/timehub",
    "recall/actor_sdk",
    "recall/executor",
    "recall/ipld",
    "recall/iroh_manager",
    "recall/kernel",
    "recall/kernel/ops",
    "recall/syscalls",
]
exclude = ["builtin-actors"]

[workspace.package]
authors = ["Protocol Labs"]
edition = "2021"
license = "MIT OR Apache-2.0"
license-file = "LICENSE-APACHE"

[workspace.dependencies]
ambassador = "0.3.5"
anyhow = "1"
arbitrary = { version = "1", features = ["derive"] }
arbtest = "0.2"
async-recursion = "1"
async-stm = "0.4"
async-tempfile = "0.6.0"
async-trait = "0.1"
async-channel = "1.8.0"
axum = { version = "0.6", features = ["ws"] }
base64 = "0.21"
bollard = "0.15"
blake2b_simd = "1.0"
blake3 = "1.5.4"
bloom = "0.3"
byteorder = "1.5.0"
bytes = "1.4"
cid = { version = "0.10.1", default-features = false, features = [
    "serde-codec",
    "std",
] }
clap = { version = "4.1", features = ["derive", "env", "string"] }
config = "0.13"
data-encoding = { version = "2.3.3" }
dirs = "5.0"
dircpy = "0.3.19"
either = "1.10"
<<<<<<< HEAD
entangler = { git = "https://github.com/recallnet/entanglement.git", rev = "3afdd946d6d3eee6776c017eaf5d68dfecf80675" }
entangler_storage = { package = "storage", git = "https://github.com/recallnet/entanglement.git", rev = "3afdd946d6d3eee6776c017eaf5d68dfecf80675" }
=======
entangler = { git = "https://github.com/recallnet/entanglement.git", branch = "dig/tags" }
entangler_storage = { package = "storage", git = "https://github.com/recallnet/entanglement.git", branch = "dig/tags" }
>>>>>>> 9b9cc91e
env_logger = "0.10"
erased-serde = "0.3"
ethers = { version = "2.0.13", features = ["abigen", "ws"] }
ethers-core = { version = "2.0.13" }
ethers-contract = "2.0.13"
fnv = "1.0"
frc42_dispatch = { path = "./ext/frc42_dispatch" }
futures = "0.3"
futures-core = "0.3"
futures-util = "0.3"
gcra = "0.6.0"
hex = "0.4"
hex-literal = "0.4.1"
http = "0.2.12"
im = "15.1.0"
integer-encoding = { version = "3.0.3", default-features = false }
iroh = "0.28.1"
iroh-base = "0.28.0"
jsonrpc-v2 = { version = "0.11", default-features = false, features = [
    "bytes-v10",
] }
k256 = "0.11" # Same as tendermint-rs
lazy_static = "1.4"
libipld = { version = "0.16", default-features = false, features = [
    "dag-cbor",
] }
libp2p = { version = "0.53", default-features = false, features = [
    "gossipsub",
    "kad",
    "identify",
    "ping",
    "noise",
    "yamux",
    "tcp",
    "dns",
    "request-response",
    "metrics",
    "tokio",
    "macros",
    "serde",
    "secp256k1",
    "plaintext",
] }
libp2p-mplex = { version = "0.41" }
libp2p-bitswap = { path = "ext/libp2p-bitswap" }
libsecp256k1 = "0.7"
literally = "0.1.3"
log = "0.4"
lru_time_cache = "0.11"
multiaddr = "0.18"
multihash = { version = "0.18.1", default-features = false, features = [
    "sha2",
    "sha3",
    "blake3",
] }
num-bigint = "0.4"
num-derive = "0.3"
num-traits = "0.2"
num_enum = "0.7.2"
once_cell = "1.19.0"
paste = "1"
pin-project = "1.1.2"
prometheus = { version = "0.13", features = ["process"] }
prometheus_exporter = "0.8"
prost = { version = "0.11" }
quickcheck = "1"
quickcheck_async = "0.1"
quickcheck_macros = "1"
rand = "0.8"
rand_chacha = "0.3"
regex = "1"
replace_with = "0.1.7"
reqwest = { version = "0.11.13", features = ["json"] }
sha2 = "0.10"
serde = { version = "1", features = ["derive"] }
serde_bytes = "0.11"
serde_json = { version = "1", features = ["raw_value"] }
serde_yaml = { version = "0.9" }
serde_tuple = "0.5"
serde_with = "2.3"
serial_test = "3.0"
snap = "1.1.0"
strum = { version = "0.26.1", features = ["derive"] }
tempfile = "3.7"
thiserror = "1"
tokio = { version = "1", features = [
    "rt-multi-thread",
    "macros",
    "fs",
    "io-util",
    "io-std",
    "sync",
] }
tokio-stream = "0.1.14"
tokio-util = { version = "0.7.8", features = ["compat"] }
tokio-tungstenite = { version = "0.18.0", features = ["native-tls"] }
toml = "0.8"
tower-http = { version = "0.4.0", features = ["cors"] }
tracing = "0.1"
tracing-subscriber = { version = "0.3", features = [
    "env-filter",
    "json",
    "registry",
] }
tracing-appender = "0.2.3"
uuid = { version = "1.15.1", features = ["v4" ] }
url = { version = "2.4.1", features = ["serde"] }
warp = "0.3.7"
zeroize = "1.6"

# Workspace deps
ipc-api = { path = "ipc/api" }
ipc-provider = { path = "ipc/provider" }
ipc-wallet = { path = "ipc/wallet", features = ["with-ethers"] }
ipc_ipld_resolver = { path = "ipld/resolver" }
ipc-types = { path = "ipc/types" }
ipc-observability = { path = "ipc/observability" }
ipc_actors_abis = { path = "contracts/binding" }
fendermint_actors_api = { path = "fendermint/actors/api" }

# Vendored for cross-compilation, see https://github.com/cross-rs/cross/wiki/Recipes#openssl
# Make sure every top level build target actually imports this dependency, and don't end up
# depending on the same _without_ the "vendored" feature, because then the Docker build for
# for ARM64 on AMD64 will fail, it won't find the OpenSSL installation.
openssl = { version = "0.10", features = ["vendored"] }

# NOTE: When upgrading the FVM it may cause our fendermint/actors/build.rs to fail as it can
# pull in crates as transitive dependencies that do not support Wasm architector. If this
# happens, try removing "crypto" feature from fvm_shared dependency in contracts/binding/Cargo.toml
# and run `cargo build`. Then add the "crypto" feature back and run `cargo build` again.
fvm = { version = "4.4.0", features = [
    "verify-signature",
], default-features = false } # no opencl feature or it fails on CI
fvm_shared = { version = "4.4.0" }
fvm_sdk = { version = "4.4.0" }
fvm_ipld_blockstore = "0.2.0"
fvm_ipld_car = "0.7.1"
fvm_ipld_encoding = "0.4.0"
fvm_ipld_hamt = "0.9.0"
fvm_ipld_amt = "0.6.2"

# We are using the bundle for the builtin-actors dependency, and repeating DTO classes on our side,
# to cut down the time it takes to compile everything. However, some projects have a "shared" part,
# and this copy-paste is clunky, so at least for those that have it, we should use it.
# Keep the version here in sync with the Makefile!
#
# The original IPC build fetches a pre-built builtin-actors CAR bundle from a GH release.
# For ADM, we can do the same at some point, but for now I've included the repo as a submodule.
fil_actors_evm_shared = { path = "builtin-actors/actors/evm/shared" }
fil_actor_eam = { path = "builtin-actors/actors/eam" }
fil_actor_adm = { path = "builtin-actors/actors/adm" }
fil_actors_runtime = { path = "builtin-actors/runtime" }

# Recall Solidity bindings
recall_sol_facade = { path = "recall-contracts/crates/facade" }

# Using the same tendermint-rs dependency as tower-abci. From both we are interested in v037 modules.
tower-abci = { version = "0.7" }
tower = { version = "0.4" }
tendermint = { version = "0.31", features = ["secp256k1"] }
tendermint-config = "0.33.0"
tendermint-rpc = { version = "0.31", features = [
    "secp256k1",
    "http-client",
    "websocket-client",
] }
tendermint-proto = { version = "0.31" }

[patch.crates-io]
# Use below when working locally on entanglement and this repo simultaneously.
# Assumes the entanglement checkout is in a sibling directory with the same name.
# [patch."https://github.com/recallnet/entanglement.git"]
# entangler = { path = "../entanglement/entangler" }
# entangler_storage = { package = "storage", path = "../entanglement/storage" }

[profile.wasm]
inherits = "release"
panic = "abort"
overflow-checks = false
lto = true
opt-level = "z"
strip = true
codegen-units = 1
incremental = false<|MERGE_RESOLUTION|>--- conflicted
+++ resolved
@@ -90,13 +90,8 @@
 dirs = "5.0"
 dircpy = "0.3.19"
 either = "1.10"
-<<<<<<< HEAD
-entangler = { git = "https://github.com/recallnet/entanglement.git", rev = "3afdd946d6d3eee6776c017eaf5d68dfecf80675" }
-entangler_storage = { package = "storage", git = "https://github.com/recallnet/entanglement.git", rev = "3afdd946d6d3eee6776c017eaf5d68dfecf80675" }
-=======
 entangler = { git = "https://github.com/recallnet/entanglement.git", branch = "dig/tags" }
 entangler_storage = { package = "storage", git = "https://github.com/recallnet/entanglement.git", branch = "dig/tags" }
->>>>>>> 9b9cc91e
 env_logger = "0.10"
 erased-serde = "0.3"
 ethers = { version = "2.0.13", features = ["abigen", "ws"] }
