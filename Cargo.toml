[workspace]
resolver = "2"
members = [
<<<<<<< HEAD
    # contracts
    "contracts/binding",
    # merkle
    "ext/merkle-tree-rs",
    # ipc
    "ipc/cli",
    "ipc/wallet",
    "ipc/provider",
    "ipc/api",
    "ipc/types",
    "ipc/observability",
    # ipld
    "ipld/resolver",
    # fendermint
    "fendermint/abci",
    "fendermint/app",
    "fendermint/app/options",
    "fendermint/crypto",
    "fendermint/app/settings",
    "fendermint/eth/*",
    "fendermint/rocksdb",
    "fendermint/rpc",
    "fendermint/storage",
    "fendermint/testing",
    "fendermint/testing/materializer",
    "fendermint/testing/*-test",
    "fendermint/tracing",
    "fendermint/vm/*",
    "fendermint/actors",
    "fendermint/actors/api",
    "fendermint/actors/chainmetadata",
    "fendermint/actors/activity-tracker",
    "fendermint/actors/eam",
    "fendermint/actors/gas_market/eip1559",
    # recall
    "fendermint/actors/blobs",
    "fendermint/actors/blobs/shared",
    "fendermint/actors/blobs/testing",
    "fendermint/actors/bucket",
    "fendermint/actors/recall_config",
    "fendermint/actors/recall_config/shared",
    "fendermint/actors/machine",
    "fendermint/actors/timehub",
    "recall/actor_sdk",
    "recall/executor",
    "recall/ipld",
    "recall/iroh_manager",
    "recall/kernel",
    "recall/kernel/ops",
    "recall/syscalls",
=======
  # contracts
  "contracts/binding",

  # merkle
  "ext/merkle-tree-rs",
  "ext/libp2p-bitswap",
  "ext/frc42_dispatch",

  # ipc
  "ipc/cli",
  "ipc/wallet",
  "ipc/provider",
  "ipc/api",
  "ipc/types",
  "ipc/observability",

  # ipld
  "ipld/resolver",

  # fendermint
  "fendermint/abci",
  "fendermint/app",
  "fendermint/app/options",
  "fendermint/crypto",
  "fendermint/app/settings",
  "fendermint/eth/*",
  "fendermint/rocksdb",
  "fendermint/rpc",
  "fendermint/storage",
  "fendermint/testing",
  "fendermint/testing/materializer",
  "fendermint/testing/*-test",
  "fendermint/tracing",
  "fendermint/vm/*",
  "fendermint/actors",
  "fendermint/actors/api",
  "fendermint/actors/chainmetadata",
  "fendermint/actors/activity-tracker",
  "fendermint/actors/eam",
  "fendermint/actors/gas_market/eip1559",
>>>>>>> 9957b94f
]
exclude = ["builtin-actors"]

[workspace.package]
authors = ["Protocol Labs"]
edition = "2021"
license = "MIT OR Apache-2.0"
license-file = "LICENSE-APACHE"

[workspace.dependencies]
ambassador = "0.3.5"
anyhow = "1"
arbitrary = { version = "1", features = ["derive"] }
arbtest = "0.2"
async-recursion = "1"
async-stm = "0.4"
async-tempfile = "0.6.0"
async-trait = "0.1"
async-channel = "1.8.0"
axum = { version = "0.6", features = ["ws"] }
base64 = "0.21"
bollard = "0.15"
blake2b_simd = "1.0"
blake3 = "1.5.4"
bloom = "0.3"
byteorder = "1.5.0"
bytes = "1.4"
cid = { version = "0.10.1", default-features = false, features = [
    "serde-codec",
    "std",
] }
clap = { version = "4.1", features = ["derive", "env", "string"] }
config = "0.13"
data-encoding = { version = "2.3.3" }
dirs = "5.0"
dircpy = "0.3.19"
either = "1.10"
entangler = { git = "ssh://git@github.com/recallnet/entanglement.git", rev = "c578aa2973c8c31cecb26a92546051a3ec03de89" }
entangler_storage = { package = "storage", git = "ssh://git@github.com/recallnet/entanglement.git", rev = "c578aa2973c8c31cecb26a92546051a3ec03de89" }
env_logger = "0.10"
erased-serde = "0.3"
ethers = { version = "2.0.13", features = ["abigen", "ws"] }
ethers-core = { version = "2.0.13" }
ethers-contract = "2.0.13"
fnv = "1.0"
frc42_dispatch = { git = "https://github.com/filecoin-project/actors-utils", rev = "0f8365151f44785f7bead4e5500258fd5c8944e6" }
futures = "0.3"
futures-core = "0.3"
futures-util = "0.3"
gcra = "0.6.0"
hex = "0.4"
hex-literal = "0.4.1"
http = "0.2.12"
im = "15.1.0"
integer-encoding = { version = "3.0.3", default-features = false }
iroh = "0.28.1"
iroh-base = "0.28.0"
jsonrpc-v2 = { version = "0.11", default-features = false, features = [
    "bytes-v10",
] }
k256 = "0.11" # Same as tendermint-rs
lazy_static = "1.4"
libipld = { version = "0.16", default-features = false, features = [
    "dag-cbor",
] }
libp2p = { version = "0.53", default-features = false, features = [
    "gossipsub",
    "kad",
    "identify",
    "ping",
    "noise",
    "yamux",
    "tcp",
    "dns",
    "request-response",
    "metrics",
    "tokio",
    "macros",
    "serde",
    "secp256k1",
    "plaintext",
] }
libp2p-mplex = { version = "0.41" }
<<<<<<< HEAD
libp2p-bitswap = { git = "https://github.com/consensus-shipyard/libp2p-bitswap.git", branch = "chore-upgrade-libipld" } # Updated to libipld 0.16
=======
libp2p-bitswap = { path = "ext/libp2p-bitswap" }
>>>>>>> 9957b94f
libsecp256k1 = "0.7"
literally = "0.1.3"
log = "0.4"
lru_time_cache = "0.11"
multiaddr = "0.18"
multihash = { version = "0.18.1", default-features = false, features = [
    "sha2",
    "sha3",
    "blake3",
] }
num-bigint = "0.4"
num-derive = "0.3"
num-traits = "0.2"
num_enum = "0.7.2"
once_cell = "1.19.0"
paste = "1"
pin-project = "1.1.2"
prometheus = { version = "0.13", features = ["process"] }
prometheus_exporter = "0.8"
prost = { version = "0.11" }
quickcheck = "1"
quickcheck_async = "0.1"
quickcheck_macros = "1"
rand = "0.8"
rand_chacha = "0.3"
regex = "1"
replace_with = "0.1.7"
reqwest = { version = "0.11.13", features = ["json"] }
sha2 = "0.10"
serde = { version = "1", features = ["derive"] }
serde_bytes = "0.11"
serde_json = { version = "1", features = ["raw_value"] }
serde_yaml = { version = "0.9" }
serde_tuple = "0.5"
serde_with = "2.3"
serial_test = "3.0"
snap = "1.1.0"
strum = { version = "0.26.1", features = ["derive"] }
tempfile = "3.7"
thiserror = "1"
tokio = { version = "1", features = [
    "rt-multi-thread",
    "macros",
    "fs",
    "io-util",
    "io-std",
    "sync",
] }
tokio-stream = "0.1.14"
tokio-util = { version = "0.7.8", features = ["compat"] }
tokio-tungstenite = { version = "0.18.0", features = ["native-tls"] }
toml = "0.8"
tower-http = { version = "0.4.0", features = ["cors"] }
tracing = "0.1"
tracing-subscriber = { version = "0.3", features = [
    "env-filter",
    "json",
    "registry",
] }
tracing-appender = "0.2.3"
url = { version = "2.4.1", features = ["serde"] }
warp = "0.3.7"
zeroize = "1.6"

# Workspace deps
ipc-api = { path = "ipc/api" }
ipc-provider = { path = "ipc/provider" }
ipc-wallet = { path = "ipc/wallet", features = ["with-ethers"] }
ipc_ipld_resolver = { path = "ipld/resolver" }
ipc-types = { path = "ipc/types" }
ipc-observability = { path = "ipc/observability" }
ipc_actors_abis = { path = "contracts/binding" }
fendermint_actors_api = { path = "fendermint/actors/api" }

# Vendored for cross-compilation, see https://github.com/cross-rs/cross/wiki/Recipes#openssl
# Make sure every top level build target actually imports this dependency, and don't end up
# depending on the same _without_ the "vendored" feature, because then the Docker build for
# for ARM64 on AMD64 will fail, it won't find the OpenSSL installation.
openssl = { version = "0.10", features = ["vendored"] }

# NOTE: When upgrading the FVM it may cause our fendermint/actors/build.rs to fail as it can
# pull in crates as transitive dependencies that do not support Wasm architector. If this
# happens, try removing "crypto" feature from fvm_shared dependency in contracts/binding/Cargo.toml
# and run `cargo build`. Then add the "crypto" feature back and run `cargo build` again.
fvm = { version = "4.4.0", features = [
<<<<<<< HEAD
    "verify-signature",
=======
  "verify-signature",
>>>>>>> 9957b94f
], default-features = false } # no opencl feature or it fails on CI
fvm_shared = { version = "4.4.0" }
fvm_sdk = { version = "4.4.0" }
fvm_ipld_blockstore = "0.2.0"
fvm_ipld_car = "0.7.1"
fvm_ipld_encoding = "0.4.0"
fvm_ipld_hamt = "0.9.0"
fvm_ipld_amt = "0.6.2"

# We are using the bundle for the builtin-actors dependency, and repeating DTO classes on our side,
# to cut down the time it takes to compile everything. However, some projects have a "shared" part,
# and this copy-paste is clunky, so at least for those that have it, we should use it.
# Keep the version here in sync with the Makefile!
<<<<<<< HEAD
#
# The original IPC build fetches a pre-built builtin-actors CAR bundle from a GH release.
# For ADM, we can do the same at some point, but for now I've included the repo as a submodule.
fil_actors_evm_shared = { path = "builtin-actors/actors/evm/shared" }
fil_actor_eam = { path = "builtin-actors/actors/eam" }
fil_actor_adm = { path = "builtin-actors/actors/adm" }
fil_actors_runtime = { path = "builtin-actors/runtime" }

# Recall Solidity bindings
recall_sol_facade = { path = "recall-contracts/crates/facade" }
=======
fil_actors_evm_shared = { git = "https://github.com/filecoin-project/builtin-actors", tag = "v15.0.0" }
fil_actor_eam = { git = "https://github.com/filecoin-project/builtin-actors", tag = "v15.0.0" }
fil_actors_runtime = { git = "https://github.com/filecoin-project/builtin-actors", tag = "v15.0.0" }

fendermint_actor_eam = { path = "./fendermint/actors/eam" }
fendermint_actor_activity_tracker = { path = "./fendermint/actors/activity-tracker" }

cid = { version = "0.10.1", default-features = false, features = [
  "serde-codec",
  "std",
] }

frc42_dispatch = { path = "./ext/frc42_dispatch" }
>>>>>>> 9957b94f

# Using the same tendermint-rs dependency as tower-abci. From both we are interested in v037 modules.
tower-abci = { version = "0.7" }
tower = { version = "0.4" }
tendermint = { version = "0.31", features = ["secp256k1"] }
tendermint-config = "0.33.0"
tendermint-rpc = { version = "0.31", features = [
    "secp256k1",
    "http-client",
    "websocket-client",
] }
tendermint-proto = { version = "0.31" }

<<<<<<< HEAD
[patch.crates-io]
# Use stable-only features.
gcra = { git = "https://github.com/consensus-shipyard/gcra-rs.git", branch = "main" }

# Uncomment entries below when working locally on ref-fvm and this repo simultaneously.
# Assumes the ref-fvm checkout is in a sibling directory with the same name.
# fvm = { path = "../ref-fvm/fvm", default-features = false }
# fvm_shared = { path = "../ref-fvm/shared" }
# fvm_sdk = { path = "../ref-fvm/sdk" }
# fvm_ipld_blockstore = { path = "../ref-fvm/ipld/blockstore" }
# fvm_ipld_car = { path = "../ref-fvm/ipld/car" }
# fvm_ipld_encoding = { path = "../ref-fvm/ipld/encoding" }
# fvm_ipld_hamt = { path = "../ref-fvm/ipld/hamt" }
# fvm_ipld_amt = { path = "../ref-fvm/ipld/amt" }

# Use below when working locally on entanglement and this repo simultaneously.
# Assumes the entanglement checkout is in a sibling directory with the same name.
# [patch."ssh://git@github.com/recallnet/entanglement.git"]
# entangler = { path = "../entanglement/entangler" }
# entangler_storage = { package = "storage", path = "../entanglement/storage" }

=======
>>>>>>> 9957b94f
[profile.wasm]
inherits = "release"
panic = "abort"
overflow-checks = false
lto = true
opt-level = "z"
strip = true
codegen-units = 1
incremental = false<|MERGE_RESOLUTION|>--- conflicted
+++ resolved
@@ -1,11 +1,12 @@
 [workspace]
 resolver = "2"
 members = [
-<<<<<<< HEAD
     # contracts
     "contracts/binding",
     # merkle
     "ext/merkle-tree-rs",
+    "ext/libp2p-bitswap",
+    "ext/frc42_dispatch",
     # ipc
     "ipc/cli",
     "ipc/wallet",
@@ -52,48 +53,6 @@
     "recall/kernel",
     "recall/kernel/ops",
     "recall/syscalls",
-=======
-  # contracts
-  "contracts/binding",
-
-  # merkle
-  "ext/merkle-tree-rs",
-  "ext/libp2p-bitswap",
-  "ext/frc42_dispatch",
-
-  # ipc
-  "ipc/cli",
-  "ipc/wallet",
-  "ipc/provider",
-  "ipc/api",
-  "ipc/types",
-  "ipc/observability",
-
-  # ipld
-  "ipld/resolver",
-
-  # fendermint
-  "fendermint/abci",
-  "fendermint/app",
-  "fendermint/app/options",
-  "fendermint/crypto",
-  "fendermint/app/settings",
-  "fendermint/eth/*",
-  "fendermint/rocksdb",
-  "fendermint/rpc",
-  "fendermint/storage",
-  "fendermint/testing",
-  "fendermint/testing/materializer",
-  "fendermint/testing/*-test",
-  "fendermint/tracing",
-  "fendermint/vm/*",
-  "fendermint/actors",
-  "fendermint/actors/api",
-  "fendermint/actors/chainmetadata",
-  "fendermint/actors/activity-tracker",
-  "fendermint/actors/eam",
-  "fendermint/actors/gas_market/eip1559",
->>>>>>> 9957b94f
 ]
 exclude = ["builtin-actors"]
 
@@ -139,7 +98,7 @@
 ethers-core = { version = "2.0.13" }
 ethers-contract = "2.0.13"
 fnv = "1.0"
-frc42_dispatch = { git = "https://github.com/filecoin-project/actors-utils", rev = "0f8365151f44785f7bead4e5500258fd5c8944e6" }
+frc42_dispatch = { path = "./ext/frc42_dispatch" }
 futures = "0.3"
 futures-core = "0.3"
 futures-util = "0.3"
@@ -177,11 +136,7 @@
     "plaintext",
 ] }
 libp2p-mplex = { version = "0.41" }
-<<<<<<< HEAD
-libp2p-bitswap = { git = "https://github.com/consensus-shipyard/libp2p-bitswap.git", branch = "chore-upgrade-libipld" } # Updated to libipld 0.16
-=======
 libp2p-bitswap = { path = "ext/libp2p-bitswap" }
->>>>>>> 9957b94f
 libsecp256k1 = "0.7"
 literally = "0.1.3"
 log = "0.4"
@@ -267,11 +222,7 @@
 # happens, try removing "crypto" feature from fvm_shared dependency in contracts/binding/Cargo.toml
 # and run `cargo build`. Then add the "crypto" feature back and run `cargo build` again.
 fvm = { version = "4.4.0", features = [
-<<<<<<< HEAD
     "verify-signature",
-=======
-  "verify-signature",
->>>>>>> 9957b94f
 ], default-features = false } # no opencl feature or it fails on CI
 fvm_shared = { version = "4.4.0" }
 fvm_sdk = { version = "4.4.0" }
@@ -285,7 +236,6 @@
 # to cut down the time it takes to compile everything. However, some projects have a "shared" part,
 # and this copy-paste is clunky, so at least for those that have it, we should use it.
 # Keep the version here in sync with the Makefile!
-<<<<<<< HEAD
 #
 # The original IPC build fetches a pre-built builtin-actors CAR bundle from a GH release.
 # For ADM, we can do the same at some point, but for now I've included the repo as a submodule.
@@ -296,21 +246,6 @@
 
 # Recall Solidity bindings
 recall_sol_facade = { path = "recall-contracts/crates/facade" }
-=======
-fil_actors_evm_shared = { git = "https://github.com/filecoin-project/builtin-actors", tag = "v15.0.0" }
-fil_actor_eam = { git = "https://github.com/filecoin-project/builtin-actors", tag = "v15.0.0" }
-fil_actors_runtime = { git = "https://github.com/filecoin-project/builtin-actors", tag = "v15.0.0" }
-
-fendermint_actor_eam = { path = "./fendermint/actors/eam" }
-fendermint_actor_activity_tracker = { path = "./fendermint/actors/activity-tracker" }
-
-cid = { version = "0.10.1", default-features = false, features = [
-  "serde-codec",
-  "std",
-] }
-
-frc42_dispatch = { path = "./ext/frc42_dispatch" }
->>>>>>> 9957b94f
 
 # Using the same tendermint-rs dependency as tower-abci. From both we are interested in v037 modules.
 tower-abci = { version = "0.7" }
@@ -324,30 +259,13 @@
 ] }
 tendermint-proto = { version = "0.31" }
 
-<<<<<<< HEAD
 [patch.crates-io]
-# Use stable-only features.
-gcra = { git = "https://github.com/consensus-shipyard/gcra-rs.git", branch = "main" }
-
-# Uncomment entries below when working locally on ref-fvm and this repo simultaneously.
-# Assumes the ref-fvm checkout is in a sibling directory with the same name.
-# fvm = { path = "../ref-fvm/fvm", default-features = false }
-# fvm_shared = { path = "../ref-fvm/shared" }
-# fvm_sdk = { path = "../ref-fvm/sdk" }
-# fvm_ipld_blockstore = { path = "../ref-fvm/ipld/blockstore" }
-# fvm_ipld_car = { path = "../ref-fvm/ipld/car" }
-# fvm_ipld_encoding = { path = "../ref-fvm/ipld/encoding" }
-# fvm_ipld_hamt = { path = "../ref-fvm/ipld/hamt" }
-# fvm_ipld_amt = { path = "../ref-fvm/ipld/amt" }
-
 # Use below when working locally on entanglement and this repo simultaneously.
 # Assumes the entanglement checkout is in a sibling directory with the same name.
 # [patch."ssh://git@github.com/recallnet/entanglement.git"]
 # entangler = { path = "../entanglement/entangler" }
 # entangler_storage = { package = "storage", path = "../entanglement/storage" }
 
-=======
->>>>>>> 9957b94f
 [profile.wasm]
 inherits = "release"
 panic = "abort"
