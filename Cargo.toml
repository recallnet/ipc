--- conflicted
+++ resolved
@@ -1,7 +1,6 @@
 [workspace]
 resolver = "2"
 members = [
-<<<<<<< HEAD
     # contracts
     "contracts/binding",
     # merkle
@@ -12,6 +11,7 @@
     "ipc/provider",
     "ipc/api",
     "ipc/types",
+    "ipc/observability",
     # ipld
     "ipld/resolver",
     # fendermint
@@ -32,7 +32,7 @@
     "fendermint/actors",
     "fendermint/actors/chainmetadata",
     "fendermint/actors/eam",
-    # adm
+    # hoku
     "fendermint/actors/accumulator",
     "fendermint/actors/blobs",
     "fendermint/actors/blobs/shared",
@@ -41,42 +41,6 @@
     "hoku/blobs_actor_sdk",
     "hoku/blobs_syscall",
     "hoku/maybe_iroh",
-=======
-  # contracts
-  "contracts/binding",
-
-  # merkle
-  "ext/merkle-tree-rs",
-
-  # ipc
-  "ipc/cli",
-  "ipc/wallet",
-  "ipc/provider",
-  "ipc/api",
-  "ipc/types",
-  "ipc/observability",
-
-  # ipld
-  "ipld/resolver",
-
-  # fendermint
-  "fendermint/abci",
-  "fendermint/app",
-  "fendermint/app/options",
-  "fendermint/crypto",
-  "fendermint/app/settings",
-  "fendermint/eth/*",
-  "fendermint/rocksdb",
-  "fendermint/rpc",
-  "fendermint/storage",
-  "fendermint/testing",
-  "fendermint/testing/materializer",
-  "fendermint/testing/*-test",
-  "fendermint/tracing",
-  "fendermint/vm/*",
-  "fendermint/actors",
-  "fendermint/actors/chainmetadata",
->>>>>>> 7cdce868
 ]
 exclude = ["builtin-actors"]
 
@@ -87,17 +51,13 @@
 license-file = "LICENSE-APACHE"
 
 [workspace.dependencies]
-<<<<<<< HEAD
 ambassador = "0.3.5"
-=======
-time = "0.3.33"
->>>>>>> 7cdce868
 anyhow = "1"
 arbitrary = { version = "1", features = ["derive"] }
 arbtest = "0.2"
 async-recursion = "1"
 async-stm = "0.4"
-async-tempfile = "0.5.0"
+async-tempfile = "0.6.0"
 async-trait = "0.1"
 async-channel = "1.8.0"
 axum = { version = "0.6", features = ["ws"] }
@@ -201,6 +161,7 @@
 strum = { version = "0.26.1", features = ["derive"] }
 tempfile = "3.7"
 thiserror = "1"
+time = "0.3.33"
 tokio = { version = "1", features = [
     "rt-multi-thread",
     "macros",
@@ -209,24 +170,16 @@
     "io-std",
     "sync",
 ] }
-tower-http = { version = "0.4.0", features = ["cors"] }
 tokio-stream = "0.1.14"
 tokio-util = { version = "0.7.8", features = ["compat"] }
 tokio-tungstenite = { version = "0.18.0", features = ["native-tls"] }
 toml = "0.8"
 tower-http = { version = "0.4.0", features = ["cors"] }
 tracing = "0.1"
-<<<<<<< HEAD
-tracing-subscriber = { version = "0.3.18", features = [
+tracing-subscriber = { version = "0.3", features = [
     "env-filter",
     "json",
     "registry",
-=======
-tracing-subscriber = { version = "0.3", features = [
-  "env-filter",
-  "json",
-  "registry",
->>>>>>> 7cdce868
 ] }
 tracing-appender = "0.2.3"
 url = { version = "2.4.1", features = ["serde"] }
