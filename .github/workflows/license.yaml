<<<<<<< HEAD
name: License CI
=======
name: Check licenses
>>>>>>> cdc96613

# This workflow is triggered from the main CI workflow.
on:
  workflow_call:

jobs:
  license:
    name: License checks
    runs-on: ubuntu-latest
    steps:
      - name: Check out the project
        uses: actions/checkout@v4

      # This is so `make license` doesn't say "bad revision origin/main"
      - name: Fetch origin for diff
        run: git fetch origin

      - name: Check license headers
        run: make license<|MERGE_RESOLUTION|>--- conflicted
+++ resolved
@@ -1,8 +1,4 @@
-<<<<<<< HEAD
-name: License CI
-=======
 name: Check licenses
->>>>>>> cdc96613
 
 # This workflow is triggered from the main CI workflow.
 on:
