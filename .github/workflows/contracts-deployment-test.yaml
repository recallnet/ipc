name: 'Contracts: Smoke test deployment'

# This workflow is triggered from the main CI workflow.
on:
  workflow_call:

jobs:
  build:
    runs-on: ubuntu-latest

    steps:
      - name: Checkout repository
        uses: actions/checkout@v4

<<<<<<< HEAD
      - name: Set up Node.js
        uses: actions/setup-node@v2
        with:
          node-version: '18' # Adjust this as needed for your project

      - name: Install dependencies
        run: cd contracts && npm install

      - name: Install Foundry
        run: |
          cd contracts
          curl -L https://foundry.paradigm.xyz | bash
          export PATH="$PATH:/home/runner/.config/.foundry/bin"
          foundryup
          forge install

      - name: Generate Ethereum Private Key and Create .env File and run make
        run: |
          cd contracts
          PRIVATE_KEY=$(node -e "console.log(require('crypto').randomBytes(32).toString('hex'))")
          echo "export PRIVATE_KEY=0x$PRIVATE_KEY" > .env
          echo "export RPC_URL=http://127.0.0.1:1337" >> .env
          echo "export CHAIN_ID=1337" >> .env
          export PATH="$PATH:/home/runner/.config/.foundry/bin"
          npx ganache-cli -g0 -p1337 --account 0x$PRIVATE_KEY,1001901919191919191  &
          sleep 5
          make deploy-ipc
=======
    - uses: pnpm/action-setup@v2

    - name: Setup Node
      uses: actions/setup-node@v4
      with:
        node-version: '18.x'
        cache: 'pnpm'

    - name: Install dependencies
      run: cd contracts && make deps

    - name: Install Foundry
      uses: foundry-rs/foundry-toolchain@v1
      with:
        cache: false

    - name: Generate Ethereum Private Key and Create .env File and run make
      run: |
        cd contracts
        PRIVATE_KEY=$(node -e "console.log(require('crypto').randomBytes(32).toString('hex'))")
        echo "export PRIVATE_KEY=0x$PRIVATE_KEY" > .env
        echo "export RPC_URL=http://127.0.0.1:1337" >> .env
        echo "export CHAIN_ID=1337" >> .env
        export PATH="$PATH:/home/runner/.config/.foundry/bin"
        pnpm exec ganache-cli -g0 -p1337 --account 0x$PRIVATE_KEY,1001901919191919191  &
        sleep 5
        make deploy-stack
>>>>>>> 7cdce868
<|MERGE_RESOLUTION|>--- conflicted
+++ resolved
@@ -10,24 +10,23 @@
 
     steps:
       - name: Checkout repository
-        uses: actions/checkout@v4
+        uses: actions/checkout@v2
 
-<<<<<<< HEAD
-      - name: Set up Node.js
-        uses: actions/setup-node@v2
+      - uses: pnpm/action-setup@v2
+
+      - name: Setup Node
+        uses: actions/setup-node@v4
         with:
-          node-version: '18' # Adjust this as needed for your project
+          node-version: '18.x'
+          cache: 'pnpm'
 
       - name: Install dependencies
-        run: cd contracts && npm install
+        run: cd contracts && make deps
 
       - name: Install Foundry
-        run: |
-          cd contracts
-          curl -L https://foundry.paradigm.xyz | bash
-          export PATH="$PATH:/home/runner/.config/.foundry/bin"
-          foundryup
-          forge install
+        uses: foundry-rs/foundry-toolchain@v1
+        with:
+          cache: false
 
       - name: Generate Ethereum Private Key and Create .env File and run make
         run: |
@@ -37,35 +36,6 @@
           echo "export RPC_URL=http://127.0.0.1:1337" >> .env
           echo "export CHAIN_ID=1337" >> .env
           export PATH="$PATH:/home/runner/.config/.foundry/bin"
-          npx ganache-cli -g0 -p1337 --account 0x$PRIVATE_KEY,1001901919191919191  &
+          pnpm exec ganache-cli -g0 -p1337 --account 0x$PRIVATE_KEY,1001901919191919191  &
           sleep 5
-          make deploy-ipc
-=======
-    - uses: pnpm/action-setup@v2
-
-    - name: Setup Node
-      uses: actions/setup-node@v4
-      with:
-        node-version: '18.x'
-        cache: 'pnpm'
-
-    - name: Install dependencies
-      run: cd contracts && make deps
-
-    - name: Install Foundry
-      uses: foundry-rs/foundry-toolchain@v1
-      with:
-        cache: false
-
-    - name: Generate Ethereum Private Key and Create .env File and run make
-      run: |
-        cd contracts
-        PRIVATE_KEY=$(node -e "console.log(require('crypto').randomBytes(32).toString('hex'))")
-        echo "export PRIVATE_KEY=0x$PRIVATE_KEY" > .env
-        echo "export RPC_URL=http://127.0.0.1:1337" >> .env
-        echo "export CHAIN_ID=1337" >> .env
-        export PATH="$PATH:/home/runner/.config/.foundry/bin"
-        pnpm exec ganache-cli -g0 -p1337 --account 0x$PRIVATE_KEY,1001901919191919191  &
-        sleep 5
-        make deploy-stack
->>>>>>> 7cdce868
+          make deploy-stack