name: 'Contracts: Smoke test deployment'

# This workflow is triggered from the main CI workflow.
on:
  workflow_call:

jobs:
  build:
    runs-on: ubuntu-latest

    steps:
      - name: Checkout repository
        uses: actions/checkout@v4

<<<<<<< HEAD
      - name: Set up Node.js
        uses: actions/setup-node@v2
        with:
          node-version: '18' # Adjust this as needed for your project

      - name: Install dependencies
        run: cd contracts && npm install

      - name: Install Foundry
        run: |
          cd contracts
          curl -L https://foundry.paradigm.xyz | bash
          export PATH="$PATH:/home/runner/.config/.foundry/bin"
          foundryup
          forge install

      - name: Generate Ethereum Private Key and Create .env File and run make
        run: |
          cd contracts
          PRIVATE_KEY=$(node -e "console.log(require('crypto').randomBytes(32).toString('hex'))")
          echo "export PRIVATE_KEY=0x$PRIVATE_KEY" > .env
          echo "export RPC_URL=http://127.0.0.1:1337" >> .env
          echo "export CHAIN_ID=1337" >> .env
          export PATH="$PATH:/home/runner/.config/.foundry/bin"
          npx ganache-cli -g0 -p1337 --account 0x$PRIVATE_KEY,1001901919191919191  &
          sleep 5
          make deploy-ipc
=======
    - uses: pnpm/action-setup@v2

    - name: Setup Node
      uses: actions/setup-node@v4
      with:
        node-version: '18.x'
        cache: 'pnpm'

    - name: Install dependencies
      run: cd contracts && make deps

    - name: Install Foundry
      uses: foundry-rs/foundry-toolchain@v1
      with:
        cache: false

    - name: Generate Ethereum Private Key and Create .env File and run make
      run: |
        cd contracts
        PRIVATE_KEY=$(node -e "console.log(require('crypto').randomBytes(32).toString('hex'))")
        echo "export PRIVATE_KEY=0x$PRIVATE_KEY" > .env
        echo "export RPC_URL=http://127.0.0.1:1337" >> .env
        echo "export CHAIN_ID=1337" >> .env
        export PATH="$PATH:/home/runner/.config/.foundry/bin"
        pnpm exec ganache-cli -g0 -p1337 --account 0x$PRIVATE_KEY,1001901919191919191  &
        sleep 5
        make deploy-stack
>>>>>>> cdc96613
<|MERGE_RESOLUTION|>--- conflicted
+++ resolved
@@ -12,35 +12,6 @@
       - name: Checkout repository
         uses: actions/checkout@v4
 
-<<<<<<< HEAD
-      - name: Set up Node.js
-        uses: actions/setup-node@v2
-        with:
-          node-version: '18' # Adjust this as needed for your project
-
-      - name: Install dependencies
-        run: cd contracts && npm install
-
-      - name: Install Foundry
-        run: |
-          cd contracts
-          curl -L https://foundry.paradigm.xyz | bash
-          export PATH="$PATH:/home/runner/.config/.foundry/bin"
-          foundryup
-          forge install
-
-      - name: Generate Ethereum Private Key and Create .env File and run make
-        run: |
-          cd contracts
-          PRIVATE_KEY=$(node -e "console.log(require('crypto').randomBytes(32).toString('hex'))")
-          echo "export PRIVATE_KEY=0x$PRIVATE_KEY" > .env
-          echo "export RPC_URL=http://127.0.0.1:1337" >> .env
-          echo "export CHAIN_ID=1337" >> .env
-          export PATH="$PATH:/home/runner/.config/.foundry/bin"
-          npx ganache-cli -g0 -p1337 --account 0x$PRIVATE_KEY,1001901919191919191  &
-          sleep 5
-          make deploy-ipc
-=======
     - uses: pnpm/action-setup@v2
 
     - name: Setup Node
@@ -67,5 +38,4 @@
         export PATH="$PATH:/home/runner/.config/.foundry/bin"
         pnpm exec ganache-cli -g0 -p1337 --account 0x$PRIVATE_KEY,1001901919191919191  &
         sleep 5
-        make deploy-stack
->>>>>>> cdc96613
+        make deploy-stack