--- conflicted
+++ resolved
@@ -3,7 +3,7 @@
 on:
   push:
     branches:
-      - develop
+      - main
     # Pattern matched against refs/tags
     tags:
       # Push events to every git tag not containing /
@@ -23,155 +23,53 @@
 
 
 jobs:
-<<<<<<< HEAD
-  # JOB to run change detection
-  changes:
-    runs-on: ubuntu-latest
-    # Required permissions
-    permissions:
-      contents: read
-      pull-requests: read
-    # Set job outputs to values from filter step
-    outputs:
-      workspace: ${{ steps.filter.outputs.workspace }}
-      contracts: ${{ steps.filter.outputs.contracts }}
-      ipc: ${{ steps.filter.outputs.ipc }}
-      ipld-resolver: ${{ steps.filter.outputs.ipld-resolver }}
-      fendermint: ${{ steps.filter.outputs.fendermint }}
-    steps:
-      # For pull requests it's not necessary to checkout the code,
-      # but the workflow is also triggered on pushes to `main`.
-      - uses: actions/checkout@v4
-
-      - uses: dorny/paths-filter@v3
-        id: filter
-        with:
-          filters: |
-            workspace:
-              - 'Cargo.toml'
-            contracts:
-              - 'contracts/**'
-            ipc:
-              - 'ipc/**'
-            ipld-resolver:
-              - 'ipld/resolver/**'
-            fendermint:
-              - 'fendermint/**'
-=======
->>>>>>> 7cdce868
 
   license:
     uses: ./.github/workflows/license.yaml
 
-<<<<<<< HEAD
-  #  contracts-prettier:
-  #    uses: ./.github/workflows/contracts-prettier.yaml
-  #    secrets: inherit
-  #    needs: [ changes ]
-  #    if: >-
-  #      needs.changes.outputs.contracts == 'true' ||
-  #      github.ref == 'refs/heads/main' ||
-  #      github.ref_type == 'tag'
-
-  #  contracts-deployment-test:
-  #    uses: ./.github/workflows/contracts-deployment-test.yaml
-  #    secrets: inherit
-  #    needs: [ contracts-prettier ]
-  #
-  #  contracts-test:
-  #    uses: ./.github/workflows/contracts-test.yaml
-  #    secrets: inherit
-  #    needs: [ contracts-prettier ]
-  #
-  #  contracts-storage:
-  #    uses: ./.github/workflows/contracts-storage.yaml
-  #    secrets: inherit
-  #    needs: [ contracts-prettier ]
-
-  #  temp. disable until merge ipc upstream
-  #  contracts-npm-audit:
-  #    uses: ./.github/workflows/contracts-npm-audit.yaml
-  #    secrets: inherit
-  #    needs: [ contracts-prettier ]
-
-  #  contracts-sast:
-  #    uses: ./.github/workflows/contracts-sast.yaml
-  #    secrets: inherit
-  #    needs: [ contracts-prettier ]
-
-  #  extras:
-  #    uses: ./.github/workflows/extras.yaml
-  #    secrets: inherit
-  #    needs: [ contracts-prettier ]
-
-  ipc:
-    uses: ./.github/workflows/ipc.yaml
-    secrets: inherit
-    needs: [ changes, license ]
-    if: >-
-      needs.changes.outputs.workspace == 'true' ||
-      needs.changes.outputs.contracts == 'true' ||
-      needs.changes.outputs.ipc == 'true' ||
-      github.ref == 'refs/heads/main' ||
-      github.ref_type == 'tag'
-
-  ipld-resolver:
-    uses: ./.github/workflows/ipld-resolver.yaml
-    secrets: inherit
-    needs: [ changes, license ]
-    if: >-
-      needs.changes.outputs.workspace == 'true' ||
-      needs.changes.outputs.ipld-resolver == 'true' ||
-      github.ref == 'refs/heads/main' ||
-      github.ref_type == 'tag'
-=======
   contracts-prettier:
     uses: ./.github/workflows/contracts-prettier.yaml
 
   contracts-deployment-test:
     uses: ./.github/workflows/contracts-deployment-test.yaml
-    needs: [contracts-prettier]
+    needs: [ contracts-prettier ]
 
   contracts-test:
     uses: ./.github/workflows/contracts-test.yaml
-    needs: [contracts-prettier]
+    needs: [ contracts-prettier ]
 
   contracts-storage:
     uses: ./.github/workflows/contracts-storage.yaml
-    needs: [contracts-prettier]
+    needs: [ contracts-prettier ]
 
-## This causes too much unpredictable noise, turning our builds red whenever a new vulnerability is found.
-## It's better to have a separate workflow for auditing, and have it run on a schedule.
-## However, given this code is purely used for tooling and not for production, it's not a big deal.
-#  contracts-pnpm-audit:
-#    uses: ./.github/workflows/contracts-pnpm-audit.yaml
-#    needs: [contracts-prettier]
+  ## This causes too much unpredictable noise, turning our builds red whenever a new vulnerability is found.
+  ## It's better to have a separate workflow for auditing, and have it run on a schedule.
+  ## However, given this code is purely used for tooling and not for production, it's not a big deal.
+  #  contracts-pnpm-audit:
+  #    uses: ./.github/workflows/contracts-pnpm-audit.yaml
+  #    needs: [contracts-prettier]
 
   contracts-sast:
     uses: ./.github/workflows/contracts-sast.yaml
-    needs: [contracts-prettier]
+    needs: [ contracts-prettier ]
 
   extras:
     uses: ./.github/workflows/extras.yaml
-    needs: [contracts-prettier]
+    needs: [ contracts-prettier ]
 
   build:
     uses: ./.github/workflows/build.yaml
-    needs: [license]
+    needs: [ license ]
 
   unit-tests:
     uses: ./.github/workflows/tests-unit.yaml
     secrets: inherit
     needs:
       - build
->>>>>>> 7cdce868
 
   e2e-tests:
     uses: ./.github/workflows/tests-e2e.yaml
     secrets: inherit
-<<<<<<< HEAD
-    needs: [ changes, license ]
-=======
     needs:
       - build
 
@@ -180,26 +78,10 @@
     secrets: inherit
     needs:
       - build
->>>>>>> 7cdce868
     if: >-
       github.ref == 'refs/heads/main' ||
       github.ref_type == 'tag'
 
-<<<<<<< HEAD
-#  temp. disable until merge ipc upstream
-#  fevm-contract-tests:
-#    uses: ./.github/workflows/fevm-contract-tests.yaml
-#    secrets: inherit
-#    needs: [ changes, license ]
-#    if: >-
-#      needs.changes.outputs.workspace == 'true' ||
-#      needs.changes.outputs.contracts == 'true' ||
-#      needs.changes.outputs.ipc == 'true' ||
-#      needs.changes.outputs.ipld-resolver == 'true' ||
-#      needs.changes.outputs.fendermint == 'true' ||
-#      github.ref == 'refs/heads/main' ||
-#      github.ref_type == 'tag'
-=======
   docker-publish:
     uses: ./.github/workflows/docker-publish.yaml
     secrets: inherit
@@ -214,5 +96,4 @@
       - contracts-test # generates the ABI artifacts (although fendermint can do on its own too)
       - build
       - unit-tests
-      - e2e-tests
->>>>>>> 7cdce868
+      - e2e-tests