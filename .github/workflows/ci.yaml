name: Mono CI

on:
  push:
    branches:
      - develop
    # Pattern matched against refs/tags
    tags:
      # Push events to every git tag not containing /
      # NOTE: '**' would match tags with / in them, e.g. "foo/bar",
      # but we want to use the tag as a docker tag as well, so it's best avoided.
      - '*'

  pull_request:
    branches:
      - '**'
    # To add ready_for_review as a trigger we need to list all the defaults.
    types:
      - opened
      - reopened
      - synchronize
      - ready_for_review


jobs:
<<<<<<< HEAD
  # JOB to run change detection
  changes:
    runs-on: ubuntu-latest
    # Required permissions
    permissions:
      contents: read
      pull-requests: read
    # Set job outputs to values from filter step
    outputs:
      workspace: ${{ steps.filter.outputs.workspace }}
      contracts: ${{ steps.filter.outputs.contracts }}
      ipc: ${{ steps.filter.outputs.ipc }}
      ipld-resolver: ${{ steps.filter.outputs.ipld-resolver }}
      fendermint: ${{ steps.filter.outputs.fendermint }}
    steps:
      # For pull requests it's not necessary to checkout the code,
      # but the workflow is also triggered on pushes to `main`.
      - uses: actions/checkout@v4

      - uses: dorny/paths-filter@v3
        id: filter
        with:
          filters: |
            workspace:
              - 'Cargo.toml'
            contracts:
              - 'contracts/**'
            ipc:
              - 'ipc/**'
            ipld-resolver:
              - 'ipld/resolver/**'
            fendermint:
              - 'fendermint/**'
=======
>>>>>>> cdc96613

  license:
    uses: ./.github/workflows/license.yaml

<<<<<<< HEAD
  #  contracts-prettier:
  #    uses: ./.github/workflows/contracts-prettier.yaml
  #    secrets: inherit
  #    needs: [ changes ]
  #    if: >-
  #      needs.changes.outputs.contracts == 'true' ||
  #      github.ref == 'refs/heads/main' ||
  #      github.ref_type == 'tag'

  #  contracts-deployment-test:
  #    uses: ./.github/workflows/contracts-deployment-test.yaml
  #    secrets: inherit
  #    needs: [ contracts-prettier ]
  #
  #  contracts-test:
  #    uses: ./.github/workflows/contracts-test.yaml
  #    secrets: inherit
  #    needs: [ contracts-prettier ]
  #
  #  contracts-storage:
  #    uses: ./.github/workflows/contracts-storage.yaml
  #    secrets: inherit
  #    needs: [ contracts-prettier ]

  #  temp. disable until merge ipc upstream
  #  contracts-npm-audit:
  #    uses: ./.github/workflows/contracts-npm-audit.yaml
  #    secrets: inherit
  #    needs: [ contracts-prettier ]

  #  contracts-sast:
  #    uses: ./.github/workflows/contracts-sast.yaml
  #    secrets: inherit
  #    needs: [ contracts-prettier ]

  #  extras:
  #    uses: ./.github/workflows/extras.yaml
  #    secrets: inherit
  #    needs: [ contracts-prettier ]

  ipc:
    uses: ./.github/workflows/ipc.yaml
    secrets: inherit
    needs: [ changes, license ]
    if: >-
      needs.changes.outputs.workspace == 'true' ||
      needs.changes.outputs.contracts == 'true' ||
      needs.changes.outputs.ipc == 'true' ||
      github.ref == 'refs/heads/main' ||
      github.ref_type == 'tag'

  ipld-resolver:
    uses: ./.github/workflows/ipld-resolver.yaml
    secrets: inherit
    needs: [ changes, license ]
    if: >-
      needs.changes.outputs.workspace == 'true' ||
      needs.changes.outputs.ipld-resolver == 'true' ||
      github.ref == 'refs/heads/main' ||
      github.ref_type == 'tag'
=======
  contracts-prettier:
    uses: ./.github/workflows/contracts-prettier.yaml

  contracts-deployment-test:
    uses: ./.github/workflows/contracts-deployment-test.yaml
    needs: [contracts-prettier]

  contracts-test:
    uses: ./.github/workflows/contracts-test.yaml
    needs: [contracts-prettier]

  contracts-storage:
    uses: ./.github/workflows/contracts-storage.yaml
    needs: [contracts-prettier]

## This causes too much unpredictable noise, turning our builds red whenever a new vulnerability is found.
## It's better to have a separate workflow for auditing, and have it run on a schedule.
## However, given this code is purely used for tooling and not for production, it's not a big deal.
#  contracts-pnpm-audit:
#    uses: ./.github/workflows/contracts-pnpm-audit.yaml
#    needs: [contracts-prettier]

  contracts-sast:
    uses: ./.github/workflows/contracts-sast.yaml
    needs: [contracts-prettier]

  extras:
    uses: ./.github/workflows/extras.yaml
    needs: [contracts-prettier]

  build:
    uses: ./.github/workflows/build.yaml
    needs: [license]

  unit-tests:
    uses: ./.github/workflows/tests-unit.yaml
    secrets: inherit
    needs:
      - build
>>>>>>> cdc96613

  e2e-tests:
    uses: ./.github/workflows/tests-e2e.yaml
    secrets: inherit
<<<<<<< HEAD
    needs: [ changes, license ]
=======
    needs:
      - build

  fevm-contract-tests:
    uses: ./.github/workflows/fevm-contract-tests.yaml
    secrets: inherit
    needs:
      - build
>>>>>>> cdc96613
    if: >-
      github.ref == 'refs/heads/main' ||
      github.ref_type == 'tag'

<<<<<<< HEAD
#  temp. disable until merge ipc upstream
#  fevm-contract-tests:
#    uses: ./.github/workflows/fevm-contract-tests.yaml
#    secrets: inherit
#    needs: [ changes, license ]
#    if: >-
#      needs.changes.outputs.workspace == 'true' ||
#      needs.changes.outputs.contracts == 'true' ||
#      needs.changes.outputs.ipc == 'true' ||
#      needs.changes.outputs.ipld-resolver == 'true' ||
#      needs.changes.outputs.fendermint == 'true' ||
#      github.ref == 'refs/heads/main' ||
#      github.ref_type == 'tag'
=======
  docker-publish:
    uses: ./.github/workflows/docker-publish.yaml
    secrets: inherit
    # Dependencies are not strictly necessary, but if fendermint tests pass they publish docker too, so they better work.
    # It is because of these needs that all the filters are allowed to run on `main` too, otherwise this would be disabled.
    # It could be done in a more granular approach inside the workflows to allow the job to pass but opt-out of testing,
    # but I guess it doesn't hurt to run a final round of unconditional tests, even though it takes longer to publish.
    if: >-
      github.ref == 'refs/heads/main' ||
      github.ref_type == 'tag'
    needs:
      - contracts-test # generates the ABI artifacts (although fendermint can do on its own too)
      - build
      - unit-tests
      - e2e-tests
>>>>>>> cdc96613
<|MERGE_RESOLUTION|>--- conflicted
+++ resolved
@@ -23,7 +23,6 @@
 
 
 jobs:
-<<<<<<< HEAD
   # JOB to run change detection
   changes:
     runs-on: ubuntu-latest
@@ -57,36 +56,16 @@
               - 'ipld/resolver/**'
             fendermint:
               - 'fendermint/**'
-=======
->>>>>>> cdc96613
 
   license:
     uses: ./.github/workflows/license.yaml
 
-<<<<<<< HEAD
-  #  contracts-prettier:
-  #    uses: ./.github/workflows/contracts-prettier.yaml
-  #    secrets: inherit
-  #    needs: [ changes ]
-  #    if: >-
-  #      needs.changes.outputs.contracts == 'true' ||
-  #      github.ref == 'refs/heads/main' ||
-  #      github.ref_type == 'tag'
+  contracts-prettier:
+    uses: ./.github/workflows/contracts-prettier.yaml
 
-  #  contracts-deployment-test:
-  #    uses: ./.github/workflows/contracts-deployment-test.yaml
-  #    secrets: inherit
-  #    needs: [ contracts-prettier ]
-  #
-  #  contracts-test:
-  #    uses: ./.github/workflows/contracts-test.yaml
-  #    secrets: inherit
-  #    needs: [ contracts-prettier ]
-  #
-  #  contracts-storage:
-  #    uses: ./.github/workflows/contracts-storage.yaml
-  #    secrets: inherit
-  #    needs: [ contracts-prettier ]
+  contracts-deployment-test:
+    uses: ./.github/workflows/contracts-deployment-test.yaml
+    needs: [contracts-prettier]
 
   #  temp. disable until merge ipc upstream
   #  contracts-npm-audit:
@@ -98,47 +77,6 @@
   #    uses: ./.github/workflows/contracts-sast.yaml
   #    secrets: inherit
   #    needs: [ contracts-prettier ]
-
-  #  extras:
-  #    uses: ./.github/workflows/extras.yaml
-  #    secrets: inherit
-  #    needs: [ contracts-prettier ]
-
-  ipc:
-    uses: ./.github/workflows/ipc.yaml
-    secrets: inherit
-    needs: [ changes, license ]
-    if: >-
-      needs.changes.outputs.workspace == 'true' ||
-      needs.changes.outputs.contracts == 'true' ||
-      needs.changes.outputs.ipc == 'true' ||
-      github.ref == 'refs/heads/main' ||
-      github.ref_type == 'tag'
-
-  ipld-resolver:
-    uses: ./.github/workflows/ipld-resolver.yaml
-    secrets: inherit
-    needs: [ changes, license ]
-    if: >-
-      needs.changes.outputs.workspace == 'true' ||
-      needs.changes.outputs.ipld-resolver == 'true' ||
-      github.ref == 'refs/heads/main' ||
-      github.ref_type == 'tag'
-=======
-  contracts-prettier:
-    uses: ./.github/workflows/contracts-prettier.yaml
-
-  contracts-deployment-test:
-    uses: ./.github/workflows/contracts-deployment-test.yaml
-    needs: [contracts-prettier]
-
-  contracts-test:
-    uses: ./.github/workflows/contracts-test.yaml
-    needs: [contracts-prettier]
-
-  contracts-storage:
-    uses: ./.github/workflows/contracts-storage.yaml
-    needs: [contracts-prettier]
 
 ## This causes too much unpredictable noise, turning our builds red whenever a new vulnerability is found.
 ## It's better to have a separate workflow for auditing, and have it run on a schedule.
@@ -164,14 +102,10 @@
     secrets: inherit
     needs:
       - build
->>>>>>> cdc96613
 
   e2e-tests:
     uses: ./.github/workflows/tests-e2e.yaml
     secrets: inherit
-<<<<<<< HEAD
-    needs: [ changes, license ]
-=======
     needs:
       - build
 
@@ -180,26 +114,10 @@
     secrets: inherit
     needs:
       - build
->>>>>>> cdc96613
     if: >-
       github.ref == 'refs/heads/main' ||
       github.ref_type == 'tag'
 
-<<<<<<< HEAD
-#  temp. disable until merge ipc upstream
-#  fevm-contract-tests:
-#    uses: ./.github/workflows/fevm-contract-tests.yaml
-#    secrets: inherit
-#    needs: [ changes, license ]
-#    if: >-
-#      needs.changes.outputs.workspace == 'true' ||
-#      needs.changes.outputs.contracts == 'true' ||
-#      needs.changes.outputs.ipc == 'true' ||
-#      needs.changes.outputs.ipld-resolver == 'true' ||
-#      needs.changes.outputs.fendermint == 'true' ||
-#      github.ref == 'refs/heads/main' ||
-#      github.ref_type == 'tag'
-=======
   docker-publish:
     uses: ./.github/workflows/docker-publish.yaml
     secrets: inherit
@@ -214,5 +132,4 @@
       - contracts-test # generates the ABI artifacts (although fendermint can do on its own too)
       - build
       - unit-tests
-      - e2e-tests
->>>>>>> cdc96613
+      - e2e-tests